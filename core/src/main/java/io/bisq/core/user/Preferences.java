--- conflicted
+++ resolved
@@ -123,14 +123,9 @@
     private String sellScreenCurrencyCode;
     @Getter
     private int tradeStatisticsTickUnitIndex = 3;
-<<<<<<< HEAD
-
     // TODO can be removed (wait for PB merge)
     private boolean useStickyMarketPrice = false;
-
-=======
-    @Getter
->>>>>>> d2010c60
+    @Getter
     private boolean sortMarketCurrenciesNumerically = true;
     @Getter
     private boolean usePercentageBasedPrice = true;
