/*
 * This file is part of bisq.
 *
 * bisq is free software: you can redistribute it and/or modify it
 * under the terms of the GNU Affero General Public License as published by
 * the Free Software Foundation, either version 3 of the License, or (at
 * your option) any later version.
 *
 * bisq is distributed in the hope that it will be useful, but WITHOUT
 * ANY WARRANTY; without even the implied warranty of MERCHANTABILITY or
 * FITNESS FOR A PARTICULAR PURPOSE. See the GNU Affero General Public
 * License for more details.
 *
 * You should have received a copy of the GNU Affero General Public License
 * along with bisq. If not, see <http://www.gnu.org/licenses/>.
 */

package io.bisq.core.payment;

import io.bisq.common.app.Version;
import io.bisq.common.locale.CountryUtil;
import io.bisq.core.payment.payload.PaymentAccountPayload;
import io.bisq.core.payment.payload.PaymentMethod;
import io.bisq.core.payment.payload.SepaAccountPayload;
<<<<<<< HEAD
import io.bisq.core.user.PreferencesImpl;
=======
>>>>>>> 30df6f97

import java.util.List;

public final class SepaAccount extends CountryBasedPaymentAccount implements BankAccount {
    // That object is saved to disc. We need to take care of changes to not break deserialization.
    private static final long serialVersionUID = Version.LOCAL_DB_VERSION;

    public SepaAccount() {
        super(PaymentMethod.SEPA);
    }

    @Override
    protected PaymentAccountPayload getPayload() {
        return new SepaAccountPayload(paymentMethod.getId(), id, paymentMethod.getMaxTradePeriod(),
<<<<<<< HEAD
                CountryUtil.getAllSepaCountries(PreferencesImpl.getDefaultLocale()));
=======
                CountryUtil.getAllSepaCountries());
>>>>>>> 30df6f97
    }

    @Override
    public String getBankId() {
        return ((SepaAccountPayload) paymentAccountPayload).getBic();
    }

    public void setHolderName(String holderName) {
        ((SepaAccountPayload) paymentAccountPayload).setHolderName(holderName);
    }

    public String getHolderName() {
        return ((SepaAccountPayload) paymentAccountPayload).getHolderName();
    }

    public void setIban(String iban) {
        ((SepaAccountPayload) paymentAccountPayload).setIban(iban);
    }

    public String getIban() {
        return ((SepaAccountPayload) paymentAccountPayload).getIban();
    }

    public void setBic(String bic) {
        ((SepaAccountPayload) paymentAccountPayload).setBic(bic);
    }

    public String getBic() {
        return ((SepaAccountPayload) paymentAccountPayload).getBic();
    }

    public List<String> getAcceptedCountryCodes() {
        return ((SepaAccountPayload) paymentAccountPayload).getAcceptedCountryCodes();
    }

    public void addAcceptedCountry(String countryCode) {
        ((SepaAccountPayload) paymentAccountPayload).addAcceptedCountry(countryCode);
    }

    public void removeAcceptedCountry(String countryCode) {
        ((SepaAccountPayload) paymentAccountPayload).removeAcceptedCountry(countryCode);
    }


}<|MERGE_RESOLUTION|>--- conflicted
+++ resolved
@@ -22,11 +22,6 @@
 import io.bisq.core.payment.payload.PaymentAccountPayload;
 import io.bisq.core.payment.payload.PaymentMethod;
 import io.bisq.core.payment.payload.SepaAccountPayload;
-<<<<<<< HEAD
-import io.bisq.core.user.PreferencesImpl;
-=======
->>>>>>> 30df6f97
-
 import java.util.List;
 
 public final class SepaAccount extends CountryBasedPaymentAccount implements BankAccount {
@@ -40,11 +35,7 @@
     @Override
     protected PaymentAccountPayload getPayload() {
         return new SepaAccountPayload(paymentMethod.getId(), id, paymentMethod.getMaxTradePeriod(),
-<<<<<<< HEAD
-                CountryUtil.getAllSepaCountries(PreferencesImpl.getDefaultLocale()));
-=======
                 CountryUtil.getAllSepaCountries());
->>>>>>> 30df6f97
     }
 
     @Override
