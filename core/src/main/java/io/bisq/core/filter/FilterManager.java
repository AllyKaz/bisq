/*
 * This file is part of Bisq.
 *
 * Bisq is free software: you can redistribute it and/or modify it
 * under the terms of the GNU Affero General Public License as published by
 * the Free Software Foundation, either version 3 of the License, or (at
 * your option) any later version.
 *
 * Bisq is distributed in the hope that it will be useful, but WITHOUT
 * ANY WARRANTY; without even the implied warranty of MERCHANTABILITY or
 * FITNESS FOR A PARTICULAR PURPOSE. See the GNU Affero General Public
 * License for more details.
 *
 * You should have received a copy of the GNU Affero General Public License
 * along with Bisq. If not, see <http://www.gnu.org/licenses/>.
 */

package io.bisq.core.filter;

import com.google.inject.Inject;
import com.google.inject.name.Named;
import io.bisq.common.UserThread;
import io.bisq.common.app.DevEnv;
import io.bisq.common.crypto.KeyRing;
import io.bisq.core.app.AppOptionKeys;
import io.bisq.core.app.BisqEnvironment;
import io.bisq.core.btc.BitcoinNodes;
import io.bisq.core.payment.payload.PaymentAccountPayload;
import io.bisq.core.payment.payload.PaymentMethod;
import io.bisq.core.provider.ProvidersRepository;
import io.bisq.core.user.Preferences;
import io.bisq.core.user.User;
import io.bisq.generated.protobuffer.PB;
import io.bisq.network.p2p.NodeAddress;
import io.bisq.network.p2p.P2PService;
import io.bisq.network.p2p.P2PServiceListener;
import io.bisq.network.p2p.storage.HashMapChangedListener;
import io.bisq.network.p2p.storage.payload.ProtectedStorageEntry;
import io.bisq.network.p2p.storage.payload.ProtectedStoragePayload;
import javafx.beans.property.ObjectProperty;
import javafx.beans.property.SimpleObjectProperty;
import org.bitcoinj.core.ECKey;
import org.bitcoinj.core.Utils;
import org.slf4j.Logger;
import org.slf4j.LoggerFactory;

import javax.annotation.Nullable;
import java.lang.reflect.Method;
import java.math.BigInteger;
import java.security.SignatureException;
import java.util.ArrayList;
import java.util.List;
import java.util.Optional;
import java.util.stream.Collectors;

import static org.bitcoinj.core.Utils.HEX;

public class FilterManager {
    private static final Logger log = LoggerFactory.getLogger(FilterManager.class);

    public static final String BANNED_PRICE_RELAY_NODES = "bannedPriceRelayNodes";
    public static final String BANNED_SEED_NODES = "bannedSeedNodes";
    public static final String BANNED_BTC_NODES = "bannedBtcNodes";


    ///////////////////////////////////////////////////////////////////////////////////////////
    // Listener
    ///////////////////////////////////////////////////////////////////////////////////////////

    public interface Listener {
        void onFilterAdded(Filter filter);
    }

    private final P2PService p2PService;
    private final KeyRing keyRing;
    private final User user;
    private final Preferences preferences;
    private final BisqEnvironment bisqEnvironment;
    private final ProvidersRepository providersRepository;
    private boolean ignoreDevMsg;
    private final ObjectProperty<Filter> filterProperty = new SimpleObjectProperty<>();
    private final List<Listener> listeners = new ArrayList<>();

    @SuppressWarnings("ConstantConditions")
    private static final String pubKeyAsHex = DevEnv.USE_DEV_PRIVILEGE_KEYS ?
            DevEnv.DEV_PRIVILEGE_PUB_KEY :
            "022ac7b7766b0aedff82962522c2c14fb8d1961dabef6e5cfd10edc679456a32f1";
    private ECKey filterSigningKey;


    ///////////////////////////////////////////////////////////////////////////////////////////
    // Constructor, Initialization
    ///////////////////////////////////////////////////////////////////////////////////////////

    @Inject
    public FilterManager(P2PService p2PService,
                         KeyRing keyRing,
                         User user,
                         Preferences preferences,
                         BisqEnvironment bisqEnvironment,
                         ProvidersRepository providersRepository,
                         @Named(AppOptionKeys.IGNORE_DEV_MSG_KEY) boolean ignoreDevMsg) {
        this.p2PService = p2PService;
        this.keyRing = keyRing;
        this.user = user;
        this.preferences = preferences;
        this.bisqEnvironment = bisqEnvironment;
        this.providersRepository = providersRepository;
        this.ignoreDevMsg = ignoreDevMsg;
    }

    public void onAllServicesInitialized() {
        if (!ignoreDevMsg) {

            final List<ProtectedStorageEntry> list = new ArrayList<>(p2PService.getP2PDataStorage().getMap().values());
            list.forEach(e -> {
                final ProtectedStoragePayload protectedStoragePayload = e.getProtectedStoragePayload();
                if (protectedStoragePayload instanceof Filter)
                    addFilter((Filter) protectedStoragePayload);
            });

            p2PService.addHashSetChangedListener(new HashMapChangedListener() {
                @Override
                public void onAdded(ProtectedStorageEntry data) {
                    if (data.getProtectedStoragePayload() instanceof Filter) {
                        Filter filter = (Filter) data.getProtectedStoragePayload();
                        addFilter(filter);
                    }
                }

                @Override
                public void onRemoved(ProtectedStorageEntry data) {
                    if (data.getProtectedStoragePayload() instanceof Filter) {
                        Filter filter = (Filter) data.getProtectedStoragePayload();
<<<<<<< HEAD
                        if (verifySignature(filter)) {
                            bisqEnvironment.saveBannedSeedNodes(null);
                            bisqEnvironment.saveBannedBtcNodes(null);
                            bisqEnvironment.saveBannedPriceRelayNodes(null);
                            providersRepository.applyBannedNodes(null);
                            providersRepository.selectNewRandomBaseUrl();

                            filterProperty.set(null);
                        }
=======
                        if (verifySignature(filter))
                            resetFilters();
>>>>>>> fb876343
                    }
                }
            });
        }

        p2PService.addP2PServiceListener(new P2PServiceListener() {
            @Override
            public void onRequestingDataCompleted() {
                // We should have received all data at that point and if the filers was not set we
                // clean up as it might be that we missed the filter remove message if we have not been online.
                UserThread.runAfter(() -> {
                    if (filterProperty.get() == null)
                        resetFilters();
                }, 30);
            }

            @Override
            public void onNoSeedNodeAvailable() {
            }

            @Override
            public void onNoPeersAvailable() {
            }

            @Override
            public void onBootstrapComplete() {
            }

            @Override
            public void onTorNodeReady() {
            }

            @Override
            public void onHiddenServicePublished() {
            }

            @Override
            public void onSetupFailed(Throwable throwable) {
            }

            @Override
            public void onRequestCustomBridges() {
            }
        });
    }

    private void resetFilters() {
        bisqEnvironment.saveBannedSeedNodes(null);
        bisqEnvironment.saveBannedPriceRelayNodes(null);
        providersRepository.applyBannedNodes(null);
        providersRepository.selectNewRandomBaseUrl();
        filterProperty.set(null);
    }

    private void addFilter(Filter filter) {
        if (verifySignature(filter)) {
            // Seed nodes are requested at startup before we get the filter so we only apply the banned
            // nodes at the next startup and don't update the list in the P2P network domain.
            // We persist it to the property file which is read before any other initialisation.
            bisqEnvironment.saveBannedSeedNodes(filter.getSeedNodes());
            bisqEnvironment.saveBannedBtcNodes(filter.getBtcNodes());

            // Banned price relay nodes we can apply at runtime
            final List<String> priceRelayNodes = filter.getPriceRelayNodes();
            bisqEnvironment.saveBannedPriceRelayNodes(priceRelayNodes);
            providersRepository.applyBannedNodes(priceRelayNodes);
            providersRepository.selectNewRandomBaseUrl();

            filterProperty.set(filter);
            listeners.stream().forEach(e -> e.onFilterAdded(filter));

            if (filter.isPreventPublicBtcNetwork() &&
                    preferences.getBitcoinNodesOptionOrdinal() == BitcoinNodes.BitcoinNodesOption.PUBLIC.ordinal())
                preferences.setBitcoinNodesOptionOrdinal(BitcoinNodes.BitcoinNodesOption.PROVIDED.ordinal());
        }
    }


    ///////////////////////////////////////////////////////////////////////////////////////////
    // API
    ///////////////////////////////////////////////////////////////////////////////////////////

    public void addListener(Listener listener) {
        listeners.add(listener);
    }

    public ObjectProperty<Filter> filterProperty() {
        return filterProperty;
    }

    @Nullable
    public Filter getFilter() {
        return filterProperty.get();
    }

    public boolean addFilterMessageIfKeyIsValid(Filter filter, String privKeyString) {
        // if there is a previous message we remove that first
        if (user.getDevelopersFilter() != null)
            removeFilterMessageIfKeyIsValid(privKeyString);

        boolean isKeyValid = isKeyValid(privKeyString);
        if (isKeyValid) {
            signAndAddSignatureToFilter(filter);
            user.setDevelopersFilter(filter);

            boolean result = p2PService.addProtectedStorageEntry(filter, true);
            if (result)
                log.trace("Add filter to network was successful. FilterMessage = " + filter);

        }
        return isKeyValid;
    }

    public boolean removeFilterMessageIfKeyIsValid(String privKeyString) {
        if (isKeyValid(privKeyString)) {
            Filter filter = user.getDevelopersFilter();
            if (filter == null) {
                log.warn("Developers filter is null");
            } else if (p2PService.removeData(filter, true)) {
                log.trace("Remove filter from network was successful. FilterMessage = " + filter);
                user.setDevelopersFilter(null);
            } else {
                log.warn("Filter remove failed");
            }
            return true;
        } else {
            return false;
        }
    }

    private boolean isKeyValid(String privKeyString) {
        try {
            filterSigningKey = ECKey.fromPrivate(new BigInteger(1, HEX.decode(privKeyString)));
            return pubKeyAsHex.equals(Utils.HEX.encode(filterSigningKey.getPubKey()));
        } catch (Throwable t) {
            return false;
        }
    }

    private void signAndAddSignatureToFilter(Filter filter) {
        filter.setSigAndPubKey(filterSigningKey.signMessage(getHexFromData(filter)), keyRing.getSignatureKeyPair().getPublic());
    }

    private boolean verifySignature(Filter filter) {
        try {
            ECKey.fromPublicOnly(HEX.decode(pubKeyAsHex)).verifyMessage(getHexFromData(filter), filter.getSignatureAsBase64());
            return true;
        } catch (SignatureException e) {
            log.warn("verifySignature failed");
            return false;
        }
    }

    // We dont use full data from Filter as we are only interested in the filter data not the sig and keys
    private String getHexFromData(Filter filter) {
        PB.Filter.Builder builder = PB.Filter.newBuilder()
                .addAllBannedOfferIds(filter.getBannedOfferIds())
                .addAllBannedNodeAddress(filter.getBannedNodeAddress())
                .addAllBannedPaymentAccounts(filter.getBannedPaymentAccounts().stream()
                        .map(PaymentAccountFilter::toProtoMessage)
                        .collect(Collectors.toList()));

        Optional.ofNullable(filter.getBannedCurrencies()).ifPresent(builder::addAllBannedCurrencies);
        Optional.ofNullable(filter.getBannedPaymentMethods()).ifPresent(builder::addAllBannedPaymentMethods);

        return Utils.HEX.encode(builder.build().toByteArray());
    }

    @Nullable
    public Filter getDevelopersFilter() {
        return user.getDevelopersFilter();
    }

    public boolean isCurrencyBanned(String currencyCode) {
        return getFilter() != null &&
                getFilter().getBannedCurrencies() != null &&
                getFilter().getBannedCurrencies().stream()
                        .filter(e -> e.equals(currencyCode))
                        .findAny()
                        .isPresent();
    }

    public boolean isPaymentMethodBanned(PaymentMethod paymentMethod) {
        return getFilter() != null &&
                getFilter().getBannedPaymentMethods() != null &&
                getFilter().getBannedPaymentMethods().stream()
                        .filter(e -> e.equals(paymentMethod.getId()))
                        .findAny()
                        .isPresent();
    }

    public boolean isOfferIdBanned(String offerId) {
        return getFilter() != null &&
                getFilter().getBannedOfferIds().stream()
                        .filter(e -> e.equals(offerId))
                        .findAny()
                        .isPresent();
    }

    public boolean isNodeAddressBanned(NodeAddress nodeAddress) {
        return getFilter() != null &&
                getFilter().getBannedNodeAddress().stream()
                        .filter(e -> e.equals(nodeAddress.getFullAddress()))
                        .findAny()
                        .isPresent();
    }

    public boolean isPeersPaymentAccountDataAreBanned(PaymentAccountPayload paymentAccountPayload,
                                                      PaymentAccountFilter[] appliedPaymentAccountFilter) {
        return getFilter() != null &&
                getFilter().getBannedPaymentAccounts().stream()
                        .filter(paymentAccountFilter -> {
                            final boolean samePaymentMethodId = paymentAccountFilter.getPaymentMethodId().equals(
                                    paymentAccountPayload.getPaymentMethodId());
                            if (samePaymentMethodId) {
                                try {
                                    Method method = paymentAccountPayload.getClass().getMethod(paymentAccountFilter.getGetMethodName());
                                    String result = (String) method.invoke(paymentAccountPayload);
                                    appliedPaymentAccountFilter[0] = paymentAccountFilter;
                                    return result.equals(paymentAccountFilter.getValue());
                                } catch (Throwable e) {
                                    log.error(e.getMessage());
                                    return false;
                                }
                            } else {
                                return false;
                            }
                        })
                        .findAny()
                        .isPresent();
    }
}<|MERGE_RESOLUTION|>--- conflicted
+++ resolved
@@ -132,20 +132,8 @@
                 public void onRemoved(ProtectedStorageEntry data) {
                     if (data.getProtectedStoragePayload() instanceof Filter) {
                         Filter filter = (Filter) data.getProtectedStoragePayload();
-<<<<<<< HEAD
-                        if (verifySignature(filter)) {
-                            bisqEnvironment.saveBannedSeedNodes(null);
-                            bisqEnvironment.saveBannedBtcNodes(null);
-                            bisqEnvironment.saveBannedPriceRelayNodes(null);
-                            providersRepository.applyBannedNodes(null);
-                            providersRepository.selectNewRandomBaseUrl();
-
-                            filterProperty.set(null);
-                        }
-=======
                         if (verifySignature(filter))
                             resetFilters();
->>>>>>> fb876343
                     }
                 }
             });
@@ -193,6 +181,7 @@
     }
 
     private void resetFilters() {
+        bisqEnvironment.saveBannedBtcNodes(null);
         bisqEnvironment.saveBannedSeedNodes(null);
         bisqEnvironment.saveBannedPriceRelayNodes(null);
         providersRepository.applyBannedNodes(null);
