/*
 * This file is part of bisq.
 *
 * bisq is free software: you can redistribute it and/or modify it
 * under the terms of the GNU Affero General Public License as published by
 * the Free Software Foundation, either version 3 of the License, or (at
 * your option) any later version.
 *
 * bisq is distributed in the hope that it will be useful, but WITHOUT
 * ANY WARRANTY; without even the implied warranty of MERCHANTABILITY or
 * FITNESS FOR A PARTICULAR PURPOSE. See the GNU Affero General Public
 * License for more details.
 *
 * You should have received a copy of the GNU Affero General Public License
 * along with bisq. If not, see <http://www.gnu.org/licenses/>.
 */

package io.bisq.core.btc;

import io.bisq.core.app.BisqEnvironment;
import lombok.EqualsAndHashCode;
import lombok.Getter;
<<<<<<< HEAD
import lombok.ToString;
=======
>>>>>>> fb876343
import lombok.extern.slf4j.Slf4j;

import javax.annotation.Nullable;
import javax.inject.Inject;
import java.util.Arrays;
import java.util.HashSet;
import java.util.List;
import java.util.Set;
import java.util.stream.Collectors;

import static com.google.common.base.Preconditions.checkArgument;

// Managed here: https://github.com/bisq-network/roles/issues/39
@Slf4j
public class BitcoinNodes {

    private final List<String> bannedNodes;

    public enum BitcoinNodesOption {
        PROVIDED,
        CUSTOM,
        PUBLIC
    }

    @Inject
    public BitcoinNodes(BisqEnvironment bisqEnvironment) {
        bannedNodes = bisqEnvironment.getBannedBtcNodes();
    }

    // For other base currencies or testnet we ignore provided nodes
<<<<<<< HEAD
    public Set<BtcNode> getProvidedBtcNodes() {
        Set<BtcNode> btcNodes = useProvidedBtcNodes() ?
                new HashSet<>(Arrays.asList(
                        BtcNode.fromHostNameAddressAndPort("kirsche.emzy.de", "78.47.61.83", BtcNode.DEFAULT_PORT, "https://github.com/emzy"),
                        BtcNode.fromHostName("poyvpdt762gllauu.onion", BtcNode.DEFAULT_PORT, "https://github.com/emzy"),
                        BtcNode.fromHostNameAndAddress("bitcoin.christophatteneder.com", "174.138.35.229", "https://github.com/ripcurlx"),
                        BtcNode.fromHostName("r3dsojfhwcm7x7p6.onion", BtcNode.DEFAULT_PORT, "https://github.com/emzy"),
                        BtcNode.fromHostName("vlf5i3grro3wux24.onion", BtcNode.DEFAULT_PORT, "https://github.com/alexej996"),
                        BtcNode.fromHostName("3r44ddzjitznyahw.onion", BtcNode.DEFAULT_PORT, "https://github.com/sqrrm"),
                        BtcNode.fromHostName("i3a5xtzfm4xwtybd.onion", BtcNode.DEFAULT_PORT, "https://github.com/sqrrm"),
                        BtcNode.fromHostNameAddressAndPort("bitcoin4-fullnode.csg.uzh.ch", "192.41.136.217", BtcNode.DEFAULT_PORT, "https://github.com/tbocek"),
                        BtcNode.fromHostNameAddressAndPort("bcwat.ch", "5.189.166.193", BtcNode.DEFAULT_PORT, "https://github.com/sgeisler"),
                        BtcNode.fromHostNameAddressAndPort("btc.jochen-hoenicke.de", "88.198.39.205", BtcNode.DEFAULT_PORT, "https://github.com/jhoenicke"),  //
                        BtcNode.fromHostNameAddressAndPort("btc.vante.me", "138.68.117.247", BtcNode.DEFAULT_PORT, "https://github.com/mrosseel"),
                        BtcNode.fromHostName("mxdtrjhe2yfsx3pg.onion", BtcNode.DEFAULT_PORT, "https://github.com/mrosseel"),
                        BtcNode.fromAddressAndPort("62.75.210.81", BtcNode.DEFAULT_PORT, "https://github.com/emzy"),
                        BtcNode.fromAddressAndPort("163.172.171.119", BtcNode.DEFAULT_PORT, "https://github.com/emzy")
                )) :
                new HashSet<>();

        btcNodes = btcNodes.stream()
                .filter(e -> bannedNodes == null || !bannedNodes.contains(e.getAddressOrHostWithPort()))
                .collect(Collectors.toSet());

        if (bannedNodes == null)
            log.info("btcNodes={}", btcNodes);
        else
            log.warn("We received banned btc nodes={}, btcNodes={}", bannedNodes, btcNodes);

        return btcNodes;
=======
    public List<BtcNode> getProvidedBtcNodes() {
        return useProvidedBtcNodes() ?
                Arrays.asList(
                        // ManfredKarrer
                        // new BtcNode("btc1.0-2-1.net1", "xxxsojfhwcm7x7p6.onion", "3.3.16.3", BtcNode.DEFAULT_PORT, "@manfredkarrer"),
                        new BtcNode("btc1.0-2-1.net", "r3dsojfhwcm7x7p6.onion", "159.89.16.222", BtcNode.DEFAULT_PORT, "@manfredkarrer"),
                        new BtcNode("btc2.0-2-1.net", "vlf5i3grro3wux24.onion", "165.227.34.56", BtcNode.DEFAULT_PORT, "@manfredkarrer"),
                        new BtcNode("btc3.0-2-1.net", "i3a5xtzfm4xwtybd.onion", "165.227.44.202", BtcNode.DEFAULT_PORT, "@manfredkarrer"),

                        // emzy
                        new BtcNode("kirsche.emzy.de", "fz6nsij6jiyuwlsc.onion", "78.47.61.83", BtcNode.DEFAULT_PORT, "@emzy"),
                        new BtcNode("node2.emzy.de", "c6ac4jdfyeiakex2.onion", "62.75.210.81", BtcNode.DEFAULT_PORT, "@emzy"),
                        new BtcNode("node1.emzy.de", "sjyzmwwu6diiit3r.onion", "163.172.171.119", BtcNode.DEFAULT_PORT, "@emzy"),
                        new BtcNode(null, "poyvpdt762gllauu.onion", null, BtcNode.DEFAULT_PORT, "@emzy"), // cannot provide IP because no static IP

                        // ripcurlx
                        new BtcNode("bitcoin.christophatteneder.com", "lgkvbvro67jomosw.onion", "174.138.35.229", BtcNode.DEFAULT_PORT, "@Christoph"),

                        // mrosseel
                        new BtcNode("btc.vante.me", "4jyh6llqj264oggs.onion", "138.68.117.247", BtcNode.DEFAULT_PORT, "@miker"),
                        new BtcNode("btc2.vante.me", "mxdtrjhe2yfsx3pg.onion", "67.207.75.7", BtcNode.DEFAULT_PORT, "@miker"),

                        // sqrrm
                        new BtcNode("btc4.0-2-1.net", "3r44ddzjitznyahw.onion", "185.25.48.184", BtcNode.DEFAULT_PORT, "@sqrrm"),

                        // sgeisler
                        new BtcNode("bcwat.ch", "z33nukt7ngik3cpe.onion", "5.189.166.193", BtcNode.DEFAULT_PORT, "@sgeisler"),

                        // others
                        new BtcNode("btc.jochen-hoenicke.de", null, "37.221.198.57", BtcNode.DEFAULT_PORT, "@jhoenicke"), // requested onion
                        new BtcNode("bitcoin4-fullnode.csg.uzh.ch", null, "192.41.136.217", BtcNode.DEFAULT_PORT, "@tbocek") // requested onion
                ) :
                new ArrayList<>();
>>>>>>> fb876343
    }

    public boolean useProvidedBtcNodes() {
        return BisqEnvironment.getBaseCurrencyNetwork().isBitcoin() && BisqEnvironment.getBaseCurrencyNetwork().isMainnet();
    }

    @EqualsAndHashCode
    @Getter
    public static class BtcNode {
        private static final int DEFAULT_PORT = BisqEnvironment.getParameters().getPort(); //8333

        @Nullable
        private final String onionAddress;
        @Nullable
        private final String hostName;
        @Nullable
        private final String operator; // null in case the user provides a list of custom btc nodes
        @Nullable
        private final String address; // IPv4 address
        private int port = DEFAULT_PORT;

        /**
         * @param fullAddress [IPv4 address:port or onion:port]
         * @return BtcNode instance
         */
        public static BtcNode fromFullAddress(String fullAddress) {
            String[] parts = fullAddress.split(":");
            checkArgument(parts.length > 0);
<<<<<<< HEAD
            if (parts.length == 1) {
                return BtcNode.fromHostName(parts[0], DEFAULT_PORT, null);
            } else {
                checkArgument(parts.length == 2);
                return BtcNode.fromHostNameAndPort(parts[0], Integer.valueOf(parts[1]), null);
            }
        }

        public static BtcNode fromHostName(String hostName, int port, @Nullable String operator) {
            return new BtcNode(hostName, null, port, operator);
        }

        public static BtcNode fromAddress(String address, @Nullable String operator) {
            return new BtcNode(null, address, operator);
        }

        public static BtcNode fromHostNameAndPort(String hostName, int port, @Nullable String operator) {
            return new BtcNode(hostName, null, port, operator);
        }

        public static BtcNode fromHostNameAndAddress(String hostName, String address, @Nullable String operator) {
            return new BtcNode(hostName, address, operator);
        }

        public static BtcNode fromHostNameAddressAndPort(String hostName, String address, int port, @Nullable String operator) {
            return new BtcNode(hostName, address, port, operator);
        }
=======
            final String host = parts[0];
            int port = DEFAULT_PORT;
            if (parts.length == 2)
                port = Integer.valueOf(parts[1]);
>>>>>>> fb876343

            return host.contains(".onion") ? new BtcNode(null, host, null, port, null) : new BtcNode(null, null, host, port, null);
        }

        public BtcNode(@Nullable String hostName, @Nullable String onionAddress, @Nullable String address, int port, @Nullable String operator) {
            this.hostName = hostName;
            this.onionAddress = onionAddress;
            this.address = address;
            this.port = port;
            this.operator = operator;
        }

        public boolean hasOnionAddress() {
            return onionAddress != null;
        }

        public String getHostNameOrAddress() {
            if (hostName != null)
                return hostName;
            else
                return address;
        }

        public boolean hasClearNetAddress() {
            return hostName != null || address != null;
        }

<<<<<<< HEAD
        public String getHostAddressOrHostName() {
            if (hostName != null)
                return hostName;
            else
                return address;
        }

        public String getAddressOrHostWithPort() {
            log.error(getHostAddressOrHostName() + ":" + port);
            return getHostAddressOrHostName() + ":" + port;
=======
        @Override
        public String toString() {
            return "onionAddress='" + onionAddress + '\'' +
                    ", hostName='" + hostName + '\'' +
                    ", address='" + address + '\'' +
                    ", port='" + port + '\'' +
                    ", operator='" + operator;
>>>>>>> fb876343
        }
    }
}<|MERGE_RESOLUTION|>--- conflicted
+++ resolved
@@ -20,27 +20,17 @@
 import io.bisq.core.app.BisqEnvironment;
 import lombok.EqualsAndHashCode;
 import lombok.Getter;
-<<<<<<< HEAD
 import lombok.ToString;
-=======
->>>>>>> fb876343
-import lombok.extern.slf4j.Slf4j;
 
 import javax.annotation.Nullable;
-import javax.inject.Inject;
+import java.util.ArrayList;
 import java.util.Arrays;
-import java.util.HashSet;
 import java.util.List;
-import java.util.Set;
-import java.util.stream.Collectors;
 
 import static com.google.common.base.Preconditions.checkArgument;
 
 // Managed here: https://github.com/bisq-network/roles/issues/39
-@Slf4j
 public class BitcoinNodes {
-
-    private final List<String> bannedNodes;
 
     public enum BitcoinNodesOption {
         PROVIDED,
@@ -48,78 +38,27 @@
         PUBLIC
     }
 
-    @Inject
-    public BitcoinNodes(BisqEnvironment bisqEnvironment) {
-        bannedNodes = bisqEnvironment.getBannedBtcNodes();
-    }
-
     // For other base currencies or testnet we ignore provided nodes
-<<<<<<< HEAD
-    public Set<BtcNode> getProvidedBtcNodes() {
-        Set<BtcNode> btcNodes = useProvidedBtcNodes() ?
-                new HashSet<>(Arrays.asList(
-                        BtcNode.fromHostNameAddressAndPort("kirsche.emzy.de", "78.47.61.83", BtcNode.DEFAULT_PORT, "https://github.com/emzy"),
-                        BtcNode.fromHostName("poyvpdt762gllauu.onion", BtcNode.DEFAULT_PORT, "https://github.com/emzy"),
-                        BtcNode.fromHostNameAndAddress("bitcoin.christophatteneder.com", "174.138.35.229", "https://github.com/ripcurlx"),
-                        BtcNode.fromHostName("r3dsojfhwcm7x7p6.onion", BtcNode.DEFAULT_PORT, "https://github.com/emzy"),
-                        BtcNode.fromHostName("vlf5i3grro3wux24.onion", BtcNode.DEFAULT_PORT, "https://github.com/alexej996"),
-                        BtcNode.fromHostName("3r44ddzjitznyahw.onion", BtcNode.DEFAULT_PORT, "https://github.com/sqrrm"),
-                        BtcNode.fromHostName("i3a5xtzfm4xwtybd.onion", BtcNode.DEFAULT_PORT, "https://github.com/sqrrm"),
-                        BtcNode.fromHostNameAddressAndPort("bitcoin4-fullnode.csg.uzh.ch", "192.41.136.217", BtcNode.DEFAULT_PORT, "https://github.com/tbocek"),
-                        BtcNode.fromHostNameAddressAndPort("bcwat.ch", "5.189.166.193", BtcNode.DEFAULT_PORT, "https://github.com/sgeisler"),
-                        BtcNode.fromHostNameAddressAndPort("btc.jochen-hoenicke.de", "88.198.39.205", BtcNode.DEFAULT_PORT, "https://github.com/jhoenicke"),  //
-                        BtcNode.fromHostNameAddressAndPort("btc.vante.me", "138.68.117.247", BtcNode.DEFAULT_PORT, "https://github.com/mrosseel"),
-                        BtcNode.fromHostName("mxdtrjhe2yfsx3pg.onion", BtcNode.DEFAULT_PORT, "https://github.com/mrosseel"),
-                        BtcNode.fromAddressAndPort("62.75.210.81", BtcNode.DEFAULT_PORT, "https://github.com/emzy"),
-                        BtcNode.fromAddressAndPort("163.172.171.119", BtcNode.DEFAULT_PORT, "https://github.com/emzy")
-                )) :
-                new HashSet<>();
-
-        btcNodes = btcNodes.stream()
-                .filter(e -> bannedNodes == null || !bannedNodes.contains(e.getAddressOrHostWithPort()))
-                .collect(Collectors.toSet());
-
-        if (bannedNodes == null)
-            log.info("btcNodes={}", btcNodes);
-        else
-            log.warn("We received banned btc nodes={}, btcNodes={}", bannedNodes, btcNodes);
-
-        return btcNodes;
-=======
     public List<BtcNode> getProvidedBtcNodes() {
         return useProvidedBtcNodes() ?
                 Arrays.asList(
-                        // ManfredKarrer
-                        // new BtcNode("btc1.0-2-1.net1", "xxxsojfhwcm7x7p6.onion", "3.3.16.3", BtcNode.DEFAULT_PORT, "@manfredkarrer"),
-                        new BtcNode("btc1.0-2-1.net", "r3dsojfhwcm7x7p6.onion", "159.89.16.222", BtcNode.DEFAULT_PORT, "@manfredkarrer"),
-                        new BtcNode("btc2.0-2-1.net", "vlf5i3grro3wux24.onion", "165.227.34.56", BtcNode.DEFAULT_PORT, "@manfredkarrer"),
-                        new BtcNode("btc3.0-2-1.net", "i3a5xtzfm4xwtybd.onion", "165.227.44.202", BtcNode.DEFAULT_PORT, "@manfredkarrer"),
-
-                        // emzy
-                        new BtcNode("kirsche.emzy.de", "fz6nsij6jiyuwlsc.onion", "78.47.61.83", BtcNode.DEFAULT_PORT, "@emzy"),
-                        new BtcNode("node2.emzy.de", "c6ac4jdfyeiakex2.onion", "62.75.210.81", BtcNode.DEFAULT_PORT, "@emzy"),
-                        new BtcNode("node1.emzy.de", "sjyzmwwu6diiit3r.onion", "163.172.171.119", BtcNode.DEFAULT_PORT, "@emzy"),
-                        new BtcNode(null, "poyvpdt762gllauu.onion", null, BtcNode.DEFAULT_PORT, "@emzy"), // cannot provide IP because no static IP
-
-                        // ripcurlx
-                        new BtcNode("bitcoin.christophatteneder.com", "lgkvbvro67jomosw.onion", "174.138.35.229", BtcNode.DEFAULT_PORT, "@Christoph"),
-
-                        // mrosseel
-                        new BtcNode("btc.vante.me", "4jyh6llqj264oggs.onion", "138.68.117.247", BtcNode.DEFAULT_PORT, "@miker"),
-                        new BtcNode("btc2.vante.me", "mxdtrjhe2yfsx3pg.onion", "67.207.75.7", BtcNode.DEFAULT_PORT, "@miker"),
-
-                        // sqrrm
-                        new BtcNode("btc4.0-2-1.net", "3r44ddzjitznyahw.onion", "185.25.48.184", BtcNode.DEFAULT_PORT, "@sqrrm"),
-
-                        // sgeisler
-                        new BtcNode("bcwat.ch", "z33nukt7ngik3cpe.onion", "5.189.166.193", BtcNode.DEFAULT_PORT, "@sgeisler"),
-
-                        // others
-                        new BtcNode("btc.jochen-hoenicke.de", null, "37.221.198.57", BtcNode.DEFAULT_PORT, "@jhoenicke"), // requested onion
-                        new BtcNode("bitcoin4-fullnode.csg.uzh.ch", null, "192.41.136.217", BtcNode.DEFAULT_PORT, "@tbocek") // requested onion
+                        BtcNode.fromHostNameAddressAndPort("kirsche.emzy.de", "78.47.61.83", BtcNode.DEFAULT_PORT, "https://github.com/emzy"),
+                        BtcNode.fromOnion("poyvpdt762gllauu.onion", BtcNode.DEFAULT_PORT, "https://github.com/emzy"),
+                        BtcNode.fromHostNameAndAddress("bitcoin.christophatteneder.com", "174.138.35.229", "https://github.com/ripcurlx"),
+                        BtcNode.fromOnion("r3dsojfhwcm7x7p6.onion", BtcNode.DEFAULT_PORT, "https://github.com/emzy"),
+                        BtcNode.fromOnion("vlf5i3grro3wux24.onion", BtcNode.DEFAULT_PORT, "https://github.com/alexej996"),
+                        BtcNode.fromOnion("3r44ddzjitznyahw.onion", BtcNode.DEFAULT_PORT, "https://github.com/sqrrm"),
+                        BtcNode.fromOnion("i3a5xtzfm4xwtybd.onion", BtcNode.DEFAULT_PORT, "https://github.com/sqrrm"),
+                        BtcNode.fromHostNameAddressAndPort("bitcoin4-fullnode.csg.uzh.ch", "192.41.136.217", BtcNode.DEFAULT_PORT, "https://github.com/tbocek"),
+                        BtcNode.fromHostNameAddressAndPort("bcwat.ch", "5.189.166.193", BtcNode.DEFAULT_PORT, "https://github.com/sgeisler"),
+                        BtcNode.fromHostNameAddressAndPort("btc.jochen-hoenicke.de", "37.221.198.57", BtcNode.DEFAULT_PORT, "https://github.com/jhoenicke"),  //
+                        BtcNode.fromHostNameAddressAndPort("btc.vante.me", "138.68.117.247", BtcNode.DEFAULT_PORT, "https://github.com/mrosseel"),
+                        BtcNode.fromOnion("mxdtrjhe2yfsx3pg.onion", BtcNode.DEFAULT_PORT, "https://github.com/mrosseel"),
+                        /*BtcNode.fromOnion("7sl6havdhtgefwo2.onion", BtcNode.DEFAULT_PORT, "https://github.com/themighty1"),*/ // node is dead atm
+                        BtcNode.fromAddressAndPort("62.75.210.81", BtcNode.DEFAULT_PORT, "https://github.com/emzy"),
+                        BtcNode.fromAddressAndPort("163.172.171.119", BtcNode.DEFAULT_PORT, "https://github.com/emzy")
                 ) :
                 new ArrayList<>();
->>>>>>> fb876343
     }
 
     public boolean useProvidedBtcNodes() {
@@ -148,42 +87,16 @@
         public static BtcNode fromFullAddress(String fullAddress) {
             String[] parts = fullAddress.split(":");
             checkArgument(parts.length > 0);
-<<<<<<< HEAD
             if (parts.length == 1) {
-                return BtcNode.fromHostName(parts[0], DEFAULT_PORT, null);
+                return BtcNode.fromOnion(parts[0], DEFAULT_PORT, null);
             } else {
                 checkArgument(parts.length == 2);
                 return BtcNode.fromHostNameAndPort(parts[0], Integer.valueOf(parts[1]), null);
             }
         }
 
-        public static BtcNode fromHostName(String hostName, int port, @Nullable String operator) {
+        public static BtcNode fromOnion(String hostName, int port, @Nullable String operator) {
             return new BtcNode(hostName, null, port, operator);
-        }
-
-        public static BtcNode fromAddress(String address, @Nullable String operator) {
-            return new BtcNode(null, address, operator);
-        }
-
-        public static BtcNode fromHostNameAndPort(String hostName, int port, @Nullable String operator) {
-            return new BtcNode(hostName, null, port, operator);
-        }
-
-        public static BtcNode fromHostNameAndAddress(String hostName, String address, @Nullable String operator) {
-            return new BtcNode(hostName, address, operator);
-        }
-
-        public static BtcNode fromHostNameAddressAndPort(String hostName, String address, int port, @Nullable String operator) {
-            return new BtcNode(hostName, address, port, operator);
-        }
-=======
-            final String host = parts[0];
-            int port = DEFAULT_PORT;
-            if (parts.length == 2)
-                port = Integer.valueOf(parts[1]);
->>>>>>> fb876343
-
-            return host.contains(".onion") ? new BtcNode(null, host, null, port, null) : new BtcNode(null, null, host, port, null);
         }
 
         public BtcNode(@Nullable String hostName, @Nullable String onionAddress, @Nullable String address, int port, @Nullable String operator) {
@@ -209,26 +122,11 @@
             return hostName != null || address != null;
         }
 
-<<<<<<< HEAD
         public String getHostAddressOrHostName() {
-            if (hostName != null)
+            if (address != null)
+                return address;
+            else
                 return hostName;
-            else
-                return address;
-        }
-
-        public String getAddressOrHostWithPort() {
-            log.error(getHostAddressOrHostName() + ":" + port);
-            return getHostAddressOrHostName() + ":" + port;
-=======
-        @Override
-        public String toString() {
-            return "onionAddress='" + onionAddress + '\'' +
-                    ", hostName='" + hostName + '\'' +
-                    ", address='" + address + '\'' +
-                    ", port='" + port + '\'' +
-                    ", operator='" + operator;
->>>>>>> fb876343
         }
     }
 }