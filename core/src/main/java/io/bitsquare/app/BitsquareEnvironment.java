--- conflicted
+++ resolved
@@ -61,10 +61,6 @@
     public static final String APP_DATA_DIR_KEY = "appDataDir";
     public static final String DEFAULT_APP_DATA_DIR = appDataDir(DEFAULT_USER_DATA_DIR, DEFAULT_APP_NAME);
 
-<<<<<<< HEAD
-    public static final String LOG_LEVEL_KEY = "log.level";
-=======
->>>>>>> 0274edca
     public static final String LOG_LEVEL_DEFAULT = (DevFlags.STRESS_TEST_MODE || DevFlags.DEV_MODE) ? Level.TRACE.levelStr : Level.WARN.levelStr;
 
     static final String BITSQUARE_COMMANDLINE_PROPERTY_SOURCE_NAME = "bitsquareCommandLineProperties";
@@ -130,12 +126,6 @@
                 (String) commandLineProperties.getProperty(APP_DATA_DIR_KEY) :
                 appDataDir(userDataDir, appName);
 
-<<<<<<< HEAD
-        logLevel = commandLineProperties.containsProperty(LOG_LEVEL_KEY) ?
-                (String) commandLineProperties.getProperty(LOG_LEVEL_KEY) :
-                LOG_LEVEL_DEFAULT;
-
-=======
         logLevel = commandLineProperties.containsProperty(io.bitsquare.common.OptionKeys.LOG_LEVEL_KEY) ?
                 (String) commandLineProperties.getProperty(io.bitsquare.common.OptionKeys.LOG_LEVEL_KEY) :
                 LOG_LEVEL_DEFAULT;
@@ -148,7 +138,6 @@
                 (String) commandLineProperties.getProperty(io.bitsquare.common.OptionKeys.IGNORE_DEV_MSG_KEY) :
                 "";
 
->>>>>>> 0274edca
         MutablePropertySources propertySources = this.getPropertySources();
         propertySources.addFirst(commandLineProperties);
         try {
@@ -204,14 +193,10 @@
 
             {
                 setProperty(APP_DATA_DIR_KEY, appDataDir);
-<<<<<<< HEAD
-                setProperty(LOG_LEVEL_KEY, logLevel);
-=======
                 setProperty(io.bitsquare.common.OptionKeys.LOG_LEVEL_KEY, logLevel);
 
                 setProperty(OptionKeys.SEED_NODES_KEY, seedNodes);
                 setProperty(io.bitsquare.common.OptionKeys.IGNORE_DEV_MSG_KEY, ignoreDevMsg);
->>>>>>> 0274edca
 
                 setProperty(APP_NAME_KEY, appName);
                 setProperty(USER_DATA_DIR_KEY, userDataDir);
