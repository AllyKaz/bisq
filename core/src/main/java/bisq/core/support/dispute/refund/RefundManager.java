--- conflicted
+++ resolved
@@ -76,19 +76,11 @@
                          ClosedTradableManager closedTradableManager,
                          OpenOfferManager openOfferManager,
                          DaoFacade daoFacade,
-<<<<<<< HEAD
-                         PubKeyRing pubKeyRing,
-                         RefundDisputeListService refundDisputeListService,
-                         PriceFeedService priceFeedService) {
-        super(p2PService, tradeWalletService, walletService, walletsSetup, tradeManager, closedTradableManager,
-                openOfferManager, daoFacade, pubKeyRing, refundDisputeListService, priceFeedService);
-=======
                          KeyRing keyRing,
                          RefundDisputeListService refundDisputeListService,
                          PriceFeedService priceFeedService) {
         super(p2PService, tradeWalletService, walletService, walletsSetup, tradeManager, closedTradableManager,
                 openOfferManager, daoFacade, keyRing, refundDisputeListService, priceFeedService);
->>>>>>> b0b43343
     }
 
     ///////////////////////////////////////////////////////////////////////////////////////////
