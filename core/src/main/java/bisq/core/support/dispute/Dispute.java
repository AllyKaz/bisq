/*
 * This file is part of Bisq.
 *
 * Bisq is free software: you can redistribute it and/or modify it
 * under the terms of the GNU Affero General Public License as published by
 * the Free Software Foundation, either version 3 of the License, or (at
 * your option) any later version.
 *
 * Bisq is distributed in the hope that it will be useful, but WITHOUT
 * ANY WARRANTY; without even the implied warranty of MERCHANTABILITY or
 * FITNESS FOR A PARTICULAR PURPOSE. See the GNU Affero General Public
 * License for more details.
 *
 * You should have received a copy of the GNU Affero General Public License
 * along with Bisq. If not, see <http://www.gnu.org/licenses/>.
 */

package bisq.core.support.dispute;

import bisq.core.proto.CoreProtoResolver;
import bisq.core.support.SupportType;
import bisq.core.support.messages.ChatMessage;
import bisq.core.trade.Contract;

import bisq.common.crypto.PubKeyRing;
import bisq.common.proto.ProtoUtil;
import bisq.common.proto.network.NetworkPayload;
import bisq.common.storage.Storage;
import bisq.common.util.Utilities;

import com.google.protobuf.ByteString;

import javafx.beans.property.BooleanProperty;
import javafx.beans.property.ObjectProperty;
import javafx.beans.property.ReadOnlyBooleanProperty;
import javafx.beans.property.ReadOnlyObjectProperty;
import javafx.beans.property.SimpleBooleanProperty;
import javafx.beans.property.SimpleObjectProperty;

import javafx.collections.FXCollections;
import javafx.collections.ObservableList;

import java.util.ArrayList;
import java.util.Date;
import java.util.List;
import java.util.Optional;
import java.util.stream.Collectors;

import lombok.EqualsAndHashCode;
import lombok.Getter;
import lombok.Setter;
import lombok.extern.slf4j.Slf4j;

import javax.annotation.Nullable;

@Slf4j
@EqualsAndHashCode
@Getter
public final class Dispute implements NetworkPayload {
    private final String tradeId;
    private final String id;
    private final int traderId;
    private final boolean disputeOpenerIsBuyer;
    private final boolean disputeOpenerIsMaker;
    // PubKeyRing of trader who opened the dispute
    private final PubKeyRing traderPubKeyRing;
    private final long tradeDate;
    private final Contract contract;
    @Nullable
    private final byte[] contractHash;
    @Nullable
    private final byte[] depositTxSerialized;
    @Nullable
    private final byte[] payoutTxSerialized;
    @Nullable
    private final String depositTxId;
    @Nullable
    private final String payoutTxId;
    private final String contractAsJson;
    @Nullable
    private final String makerContractSignature;
    @Nullable
    private final String takerContractSignature;
    private final PubKeyRing agentPubKeyRing; // dispute agent
    private final boolean isSupportTicket;
    private final ObservableList<ChatMessage> chatMessages = FXCollections.observableArrayList();
    private BooleanProperty isClosedProperty = new SimpleBooleanProperty();
    // disputeResultProperty.get is Nullable!
    private ObjectProperty<DisputeResult> disputeResultProperty = new SimpleObjectProperty<>();
    @Nullable
    private String disputePayoutTxId;
    private long openingDate;

    transient private Storage<? extends DisputeList> storage;

    // Added v1.2.0
    private SupportType supportType;
    // Only used at refundAgent so that he knows how the mediator resolved the case
    @Setter
    @Nullable
    private String mediatorsDisputeResult;
    @Setter
    @Nullable
    private String delayedPayoutTxId;

    // Added at v1.3.9
    @Setter
    @Nullable
    private String donationAddressOfDelayedPayoutTx;
<<<<<<< HEAD
=======
    @Setter
    @Nullable
    private String agentsUid;
>>>>>>> 45cee2a2


    ///////////////////////////////////////////////////////////////////////////////////////////
    // Constructor
    ///////////////////////////////////////////////////////////////////////////////////////////

    public Dispute(Storage<? extends DisputeList> storage,
                   String tradeId,
                   int traderId,
                   boolean disputeOpenerIsBuyer,
                   boolean disputeOpenerIsMaker,
                   PubKeyRing traderPubKeyRing,
                   long tradeDate,
                   Contract contract,
                   @Nullable byte[] contractHash,
                   @Nullable byte[] depositTxSerialized,
                   @Nullable byte[] payoutTxSerialized,
                   @Nullable String depositTxId,
                   @Nullable String payoutTxId,
                   String contractAsJson,
                   @Nullable String makerContractSignature,
                   @Nullable String takerContractSignature,
                   PubKeyRing agentPubKeyRing,
                   boolean isSupportTicket,
                   SupportType supportType) {
        this(tradeId,
                traderId,
                disputeOpenerIsBuyer,
                disputeOpenerIsMaker,
                traderPubKeyRing,
                tradeDate,
                contract,
                contractHash,
                depositTxSerialized,
                payoutTxSerialized,
                depositTxId,
                payoutTxId,
                contractAsJson,
                makerContractSignature,
                takerContractSignature,
                agentPubKeyRing,
                isSupportTicket,
                supportType);
        this.storage = storage;
        openingDate = new Date().getTime();
    }


    ///////////////////////////////////////////////////////////////////////////////////////////
    // PROTO BUFFER
    ///////////////////////////////////////////////////////////////////////////////////////////

    public Dispute(String tradeId,
                   int traderId,
                   boolean disputeOpenerIsBuyer,
                   boolean disputeOpenerIsMaker,
                   PubKeyRing traderPubKeyRing,
                   long tradeDate,
                   Contract contract,
                   @Nullable byte[] contractHash,
                   @Nullable byte[] depositTxSerialized,
                   @Nullable byte[] payoutTxSerialized,
                   @Nullable String depositTxId,
                   @Nullable String payoutTxId,
                   String contractAsJson,
                   @Nullable String makerContractSignature,
                   @Nullable String takerContractSignature,
                   PubKeyRing agentPubKeyRing,
                   boolean isSupportTicket,
                   SupportType supportType) {
        this.tradeId = tradeId;
        this.traderId = traderId;
        this.disputeOpenerIsBuyer = disputeOpenerIsBuyer;
        this.disputeOpenerIsMaker = disputeOpenerIsMaker;
        this.traderPubKeyRing = traderPubKeyRing;
        this.tradeDate = tradeDate;
        this.contract = contract;
        this.contractHash = contractHash;
        this.depositTxSerialized = depositTxSerialized;
        this.payoutTxSerialized = payoutTxSerialized;
        this.depositTxId = depositTxId;
        this.payoutTxId = payoutTxId;
        this.contractAsJson = contractAsJson;
        this.makerContractSignature = makerContractSignature;
        this.takerContractSignature = takerContractSignature;
        this.agentPubKeyRing = agentPubKeyRing;
        this.isSupportTicket = isSupportTicket;
        this.supportType = supportType;

        id = tradeId + "_" + traderId;
    }

    @Override
    public protobuf.Dispute toProtoMessage() {
        // Needed to avoid ConcurrentModificationException
        List<ChatMessage> clonedChatMessages = new ArrayList<>(chatMessages);
        protobuf.Dispute.Builder builder = protobuf.Dispute.newBuilder()
                .setTradeId(tradeId)
                .setTraderId(traderId)
                .setDisputeOpenerIsBuyer(disputeOpenerIsBuyer)
                .setDisputeOpenerIsMaker(disputeOpenerIsMaker)
                .setTraderPubKeyRing(traderPubKeyRing.toProtoMessage())
                .setTradeDate(tradeDate)
                .setContract(contract.toProtoMessage())
                .setContractAsJson(contractAsJson)
                .setAgentPubKeyRing(agentPubKeyRing.toProtoMessage())
                .setIsSupportTicket(isSupportTicket)
                .addAllChatMessage(clonedChatMessages.stream()
                        .map(msg -> msg.toProtoNetworkEnvelope().getChatMessage())
                        .collect(Collectors.toList()))
                .setIsClosed(isClosedProperty.get())
                .setOpeningDate(openingDate)
                .setId(id);

        Optional.ofNullable(contractHash).ifPresent(e -> builder.setContractHash(ByteString.copyFrom(e)));
        Optional.ofNullable(depositTxSerialized).ifPresent(e -> builder.setDepositTxSerialized(ByteString.copyFrom(e)));
        Optional.ofNullable(payoutTxSerialized).ifPresent(e -> builder.setPayoutTxSerialized(ByteString.copyFrom(e)));
        Optional.ofNullable(depositTxId).ifPresent(builder::setDepositTxId);
        Optional.ofNullable(payoutTxId).ifPresent(builder::setPayoutTxId);
        Optional.ofNullable(disputePayoutTxId).ifPresent(builder::setDisputePayoutTxId);
        Optional.ofNullable(makerContractSignature).ifPresent(builder::setMakerContractSignature);
        Optional.ofNullable(takerContractSignature).ifPresent(builder::setTakerContractSignature);
        Optional.ofNullable(disputeResultProperty.get()).ifPresent(result -> builder.setDisputeResult(disputeResultProperty.get().toProtoMessage()));
        Optional.ofNullable(supportType).ifPresent(result -> builder.setSupportType(SupportType.toProtoMessage(supportType)));
        Optional.ofNullable(mediatorsDisputeResult).ifPresent(result -> builder.setMediatorsDisputeResult(mediatorsDisputeResult));
        Optional.ofNullable(delayedPayoutTxId).ifPresent(result -> builder.setDelayedPayoutTxId(delayedPayoutTxId));
        Optional.ofNullable(donationAddressOfDelayedPayoutTx).ifPresent(result -> builder.setDonationAddressOfDelayedPayoutTx(donationAddressOfDelayedPayoutTx));
<<<<<<< HEAD
=======
        Optional.ofNullable(agentsUid).ifPresent(result -> builder.setAgentsUid(agentsUid));
>>>>>>> 45cee2a2
        return builder.build();
    }

    public static Dispute fromProto(protobuf.Dispute proto, CoreProtoResolver coreProtoResolver) {
        Dispute dispute = new Dispute(proto.getTradeId(),
                proto.getTraderId(),
                proto.getDisputeOpenerIsBuyer(),
                proto.getDisputeOpenerIsMaker(),
                PubKeyRing.fromProto(proto.getTraderPubKeyRing()),
                proto.getTradeDate(),
                Contract.fromProto(proto.getContract(), coreProtoResolver),
                ProtoUtil.byteArrayOrNullFromProto(proto.getContractHash()),
                ProtoUtil.byteArrayOrNullFromProto(proto.getDepositTxSerialized()),
                ProtoUtil.byteArrayOrNullFromProto(proto.getPayoutTxSerialized()),
                ProtoUtil.stringOrNullFromProto(proto.getDepositTxId()),
                ProtoUtil.stringOrNullFromProto(proto.getPayoutTxId()),
                proto.getContractAsJson(),
                ProtoUtil.stringOrNullFromProto(proto.getMakerContractSignature()),
                ProtoUtil.stringOrNullFromProto(proto.getTakerContractSignature()),
                PubKeyRing.fromProto(proto.getAgentPubKeyRing()),
                proto.getIsSupportTicket(),
                SupportType.fromProto(proto.getSupportType()));

        dispute.chatMessages.addAll(proto.getChatMessageList().stream()
                .map(ChatMessage::fromPayloadProto)
                .collect(Collectors.toList()));

        dispute.openingDate = proto.getOpeningDate();
        dispute.isClosedProperty.set(proto.getIsClosed());
        if (proto.hasDisputeResult())
            dispute.disputeResultProperty.set(DisputeResult.fromProto(proto.getDisputeResult()));
        dispute.disputePayoutTxId = ProtoUtil.stringOrNullFromProto(proto.getDisputePayoutTxId());

        String mediatorsDisputeResult = proto.getMediatorsDisputeResult();
        if (!mediatorsDisputeResult.isEmpty()) {
            dispute.setMediatorsDisputeResult(mediatorsDisputeResult);
        }

        String delayedPayoutTxId = proto.getDelayedPayoutTxId();
        if (!delayedPayoutTxId.isEmpty()) {
            dispute.setDelayedPayoutTxId(delayedPayoutTxId);
        }

        String donationAddressOfDelayedPayoutTx = proto.getDonationAddressOfDelayedPayoutTx();
        if (!donationAddressOfDelayedPayoutTx.isEmpty()) {
            dispute.setDonationAddressOfDelayedPayoutTx(donationAddressOfDelayedPayoutTx);
        }

<<<<<<< HEAD
=======
        String agentsUid = proto.getAgentsUid();
        if (!agentsUid.isEmpty()) {
            dispute.setAgentsUid(agentsUid);
        }

>>>>>>> 45cee2a2
        return dispute;
    }


    ///////////////////////////////////////////////////////////////////////////////////////////
    // API
    ///////////////////////////////////////////////////////////////////////////////////////////

    public void addAndPersistChatMessage(ChatMessage chatMessage) {
        if (!chatMessages.contains(chatMessage)) {
            chatMessages.add(chatMessage);
            storage.queueUpForSave();
        } else {
            log.error("disputeDirectMessage already exists");
        }
    }


    ///////////////////////////////////////////////////////////////////////////////////////////
    // Setters
    ///////////////////////////////////////////////////////////////////////////////////////////

    // In case we get the object via the network storage is not set as its transient, so we need to set it.
    public void setStorage(Storage<? extends DisputeList> storage) {
        this.storage = storage;
    }

    public void setIsClosed(boolean isClosed) {
        boolean changed = this.isClosedProperty.get() != isClosed;
        this.isClosedProperty.set(isClosed);
        if (changed)
            storage.queueUpForSave();
    }

    public void setDisputeResult(DisputeResult disputeResult) {
        boolean changed = disputeResultProperty.get() == null || !disputeResultProperty.get().equals(disputeResult);
        disputeResultProperty.set(disputeResult);
        if (changed)
            storage.queueUpForSave();
    }

    public void setDisputePayoutTxId(String disputePayoutTxId) {
        boolean changed = this.disputePayoutTxId == null || !this.disputePayoutTxId.equals(disputePayoutTxId);
        this.disputePayoutTxId = disputePayoutTxId;
        if (changed)
            storage.queueUpForSave();
    }

    public void setSupportType(SupportType supportType) {
        this.supportType = supportType;
    }

    ///////////////////////////////////////////////////////////////////////////////////////////
    // Getters
    ///////////////////////////////////////////////////////////////////////////////////////////

    public String getShortTradeId() {
        return Utilities.getShortId(tradeId);
    }

    public ReadOnlyBooleanProperty isClosedProperty() {
        return isClosedProperty;
    }

    public ReadOnlyObjectProperty<DisputeResult> disputeResultProperty() {
        return disputeResultProperty;
    }

    public Date getTradeDate() {
        return new Date(tradeDate);
    }

    public Date getOpeningDate() {
        return new Date(openingDate);
    }

    public boolean isClosed() {
        return isClosedProperty.get();
    }


    @Override
    public String toString() {
        return "Dispute{" +
                "\n     tradeId='" + tradeId + '\'' +
                ",\n     id='" + id + '\'' +
                ",\n     traderId=" + traderId +
                ",\n     disputeOpenerIsBuyer=" + disputeOpenerIsBuyer +
                ",\n     disputeOpenerIsMaker=" + disputeOpenerIsMaker +
                ",\n     traderPubKeyRing=" + traderPubKeyRing +
                ",\n     tradeDate=" + tradeDate +
                ",\n     contract=" + contract +
                ",\n     contractHash=" + Utilities.bytesAsHexString(contractHash) +
                ",\n     depositTxSerialized=" + Utilities.bytesAsHexString(depositTxSerialized) +
                ",\n     payoutTxSerialized=" + Utilities.bytesAsHexString(payoutTxSerialized) +
                ",\n     depositTxId='" + depositTxId + '\'' +
                ",\n     payoutTxId='" + payoutTxId + '\'' +
                ",\n     contractAsJson='" + contractAsJson + '\'' +
                ",\n     makerContractSignature='" + makerContractSignature + '\'' +
                ",\n     takerContractSignature='" + takerContractSignature + '\'' +
                ",\n     agentPubKeyRing=" + agentPubKeyRing +
                ",\n     isSupportTicket=" + isSupportTicket +
                ",\n     chatMessages=" + chatMessages +
                ",\n     isClosedProperty=" + isClosedProperty +
                ",\n     disputeResultProperty=" + disputeResultProperty +
                ",\n     disputePayoutTxId='" + disputePayoutTxId + '\'' +
                ",\n     openingDate=" + openingDate +
                ",\n     storage=" + storage +
                ",\n     supportType=" + supportType +
                ",\n     mediatorsDisputeResult='" + mediatorsDisputeResult + '\'' +
                ",\n     delayedPayoutTxId='" + delayedPayoutTxId + '\'' +
                ",\n     donationAddressOfDelayedPayoutTx='" + donationAddressOfDelayedPayoutTx + '\'' +
                "\n}";
    }
}<|MERGE_RESOLUTION|>--- conflicted
+++ resolved
@@ -107,12 +107,9 @@
     @Setter
     @Nullable
     private String donationAddressOfDelayedPayoutTx;
-<<<<<<< HEAD
-=======
     @Setter
     @Nullable
     private String agentsUid;
->>>>>>> 45cee2a2
 
 
     ///////////////////////////////////////////////////////////////////////////////////////////
@@ -240,10 +237,7 @@
         Optional.ofNullable(mediatorsDisputeResult).ifPresent(result -> builder.setMediatorsDisputeResult(mediatorsDisputeResult));
         Optional.ofNullable(delayedPayoutTxId).ifPresent(result -> builder.setDelayedPayoutTxId(delayedPayoutTxId));
         Optional.ofNullable(donationAddressOfDelayedPayoutTx).ifPresent(result -> builder.setDonationAddressOfDelayedPayoutTx(donationAddressOfDelayedPayoutTx));
-<<<<<<< HEAD
-=======
         Optional.ofNullable(agentsUid).ifPresent(result -> builder.setAgentsUid(agentsUid));
->>>>>>> 45cee2a2
         return builder.build();
     }
 
@@ -292,14 +286,11 @@
             dispute.setDonationAddressOfDelayedPayoutTx(donationAddressOfDelayedPayoutTx);
         }
 
-<<<<<<< HEAD
-=======
         String agentsUid = proto.getAgentsUid();
         if (!agentsUid.isEmpty()) {
             dispute.setAgentsUid(agentsUid);
         }
 
->>>>>>> 45cee2a2
         return dispute;
     }
 
