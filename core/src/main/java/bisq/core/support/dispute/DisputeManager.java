--- conflicted
+++ resolved
@@ -388,11 +388,7 @@
             // The peer sent us an invalid donation address. We do not return here as we don't want to break
             // mediation/arbitration and log only the issue. The dispute agent will run validation as well and will get
             // a popup displayed to react.
-<<<<<<< HEAD
-            log.error("Donation address invalid. {}", e.toString());
-=======
             log.warn("Donation address is invalid. {}", e.toString());
->>>>>>> 423cc713
         }
 
         if (!isAgent(dispute)) {
