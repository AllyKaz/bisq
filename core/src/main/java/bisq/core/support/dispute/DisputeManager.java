/*
 * This file is part of Bisq.
 *
 * Bisq is free software: you can redistribute it and/or modify it
 * under the terms of the GNU Affero General Public License as published by
 * the Free Software Foundation, either version 3 of the License, or (at
 * your option) any later version.
 *
 * Bisq is distributed in the hope that it will be useful, but WITHOUT
 * ANY WARRANTY; without even the implied warranty of MERCHANTABILITY or
 * FITNESS FOR A PARTICULAR PURPOSE. See the GNU Affero General Public
 * License for more details.
 *
 * You should have received a copy of the GNU Affero General Public License
 * along with Bisq. If not, see <http://www.gnu.org/licenses/>.
 */

package bisq.core.support.dispute;

import bisq.core.btc.setup.WalletsSetup;
import bisq.core.btc.wallet.BtcWalletService;
import bisq.core.btc.wallet.Restrictions;
import bisq.core.btc.wallet.TradeWalletService;
import bisq.core.dao.DaoFacade;
import bisq.core.locale.CurrencyUtil;
import bisq.core.locale.Res;
import bisq.core.monetary.Altcoin;
import bisq.core.monetary.Price;
import bisq.core.offer.OfferPayload;
import bisq.core.offer.OpenOfferManager;
import bisq.core.provider.price.MarketPrice;
import bisq.core.provider.price.PriceFeedService;
import bisq.core.support.SupportManager;
import bisq.core.support.dispute.messages.DisputeResultMessage;
import bisq.core.support.dispute.messages.OpenNewDisputeMessage;
import bisq.core.support.dispute.messages.PeerOpenedDisputeMessage;
import bisq.core.support.messages.ChatMessage;
import bisq.core.trade.Contract;
import bisq.core.trade.DelayedPayoutTxValidation;
import bisq.core.trade.Trade;
import bisq.core.trade.TradeManager;
import bisq.core.trade.closed.ClosedTradableManager;

import bisq.network.p2p.BootstrapListener;
import bisq.network.p2p.NodeAddress;
import bisq.network.p2p.P2PService;
import bisq.network.p2p.SendMailboxMessageListener;

import bisq.common.UserThread;
import bisq.common.app.Version;
import bisq.common.crypto.KeyRing;
import bisq.common.crypto.PubKeyRing;
import bisq.common.handlers.FaultHandler;
import bisq.common.handlers.ResultHandler;
import bisq.common.storage.Storage;
import bisq.common.util.MathUtils;
import bisq.common.util.Tuple2;

import org.bitcoinj.core.Coin;
import org.bitcoinj.utils.Fiat;

import javafx.beans.property.IntegerProperty;

import javafx.collections.FXCollections;
import javafx.collections.ObservableList;

import java.security.KeyPair;

import java.util.List;
import java.util.Optional;
import java.util.UUID;
import java.util.concurrent.TimeUnit;
import java.util.stream.Collectors;

import lombok.Getter;
import lombok.extern.slf4j.Slf4j;

import javax.annotation.Nullable;

import static com.google.common.base.Preconditions.checkNotNull;

@Slf4j
public abstract class DisputeManager<T extends DisputeList<? extends DisputeList>> extends SupportManager {
    protected final TradeWalletService tradeWalletService;
    protected final BtcWalletService btcWalletService;
    protected final TradeManager tradeManager;
    protected final ClosedTradableManager closedTradableManager;
    protected final OpenOfferManager openOfferManager;
    protected final PubKeyRing pubKeyRing;
    protected final DisputeListService<T> disputeListService;
    private final PriceFeedService priceFeedService;
<<<<<<< HEAD
    private final DaoFacade daoFacade;

    @Getter
    protected final ObservableList<Dispute> disputesWithInvalidDonationAddress = FXCollections.observableArrayList();
    @Getter
    private final KeyPair signatureKeyPair;
=======
    protected final DaoFacade daoFacade;

    @Getter
    protected final ObservableList<DelayedPayoutTxValidation.ValidationException> validationExceptions =
            FXCollections.observableArrayList();
>>>>>>> 45cee2a2


    ///////////////////////////////////////////////////////////////////////////////////////////
    // Constructor
    ///////////////////////////////////////////////////////////////////////////////////////////

    public DisputeManager(P2PService p2PService,
                          TradeWalletService tradeWalletService,
                          BtcWalletService btcWalletService,
                          WalletsSetup walletsSetup,
                          TradeManager tradeManager,
                          ClosedTradableManager closedTradableManager,
                          OpenOfferManager openOfferManager,
                          DaoFacade daoFacade,
<<<<<<< HEAD
                          KeyRing keyRing,
=======
                          PubKeyRing pubKeyRing,
>>>>>>> 45cee2a2
                          DisputeListService<T> disputeListService,
                          PriceFeedService priceFeedService) {
        super(p2PService, walletsSetup);

        this.tradeWalletService = tradeWalletService;
        this.btcWalletService = btcWalletService;
        this.tradeManager = tradeManager;
        this.closedTradableManager = closedTradableManager;
        this.openOfferManager = openOfferManager;
        this.daoFacade = daoFacade;
<<<<<<< HEAD
        this.pubKeyRing = keyRing.getPubKeyRing();
        signatureKeyPair = keyRing.getSignatureKeyPair();
=======
        this.pubKeyRing = pubKeyRing;
>>>>>>> 45cee2a2
        this.disputeListService = disputeListService;
        this.priceFeedService = priceFeedService;
    }


    ///////////////////////////////////////////////////////////////////////////////////////////
    // Implement template methods
    ///////////////////////////////////////////////////////////////////////////////////////////

    @Override
    public void persist() {
        disputeListService.persist();
    }

    @Override
    public NodeAddress getPeerNodeAddress(ChatMessage message) {
        Optional<Dispute> disputeOptional = findDispute(message);
        if (!disputeOptional.isPresent()) {
            log.warn("Could not find dispute for tradeId = {} traderId = {}",
                    message.getTradeId(), message.getTraderId());
            return null;
        }
        return getNodeAddressPubKeyRingTuple(disputeOptional.get()).first;
    }

    @Override
    public PubKeyRing getPeerPubKeyRing(ChatMessage message) {
        Optional<Dispute> disputeOptional = findDispute(message);
        if (!disputeOptional.isPresent()) {
            log.warn("Could not find dispute for tradeId = {} traderId = {}",
                    message.getTradeId(), message.getTraderId());
            return null;
        }

        return getNodeAddressPubKeyRingTuple(disputeOptional.get()).second;
    }

    @Override
    public List<ChatMessage> getAllChatMessages() {
        return getDisputeList().stream()
                .flatMap(dispute -> dispute.getChatMessages().stream())
                .collect(Collectors.toList());
    }

    @Override
    public boolean channelOpen(ChatMessage message) {
        return findDispute(message).isPresent();
    }

    @Override
    public void addAndPersistChatMessage(ChatMessage message) {
        findDispute(message).ifPresent(dispute -> {
            if (dispute.getChatMessages().stream().noneMatch(m -> m.getUid().equals(message.getUid()))) {
                dispute.addAndPersistChatMessage(message);
            } else {
                log.warn("We got a chatMessage that we have already stored. UId = {} TradeId = {}",
                        message.getUid(), message.getTradeId());
            }
        });
    }


    ///////////////////////////////////////////////////////////////////////////////////////////
    // Abstract methods
    ///////////////////////////////////////////////////////////////////////////////////////////

    // We get that message at both peers. The dispute object is in context of the trader
    public abstract void onDisputeResultMessage(DisputeResultMessage disputeResultMessage);

    @Nullable
    public abstract NodeAddress getAgentNodeAddress(Dispute dispute);

    protected abstract Trade.DisputeState getDisputeStateStartedByPeer();

    public abstract void cleanupDisputes();

    protected abstract String getDisputeInfo(Dispute dispute);

    protected abstract String getDisputeIntroForPeer(String disputeInfo);

    protected abstract String getDisputeIntroForDisputeCreator(String disputeInfo);


    ///////////////////////////////////////////////////////////////////////////////////////////
    // Delegates for disputeListService
    ///////////////////////////////////////////////////////////////////////////////////////////

    public IntegerProperty getNumOpenDisputes() {
        return disputeListService.getNumOpenDisputes();
    }

    public Storage<? extends DisputeList> getStorage() {
        return disputeListService.getStorage();
    }

    public ObservableList<Dispute> getDisputesAsObservableList() {
        return disputeListService.getDisputesAsObservableList();
    }

    public String getNrOfDisputes(boolean isBuyer, Contract contract) {
        return disputeListService.getNrOfDisputes(isBuyer, contract);
    }

    protected T getDisputeList() {
        return disputeListService.getDisputeList();
    }


    ///////////////////////////////////////////////////////////////////////////////////////////
    // API
    ///////////////////////////////////////////////////////////////////////////////////////////

    public void onAllServicesInitialized() {
        super.onAllServicesInitialized();
        disputeListService.onAllServicesInitialized();

        p2PService.addP2PServiceListener(new BootstrapListener() {
            @Override
            public void onUpdatedDataReceived() {
                tryApplyMessages();
            }
        });

        walletsSetup.downloadPercentageProperty().addListener((observable, oldValue, newValue) -> {
            if (walletsSetup.isDownloadComplete())
                tryApplyMessages();
        });

        walletsSetup.numPeersProperty().addListener((observable, oldValue, newValue) -> {
            if (walletsSetup.hasSufficientPeersForBroadcast())
                tryApplyMessages();
        });

        tryApplyMessages();
        cleanupDisputes();

        getDisputeList().getList().forEach(dispute -> {
            if (dispute.getAgentsUid() == null) {
                dispute.setAgentsUid(UUID.randomUUID().toString());
            }

            try {
                DelayedPayoutTxValidation.validateDonationAddress(dispute, dispute.getDonationAddressOfDelayedPayoutTx(), daoFacade);
                DelayedPayoutTxValidation.testIfDisputeTriesReplay(dispute, getDisputeList().getList());
            } catch (DelayedPayoutTxValidation.AddressException | DelayedPayoutTxValidation.DisputeReplayException e) {
                log.error(e.toString());
                validationExceptions.add(e);
            }
        });
    }

    public boolean isTrader(Dispute dispute) {
        return pubKeyRing.equals(dispute.getTraderPubKeyRing());
    }


    public Optional<Dispute> findOwnDispute(String tradeId) {
        T disputeList = getDisputeList();
        if (disputeList == null) {
            log.warn("disputes is null");
            return Optional.empty();
        }
        return disputeList.stream().filter(e -> e.getTradeId().equals(tradeId)).findAny();
    }


    ///////////////////////////////////////////////////////////////////////////////////////////
    // Message handler
    ///////////////////////////////////////////////////////////////////////////////////////////

    // dispute agent receives that from trader who opens dispute
    protected void onOpenNewDisputeMessage(OpenNewDisputeMessage openNewDisputeMessage) {
        T disputeList = getDisputeList();
        if (disputeList == null) {
            log.warn("disputes is null");
            return;
        }

        String errorMessage = null;
        Dispute dispute = openNewDisputeMessage.getDispute();
        // Dispute agent sets uid to be sure to identify disputes uniquely to protect against replaying old disputes
        dispute.setAgentsUid(UUID.randomUUID().toString());
        dispute.setStorage(disputeListService.getStorage());
        // Disputes from clients < 1.2.0 always have support type ARBITRATION in dispute as the field didn't exist before
        dispute.setSupportType(openNewDisputeMessage.getSupportType());

        Contract contract = dispute.getContract();
        addPriceInfoMessage(dispute, 0);

        try {
            DelayedPayoutTxValidation.validateDonationAddress(dispute.getDonationAddressOfDelayedPayoutTx(), daoFacade);
<<<<<<< HEAD
        } catch (DelayedPayoutTxValidation.AddressException e) {
            disputesWithInvalidDonationAddress.add(dispute);
=======
            DelayedPayoutTxValidation.testIfDisputeTriesReplay(dispute, disputeList.getList());
        } catch (DelayedPayoutTxValidation.AddressException | DelayedPayoutTxValidation.DisputeReplayException e) {
            log.error(e.toString());
            validationExceptions.add(e);
>>>>>>> 45cee2a2
        }

        PubKeyRing peersPubKeyRing = dispute.isDisputeOpenerIsBuyer() ? contract.getSellerPubKeyRing() : contract.getBuyerPubKeyRing();
        if (isAgent(dispute)) {
            if (!disputeList.contains(dispute)) {
                Optional<Dispute> storedDisputeOptional = findDispute(dispute);
                if (!storedDisputeOptional.isPresent()) {
                    disputeList.add(dispute);
                    sendPeerOpenedDisputeMessage(dispute, contract, peersPubKeyRing);
                } else {
                    // valid case if both have opened a dispute and agent was not online.
                    log.debug("We got a dispute already open for that trade and trading peer. TradeId = {}",
                            dispute.getTradeId());
                }
            } else {
                errorMessage = "We got a dispute msg what we have already stored. TradeId = " + dispute.getTradeId();
                log.warn(errorMessage);
            }
        } else {
            errorMessage = "Trader received openNewDisputeMessage. That must never happen.";
            log.error(errorMessage);
        }

        // We use the ChatMessage not the openNewDisputeMessage for the ACK
        ObservableList<ChatMessage> messages = dispute.getChatMessages();
        if (!messages.isEmpty()) {
            ChatMessage chatMessage = messages.get(0);
            PubKeyRing sendersPubKeyRing = dispute.isDisputeOpenerIsBuyer() ? contract.getBuyerPubKeyRing() : contract.getSellerPubKeyRing();
            sendAckMessage(chatMessage, sendersPubKeyRing, errorMessage == null, errorMessage);
        }

        addMediationResultMessage(dispute);
    }

    // Not-dispute-requester receives that msg from dispute agent
    protected void onPeerOpenedDisputeMessage(PeerOpenedDisputeMessage peerOpenedDisputeMessage) {
        T disputeList = getDisputeList();
        if (disputeList == null) {
            log.warn("disputes is null");
            return;
        }

        String errorMessage = null;
        Dispute dispute = peerOpenedDisputeMessage.getDispute();

        Optional<Trade> optionalTrade = tradeManager.getTradeById(dispute.getTradeId());
        if (!optionalTrade.isPresent()) {
            return;
        }

        Trade trade = optionalTrade.get();
        try {
            DelayedPayoutTxValidation.validatePayoutTx(trade,
                    trade.getDelayedPayoutTx(),
                    dispute,
                    daoFacade,
                    btcWalletService);
        } catch (DelayedPayoutTxValidation.ValidationException e) {
            // The peer sent us an invalid donation address. We do not return here as we don't want to break
            // mediation/arbitration and log only the issue. The dispute agent will run validation as well and will get
            // a popup displayed to react.
            log.error("Donation address invalid. {}", e.toString());
        }

        if (!isAgent(dispute)) {
            if (!disputeList.contains(dispute)) {
                Optional<Dispute> storedDisputeOptional = findDispute(dispute);
                if (!storedDisputeOptional.isPresent()) {
                    dispute.setStorage(disputeListService.getStorage());
                    disputeList.add(dispute);
                    trade.setDisputeState(getDisputeStateStartedByPeer());
                    errorMessage = null;
                } else {
                    // valid case if both have opened a dispute and agent was not online.
                    log.debug("We got a dispute already open for that trade and trading peer. TradeId = {}",
                            dispute.getTradeId());
                }
            } else {
                errorMessage = "We got a dispute msg what we have already stored. TradeId = " + dispute.getTradeId();
                log.warn(errorMessage);
            }
        } else {
            errorMessage = "Arbitrator received peerOpenedDisputeMessage. That must never happen.";
            log.error(errorMessage);
        }

        // We use the ChatMessage not the peerOpenedDisputeMessage for the ACK
        ObservableList<ChatMessage> messages = peerOpenedDisputeMessage.getDispute().getChatMessages();
        if (!messages.isEmpty()) {
            ChatMessage msg = messages.get(0);
            sendAckMessage(msg, dispute.getAgentPubKeyRing(), errorMessage == null, errorMessage);
        }

        sendAckMessage(peerOpenedDisputeMessage, dispute.getAgentPubKeyRing(), errorMessage == null, errorMessage);
    }


    ///////////////////////////////////////////////////////////////////////////////////////////
    // Send message
    ///////////////////////////////////////////////////////////////////////////////////////////

    public void sendOpenNewDisputeMessage(Dispute dispute,
                                          boolean reOpen,
                                          ResultHandler resultHandler,
                                          FaultHandler faultHandler) {
        T disputeList = getDisputeList();
        if (disputeList == null) {
            log.warn("disputes is null");
            return;
        }

        if (disputeList.contains(dispute)) {
            String msg = "We got a dispute msg what we have already stored. TradeId = " + dispute.getTradeId();
            log.warn(msg);
            faultHandler.handleFault(msg, new DisputeAlreadyOpenException());
            return;
        }

        Optional<Dispute> storedDisputeOptional = findDispute(dispute);
        if (!storedDisputeOptional.isPresent() || reOpen) {
            String disputeInfo = getDisputeInfo(dispute);
            String disputeMessage = getDisputeIntroForDisputeCreator(disputeInfo);
            String sysMsg = dispute.isSupportTicket() ?
                    Res.get("support.youOpenedTicket", disputeInfo, Version.VERSION)
                    : disputeMessage;

            String message = Res.get("support.systemMsg", sysMsg);
            ChatMessage chatMessage = new ChatMessage(
                    getSupportType(),
                    dispute.getTradeId(),
                    pubKeyRing.hashCode(),
                    false,
                    message,
                    p2PService.getAddress());
            chatMessage.setSystemMessage(true);
            dispute.addAndPersistChatMessage(chatMessage);
            if (!reOpen) {
                disputeList.add(dispute);
            }

            NodeAddress agentNodeAddress = getAgentNodeAddress(dispute);
            if (agentNodeAddress == null) {
                return;
            }

            OpenNewDisputeMessage openNewDisputeMessage = new OpenNewDisputeMessage(dispute,
                    p2PService.getAddress(),
                    UUID.randomUUID().toString(),
                    getSupportType());

            log.info("Send {} to peer {}. tradeId={}, openNewDisputeMessage.uid={}, chatMessage.uid={}",
                    openNewDisputeMessage.getClass().getSimpleName(),
                    agentNodeAddress,
                    openNewDisputeMessage.getTradeId(),
                    openNewDisputeMessage.getUid(),
                    chatMessage.getUid());

            p2PService.sendEncryptedMailboxMessage(agentNodeAddress,
                    dispute.getAgentPubKeyRing(),
                    openNewDisputeMessage,
                    new SendMailboxMessageListener() {
                        @Override
                        public void onArrived() {
                            log.info("{} arrived at peer {}. tradeId={}, openNewDisputeMessage.uid={}, " +
                                            "chatMessage.uid={}",
                                    openNewDisputeMessage.getClass().getSimpleName(), agentNodeAddress,
                                    openNewDisputeMessage.getTradeId(), openNewDisputeMessage.getUid(),
                                    chatMessage.getUid());

                            // We use the chatMessage wrapped inside the openNewDisputeMessage for
                            // the state, as that is displayed to the user and we only persist that msg
                            chatMessage.setArrived(true);
                            disputeList.persist();
                            resultHandler.handleResult();
                        }

                        @Override
                        public void onStoredInMailbox() {
                            log.info("{} stored in mailbox for peer {}. tradeId={}, openNewDisputeMessage.uid={}, " +
                                            "chatMessage.uid={}",
                                    openNewDisputeMessage.getClass().getSimpleName(), agentNodeAddress,
                                    openNewDisputeMessage.getTradeId(), openNewDisputeMessage.getUid(),
                                    chatMessage.getUid());

                            // We use the chatMessage wrapped inside the openNewDisputeMessage for
                            // the state, as that is displayed to the user and we only persist that msg
                            chatMessage.setStoredInMailbox(true);
                            disputeList.persist();
                            resultHandler.handleResult();
                        }

                        @Override
                        public void onFault(String errorMessage) {
                            log.error("{} failed: Peer {}. tradeId={}, openNewDisputeMessage.uid={}, " +
                                            "chatMessage.uid={}, errorMessage={}",
                                    openNewDisputeMessage.getClass().getSimpleName(), agentNodeAddress,
                                    openNewDisputeMessage.getTradeId(), openNewDisputeMessage.getUid(),
                                    chatMessage.getUid(), errorMessage);

                            // We use the chatMessage wrapped inside the openNewDisputeMessage for
                            // the state, as that is displayed to the user and we only persist that msg
                            chatMessage.setSendMessageError(errorMessage);
                            disputeList.persist();
                            faultHandler.handleFault("Sending dispute message failed: " +
                                    errorMessage, new DisputeMessageDeliveryFailedException());
                        }
                    }
            );
        } else {
            String msg = "We got a dispute already open for that trade and trading peer.\n" +
                    "TradeId = " + dispute.getTradeId();
            log.warn(msg);
            faultHandler.handleFault(msg, new DisputeAlreadyOpenException());
        }
    }

    // Dispute agent sends that to trading peer when he received openDispute request
    private void sendPeerOpenedDisputeMessage(Dispute disputeFromOpener,
                                              Contract contractFromOpener,
                                              PubKeyRing pubKeyRing) {
        // We delay a bit for sending the message to the peer to allow that a openDispute message from the peer is
        // being used as the valid msg. If dispute agent was offline and both peer requested we want to see the correct
        // message and not skip the system message of the peer as it would be the case if we have created the system msg
        // from the code below.
        UserThread.runAfter(() -> doSendPeerOpenedDisputeMessage(disputeFromOpener,
                contractFromOpener,
                pubKeyRing),
                100, TimeUnit.MILLISECONDS);
    }

    private void doSendPeerOpenedDisputeMessage(Dispute disputeFromOpener,
                                                Contract contractFromOpener,
                                                PubKeyRing pubKeyRing) {
        T disputeList = getDisputeList();
        if (disputeList == null) {
            log.warn("disputes is null");
            return;
        }

        Dispute dispute = new Dispute(disputeListService.getStorage(),
                disputeFromOpener.getTradeId(),
                pubKeyRing.hashCode(),
                !disputeFromOpener.isDisputeOpenerIsBuyer(),
                !disputeFromOpener.isDisputeOpenerIsMaker(),
                pubKeyRing,
                disputeFromOpener.getTradeDate().getTime(),
                contractFromOpener,
                disputeFromOpener.getContractHash(),
                disputeFromOpener.getDepositTxSerialized(),
                disputeFromOpener.getPayoutTxSerialized(),
                disputeFromOpener.getDepositTxId(),
                disputeFromOpener.getPayoutTxId(),
                disputeFromOpener.getContractAsJson(),
                disputeFromOpener.getMakerContractSignature(),
                disputeFromOpener.getTakerContractSignature(),
                disputeFromOpener.getAgentPubKeyRing(),
                disputeFromOpener.isSupportTicket(),
                disputeFromOpener.getSupportType());
        dispute.setDelayedPayoutTxId(disputeFromOpener.getDelayedPayoutTxId());
        dispute.setDonationAddressOfDelayedPayoutTx(disputeFromOpener.getDonationAddressOfDelayedPayoutTx());

        Optional<Dispute> storedDisputeOptional = findDispute(dispute);

        // Valid case if both have opened a dispute and agent was not online.
        if (storedDisputeOptional.isPresent()) {
            log.info("We got a dispute already open for that trade and trading peer. TradeId = {}",
                    dispute.getTradeId());
            return;
        }

        String disputeInfo = getDisputeInfo(dispute);
        String disputeMessage = getDisputeIntroForPeer(disputeInfo);
        String sysMsg = dispute.isSupportTicket() ?
                Res.get("support.peerOpenedTicket", disputeInfo, Version.VERSION)
                : disputeMessage;
        ChatMessage chatMessage = new ChatMessage(
                getSupportType(),
                dispute.getTradeId(),
                pubKeyRing.hashCode(),
                false,
                Res.get("support.systemMsg", sysMsg),
                p2PService.getAddress());
        chatMessage.setSystemMessage(true);
        dispute.addAndPersistChatMessage(chatMessage);

        addPriceInfoMessage(dispute, 0);

        // Dispute agent sets uid to be sure to identify disputes uniquely to protect against replaying old disputes
        dispute.setAgentsUid(UUID.randomUUID().toString());

        disputeList.add(dispute);

        // We mirrored dispute already!
        Contract contract = dispute.getContract();
        PubKeyRing peersPubKeyRing = dispute.isDisputeOpenerIsBuyer() ? contract.getBuyerPubKeyRing() : contract.getSellerPubKeyRing();
        NodeAddress peersNodeAddress = dispute.isDisputeOpenerIsBuyer() ? contract.getBuyerNodeAddress() : contract.getSellerNodeAddress();
        PeerOpenedDisputeMessage peerOpenedDisputeMessage = new PeerOpenedDisputeMessage(dispute,
                p2PService.getAddress(),
                UUID.randomUUID().toString(),
                getSupportType());

        log.info("Send {} to peer {}. tradeId={}, peerOpenedDisputeMessage.uid={}, chatMessage.uid={}",
                peerOpenedDisputeMessage.getClass().getSimpleName(), peersNodeAddress,
                peerOpenedDisputeMessage.getTradeId(), peerOpenedDisputeMessage.getUid(),
                chatMessage.getUid());

        p2PService.sendEncryptedMailboxMessage(peersNodeAddress,
                peersPubKeyRing,
                peerOpenedDisputeMessage,
                new SendMailboxMessageListener() {
                    @Override
                    public void onArrived() {
                        log.info("{} arrived at peer {}. tradeId={}, peerOpenedDisputeMessage.uid={}, " +
                                        "chatMessage.uid={}",
                                peerOpenedDisputeMessage.getClass().getSimpleName(), peersNodeAddress,
                                peerOpenedDisputeMessage.getTradeId(), peerOpenedDisputeMessage.getUid(),
                                chatMessage.getUid());

                        // We use the chatMessage wrapped inside the peerOpenedDisputeMessage for
                        // the state, as that is displayed to the user and we only persist that msg
                        chatMessage.setArrived(true);
                        disputeList.persist();
                    }

                    @Override
                    public void onStoredInMailbox() {
                        log.info("{} stored in mailbox for peer {}. tradeId={}, peerOpenedDisputeMessage.uid={}, " +
                                        "chatMessage.uid={}",
                                peerOpenedDisputeMessage.getClass().getSimpleName(), peersNodeAddress,
                                peerOpenedDisputeMessage.getTradeId(), peerOpenedDisputeMessage.getUid(),
                                chatMessage.getUid());

                        // We use the chatMessage wrapped inside the peerOpenedDisputeMessage for
                        // the state, as that is displayed to the user and we only persist that msg
                        chatMessage.setStoredInMailbox(true);
                        disputeList.persist();
                    }

                    @Override
                    public void onFault(String errorMessage) {
                        log.error("{} failed: Peer {}. tradeId={}, peerOpenedDisputeMessage.uid={}, " +
                                        "chatMessage.uid={}, errorMessage={}",
                                peerOpenedDisputeMessage.getClass().getSimpleName(), peersNodeAddress,
                                peerOpenedDisputeMessage.getTradeId(), peerOpenedDisputeMessage.getUid(),
                                chatMessage.getUid(), errorMessage);

                        // We use the chatMessage wrapped inside the peerOpenedDisputeMessage for
                        // the state, as that is displayed to the user and we only persist that msg
                        chatMessage.setSendMessageError(errorMessage);
                        disputeList.persist();
                    }
                }
        );
    }

    // dispute agent send result to trader
    public void sendDisputeResultMessage(DisputeResult disputeResult, Dispute dispute, String summaryText) {
        T disputeList = getDisputeList();
        if (disputeList == null) {
            log.warn("disputes is null");
            return;
        }

        ChatMessage chatMessage = new ChatMessage(
                getSupportType(),
                dispute.getTradeId(),
                dispute.getTraderPubKeyRing().hashCode(),
                false,
                summaryText,
                p2PService.getAddress());

        disputeResult.setChatMessage(chatMessage);
        dispute.addAndPersistChatMessage(chatMessage);

        NodeAddress peersNodeAddress;
        Contract contract = dispute.getContract();
        if (contract.getBuyerPubKeyRing().equals(dispute.getTraderPubKeyRing()))
            peersNodeAddress = contract.getBuyerNodeAddress();
        else
            peersNodeAddress = contract.getSellerNodeAddress();
        DisputeResultMessage disputeResultMessage = new DisputeResultMessage(disputeResult,
                p2PService.getAddress(),
                UUID.randomUUID().toString(),
                getSupportType());
        log.info("Send {} to peer {}. tradeId={}, disputeResultMessage.uid={}, chatMessage.uid={}",
                disputeResultMessage.getClass().getSimpleName(), peersNodeAddress, disputeResultMessage.getTradeId(),
                disputeResultMessage.getUid(), chatMessage.getUid());
        p2PService.sendEncryptedMailboxMessage(peersNodeAddress,
                dispute.getTraderPubKeyRing(),
                disputeResultMessage,
                new SendMailboxMessageListener() {
                    @Override
                    public void onArrived() {
                        log.info("{} arrived at peer {}. tradeId={}, disputeResultMessage.uid={}, " +
                                        "chatMessage.uid={}",
                                disputeResultMessage.getClass().getSimpleName(), peersNodeAddress,
                                disputeResultMessage.getTradeId(), disputeResultMessage.getUid(),
                                chatMessage.getUid());

                        // We use the chatMessage wrapped inside the disputeResultMessage for
                        // the state, as that is displayed to the user and we only persist that msg
                        chatMessage.setArrived(true);
                        disputeList.persist();
                    }

                    @Override
                    public void onStoredInMailbox() {
                        log.info("{} stored in mailbox for peer {}. tradeId={}, disputeResultMessage.uid={}, " +
                                        "chatMessage.uid={}",
                                disputeResultMessage.getClass().getSimpleName(), peersNodeAddress,
                                disputeResultMessage.getTradeId(), disputeResultMessage.getUid(),
                                chatMessage.getUid());

                        // We use the chatMessage wrapped inside the disputeResultMessage for
                        // the state, as that is displayed to the user and we only persist that msg
                        chatMessage.setStoredInMailbox(true);
                        disputeList.persist();
                    }

                    @Override
                    public void onFault(String errorMessage) {
                        log.error("{} failed: Peer {}. tradeId={}, disputeResultMessage.uid={}, " +
                                        "chatMessage.uid={}, errorMessage={}",
                                disputeResultMessage.getClass().getSimpleName(), peersNodeAddress,
                                disputeResultMessage.getTradeId(), disputeResultMessage.getUid(),
                                chatMessage.getUid(), errorMessage);

                        // We use the chatMessage wrapped inside the disputeResultMessage for
                        // the state, as that is displayed to the user and we only persist that msg
                        chatMessage.setSendMessageError(errorMessage);
                        disputeList.persist();
                    }
                }
        );
    }


    ///////////////////////////////////////////////////////////////////////////////////////////
    // Utils
    ///////////////////////////////////////////////////////////////////////////////////////////

    private Tuple2<NodeAddress, PubKeyRing> getNodeAddressPubKeyRingTuple(Dispute dispute) {
        PubKeyRing receiverPubKeyRing = null;
        NodeAddress peerNodeAddress = null;
        if (isTrader(dispute)) {
            receiverPubKeyRing = dispute.getAgentPubKeyRing();
            peerNodeAddress = getAgentNodeAddress(dispute);
        } else if (isAgent(dispute)) {
            receiverPubKeyRing = dispute.getTraderPubKeyRing();
            Contract contract = dispute.getContract();
            if (contract.getBuyerPubKeyRing().equals(receiverPubKeyRing))
                peerNodeAddress = contract.getBuyerNodeAddress();
            else
                peerNodeAddress = contract.getSellerNodeAddress();
        } else {
            log.error("That must not happen. Trader cannot communicate to other trader.");
        }
        return new Tuple2<>(peerNodeAddress, receiverPubKeyRing);
    }

    private boolean isAgent(Dispute dispute) {
        return pubKeyRing.equals(dispute.getAgentPubKeyRing());
    }

    private Optional<Dispute> findDispute(Dispute dispute) {
        return findDispute(dispute.getTradeId(), dispute.getTraderId());
    }

    protected Optional<Dispute> findDispute(DisputeResult disputeResult) {
        ChatMessage chatMessage = disputeResult.getChatMessage();
        checkNotNull(chatMessage, "chatMessage must not be null");
        return findDispute(disputeResult.getTradeId(), disputeResult.getTraderId());
    }

    private Optional<Dispute> findDispute(ChatMessage message) {
        return findDispute(message.getTradeId(), message.getTraderId());
    }

    private Optional<Dispute> findDispute(String tradeId, int traderId) {
        T disputeList = getDisputeList();
        if (disputeList == null) {
            log.warn("disputes is null");
            return Optional.empty();
        }
        return disputeList.stream()
                .filter(e -> e.getTradeId().equals(tradeId) && e.getTraderId() == traderId)
                .findAny();
    }

    public Optional<Dispute> findDispute(String tradeId) {
        T disputeList = getDisputeList();
        if (disputeList == null) {
            log.warn("disputes is null");
            return Optional.empty();
        }
        return disputeList.stream()
                .filter(e -> e.getTradeId().equals(tradeId))
                .findAny();
    }

    private void addMediationResultMessage(Dispute dispute) {
        // In case of refundAgent we add a message with the mediatorsDisputeSummary. Only visible for refundAgent.
        if (dispute.getMediatorsDisputeResult() != null) {
            String mediatorsDisputeResult = Res.get("support.mediatorsDisputeSummary", dispute.getMediatorsDisputeResult());
            ChatMessage mediatorsDisputeResultMessage = new ChatMessage(
                    getSupportType(),
                    dispute.getTradeId(),
                    pubKeyRing.hashCode(),
                    false,
                    mediatorsDisputeResult,
                    p2PService.getAddress());
            mediatorsDisputeResultMessage.setSystemMessage(true);
            dispute.addAndPersistChatMessage(mediatorsDisputeResultMessage);
        }
    }

    // If price was going down between take offer time and open dispute time the buyer has an incentive to
    // not send the payment but to try to make a new trade with the better price. We risks to lose part of the
    // security deposit (in mediation we will always get back 0.003 BTC to keep some incentive to accept mediated
    // proposal). But if gain is larger than this loss he has economically an incentive to default in the trade.
    // We do all those calculations to give a hint to mediators to detect option trades.
    protected void addPriceInfoMessage(Dispute dispute, int counter) {
        if (!priceFeedService.hasPrices()) {
            if (counter < 3) {
                log.info("Price provider has still no data. This is expected at startup. We try again in 10 sec.");
                UserThread.runAfter(() -> addPriceInfoMessage(dispute, counter + 1), 10);
            } else {
                log.warn("Price provider still has no data after 3 repeated requests and 30 seconds delay. We give up.");
            }
            return;
        }

        Contract contract = dispute.getContract();
        OfferPayload offerPayload = contract.getOfferPayload();
        Price priceAtDisputeOpening = getPrice(offerPayload.getCurrencyCode());
        if (priceAtDisputeOpening == null) {
            log.info("Price provider did not provide a price for {}. " +
                            "This is expected if this currency is not supported by the price providers.",
                    offerPayload.getCurrencyCode());
            return;
        }

        // The amount we would get if we do a new trade with current price
        Coin potentialAmountAtDisputeOpening = priceAtDisputeOpening.getAmountByVolume(contract.getTradeVolume());
        Coin buyerSecurityDeposit = Coin.valueOf(offerPayload.getBuyerSecurityDeposit());
        Coin minRefundAtMediatedDispute = Restrictions.getMinRefundAtMediatedDispute();
        // minRefundAtMediatedDispute is always larger as buyerSecurityDeposit at mediated payout, we ignore refund agent case here as there it can be 0.
        Coin maxLossSecDeposit = buyerSecurityDeposit.subtract(minRefundAtMediatedDispute);
        Coin tradeAmount = contract.getTradeAmount();
        Coin potentialGain = potentialAmountAtDisputeOpening.subtract(tradeAmount).subtract(maxLossSecDeposit);
        String optionTradeDetails;
        // We don't translate those strings (yet) as it is only displayed to mediators/arbitrators.
        String headline;
        if (potentialGain.isPositive()) {
            headline = "This might be a potential option trade!";
            optionTradeDetails = "\nBTC amount calculated with price at dispute opening: " + potentialAmountAtDisputeOpening.toFriendlyString() +
                    "\nMax loss of security deposit is: " + maxLossSecDeposit.toFriendlyString() +
                    "\nPossible gain from an option trade is: " + potentialGain.toFriendlyString();
        } else {
            headline = "It does not appear to be an option trade.";
            optionTradeDetails = "\nBTC amount calculated with price at dispute opening: " + potentialAmountAtDisputeOpening.toFriendlyString() +
                    "\nMax loss of security deposit is: " + maxLossSecDeposit.toFriendlyString() +
                    "\nPossible loss from an option trade is: " + potentialGain.multiply(-1).toFriendlyString();
        }

        String percentagePriceDetails = offerPayload.isUseMarketBasedPrice() ?
                " (market based price was used: " + offerPayload.getMarketPriceMargin() * 100 + "%)" :
                " (fix price was used)";

        String priceInfoText = "System message: " + headline +
                "\n\nTrade price: " + contract.getTradePrice().toFriendlyString() + percentagePriceDetails +
                "\nTrade amount: " + tradeAmount.toFriendlyString() +
                "\nPrice at dispute opening: " + priceAtDisputeOpening.toFriendlyString() +
                optionTradeDetails;

        // We use the existing msg to copy over the users data
        ChatMessage priceInfoMessage = new ChatMessage(
                getSupportType(),
                dispute.getTradeId(),
                pubKeyRing.hashCode(),
                false,
                priceInfoText,
                p2PService.getAddress());
        priceInfoMessage.setSystemMessage(true);
        dispute.addAndPersistChatMessage(priceInfoMessage);
    }

    @Nullable
    private Price getPrice(String currencyCode) {
        MarketPrice marketPrice = priceFeedService.getMarketPrice(currencyCode);
        if (marketPrice != null && marketPrice.isRecentExternalPriceAvailable()) {
            double marketPriceAsDouble = marketPrice.getPrice();
            try {
                int precision = CurrencyUtil.isCryptoCurrency(currencyCode) ?
                        Altcoin.SMALLEST_UNIT_EXPONENT :
                        Fiat.SMALLEST_UNIT_EXPONENT;
                double scaled = MathUtils.scaleUpByPowerOf10(marketPriceAsDouble, precision);
                long roundedToLong = MathUtils.roundDoubleToLong(scaled);
                return Price.valueOf(currencyCode, roundedToLong);
            } catch (Exception e) {
                log.error("Exception at getPrice / parseToFiat: " + e.toString());
                return null;
            }
        } else {
            return null;
        }
    }
}<|MERGE_RESOLUTION|>--- conflicted
+++ resolved
@@ -89,20 +89,13 @@
     protected final PubKeyRing pubKeyRing;
     protected final DisputeListService<T> disputeListService;
     private final PriceFeedService priceFeedService;
-<<<<<<< HEAD
-    private final DaoFacade daoFacade;
-
-    @Getter
-    protected final ObservableList<Dispute> disputesWithInvalidDonationAddress = FXCollections.observableArrayList();
-    @Getter
-    private final KeyPair signatureKeyPair;
-=======
     protected final DaoFacade daoFacade;
 
     @Getter
     protected final ObservableList<DelayedPayoutTxValidation.ValidationException> validationExceptions =
             FXCollections.observableArrayList();
->>>>>>> 45cee2a2
+    @Getter
+    private final KeyPair signatureKeyPair;
 
 
     ///////////////////////////////////////////////////////////////////////////////////////////
@@ -117,11 +110,7 @@
                           ClosedTradableManager closedTradableManager,
                           OpenOfferManager openOfferManager,
                           DaoFacade daoFacade,
-<<<<<<< HEAD
                           KeyRing keyRing,
-=======
-                          PubKeyRing pubKeyRing,
->>>>>>> 45cee2a2
                           DisputeListService<T> disputeListService,
                           PriceFeedService priceFeedService) {
         super(p2PService, walletsSetup);
@@ -132,12 +121,8 @@
         this.closedTradableManager = closedTradableManager;
         this.openOfferManager = openOfferManager;
         this.daoFacade = daoFacade;
-<<<<<<< HEAD
         this.pubKeyRing = keyRing.getPubKeyRing();
         signatureKeyPair = keyRing.getSignatureKeyPair();
-=======
-        this.pubKeyRing = pubKeyRing;
->>>>>>> 45cee2a2
         this.disputeListService = disputeListService;
         this.priceFeedService = priceFeedService;
     }
@@ -303,7 +288,6 @@
         return disputeList.stream().filter(e -> e.getTradeId().equals(tradeId)).findAny();
     }
 
-
     ///////////////////////////////////////////////////////////////////////////////////////////
     // Message handler
     ///////////////////////////////////////////////////////////////////////////////////////////
@@ -329,15 +313,10 @@
 
         try {
             DelayedPayoutTxValidation.validateDonationAddress(dispute.getDonationAddressOfDelayedPayoutTx(), daoFacade);
-<<<<<<< HEAD
-        } catch (DelayedPayoutTxValidation.AddressException e) {
-            disputesWithInvalidDonationAddress.add(dispute);
-=======
             DelayedPayoutTxValidation.testIfDisputeTriesReplay(dispute, disputeList.getList());
         } catch (DelayedPayoutTxValidation.AddressException | DelayedPayoutTxValidation.DisputeReplayException e) {
             log.error(e.toString());
             validationExceptions.add(e);
->>>>>>> 45cee2a2
         }
 
         PubKeyRing peersPubKeyRing = dispute.isDisputeOpenerIsBuyer() ? contract.getSellerPubKeyRing() : contract.getBuyerPubKeyRing();
