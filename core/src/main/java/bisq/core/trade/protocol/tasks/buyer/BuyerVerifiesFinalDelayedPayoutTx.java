/*
 * This file is part of Bisq.
 *
 * Bisq is free software: you can redistribute it and/or modify it
 * under the terms of the GNU Affero General Public License as published by
 * the Free Software Foundation, either version 3 of the License, or (at
 * your option) any later version.
 *
 * Bisq is distributed in the hope that it will be useful, but WITHOUT
 * ANY WARRANTY; without even the implied warranty of MERCHANTABILITY or
 * FITNESS FOR A PARTICULAR PURPOSE. See the GNU Affero General Public
 * License for more details.
 *
 * You should have received a copy of the GNU Affero General Public License
 * along with Bisq. If not, see <http://www.gnu.org/licenses/>.
 */

package bisq.core.trade.protocol.tasks.buyer;

import bisq.core.trade.Trade;
import bisq.core.trade.TradeDataValidation;
import bisq.core.trade.protocol.tasks.TradeTask;

import bisq.common.taskrunner.TaskRunner;

import org.bitcoinj.core.Transaction;

import lombok.extern.slf4j.Slf4j;

import static com.google.common.base.Preconditions.checkNotNull;

@Slf4j
public class BuyerVerifiesFinalDelayedPayoutTx extends TradeTask {
    public BuyerVerifiesFinalDelayedPayoutTx(TaskRunner<Trade> taskHandler, Trade trade) {
        super(taskHandler, trade);
    }

    @Override
    protected void run() {
        try {
            runInterceptHook();

<<<<<<< HEAD
            Transaction delayedPayoutTx = checkNotNull(trade.getDelayedPayoutTx());
            DelayedPayoutTxValidation.validatePayoutTx(trade,
=======
            Transaction delayedPayoutTx = trade.getDelayedPayoutTx();
            checkNotNull(delayedPayoutTx, "trade.getDelayedPayoutTx() must not be null");
            // Check again tx
            TradeDataValidation.validatePayoutTx(trade,
>>>>>>> 81bea14a
                    delayedPayoutTx,
                    processModel.getDaoFacade(),
                    processModel.getBtcWalletService());

            // Now as we know the deposit tx we can also verify the input
<<<<<<< HEAD
            Transaction depositTx = checkNotNull(trade.getDepositTx());
            DelayedPayoutTxValidation.validatePayoutTxInput(depositTx, delayedPayoutTx);
=======
            Transaction depositTx = trade.getDepositTx();
            checkNotNull(depositTx, "trade.getDepositTx() must not be null");
            TradeDataValidation.validatePayoutTxInput(depositTx, delayedPayoutTx);
>>>>>>> 81bea14a

            complete();
        } catch (TradeDataValidation.ValidationException e) {
            failed(e.getMessage());
        } catch (Throwable t) {
            failed(t);
        }
    }
}<|MERGE_RESOLUTION|>--- conflicted
+++ resolved
@@ -40,28 +40,18 @@
         try {
             runInterceptHook();
 
-<<<<<<< HEAD
-            Transaction delayedPayoutTx = checkNotNull(trade.getDelayedPayoutTx());
-            DelayedPayoutTxValidation.validatePayoutTx(trade,
-=======
             Transaction delayedPayoutTx = trade.getDelayedPayoutTx();
             checkNotNull(delayedPayoutTx, "trade.getDelayedPayoutTx() must not be null");
             // Check again tx
             TradeDataValidation.validatePayoutTx(trade,
->>>>>>> 81bea14a
                     delayedPayoutTx,
                     processModel.getDaoFacade(),
                     processModel.getBtcWalletService());
 
             // Now as we know the deposit tx we can also verify the input
-<<<<<<< HEAD
-            Transaction depositTx = checkNotNull(trade.getDepositTx());
-            DelayedPayoutTxValidation.validatePayoutTxInput(depositTx, delayedPayoutTx);
-=======
             Transaction depositTx = trade.getDepositTx();
             checkNotNull(depositTx, "trade.getDepositTx() must not be null");
             TradeDataValidation.validatePayoutTxInput(depositTx, delayedPayoutTx);
->>>>>>> 81bea14a
 
             complete();
         } catch (TradeDataValidation.ValidationException e) {
