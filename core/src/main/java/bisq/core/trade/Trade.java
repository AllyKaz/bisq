--- conflicted
+++ resolved
@@ -434,18 +434,12 @@
                 .setProcessModel(processModel.toProtoMessage())
                 .setTradeAmountAsLong(tradeAmountAsLong)
                 .setTradePrice(tradePrice)
-<<<<<<< HEAD
-                .setState(PB.Trade.State.valueOf(state.name()))
-                .setDisputeState(PB.Trade.DisputeState.valueOf(disputeState.name()))
-                .setTradePeriodState(PB.Trade.TradePeriodState.valueOf(tradePeriodState.name()))
+                .setState(proto.Trade.State.valueOf(state.name()))
+                .setDisputeState(proto.Trade.DisputeState.valueOf(disputeState.name()))
+                .setTradePeriodState(proto.Trade.TradePeriodState.valueOf(tradePeriodState.name()))
                 .addAllCommunicationMessages(communicationMessages.stream()
                         .map(msg -> msg.toProtoNetworkEnvelope().getDisputeCommunicationMessage())
                         .collect(Collectors.toList()));
-=======
-                .setState(protobuf.Trade.State.valueOf(state.name()))
-                .setDisputeState(protobuf.Trade.DisputeState.valueOf(disputeState.name()))
-                .setTradePeriodState(protobuf.Trade.TradePeriodState.valueOf(tradePeriodState.name()));
->>>>>>> edc1e698
 
         Optional.ofNullable(takerFeeTxId).ifPresent(builder::setTakerFeeTxId);
         Optional.ofNullable(depositTxId).ifPresent(builder::setDepositTxId);
