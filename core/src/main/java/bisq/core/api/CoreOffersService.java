--- conflicted
+++ resolved
@@ -396,8 +396,6 @@
             throw new IllegalStateException(offer.getErrorMessage());
     }
 
-<<<<<<< HEAD
-=======
     private Optional<Offer> findAvailableBsqSwapOffer(String id) {
         return offerBookService.getOffers().stream()
                 .filter(o -> o.getId().equals(id))
@@ -430,7 +428,6 @@
                 .findAny();
     }
 
->>>>>>> 2c43cfb5
     private OfferPayload getMergedOfferPayload(EditOfferValidator editOfferValidator,
                                                OpenOffer openOffer,
                                                String editedPriceAsString,
