--- conflicted
+++ resolved
@@ -128,16 +128,15 @@
 
                 // We use a short timeout as there are issues with BSQ txs. See comment in TxBroadcaster
                 bsqWalletService.broadcastTx(signedTx, new TxBroadcaster.Callback() {
-<<<<<<< HEAD
                             @Override
                             public void onSuccess(@Nullable Transaction transaction) {
                                 if (transaction != null) {
-                                    offer.setOfferFeePaymentTxId(transaction.getHashAsString());
+                                    offer.setOfferFeePaymentTxId(transaction.getTxId().toString());
                                     model.setTransaction(transaction);
                                     log.debug("onSuccess, offerId={}, OFFER_FUNDING", id);
                                     walletService.swapTradeEntryToAvailableEntry(id, AddressEntry.Context.OFFER_FUNDING);
 
-                                    log.debug("Successfully sent tx with id " + transaction.getHashAsString());
+                                    log.debug("Successfully sent tx with id " + transaction.getTxId().toString());
                                     model.getOffer().setState(Offer.State.OFFER_FEE_PAID);
 
                                     complete();
@@ -155,33 +154,6 @@
                             }
                         },
                         1);
-=======
-                    @Override
-                    public void onSuccess(@Nullable Transaction transaction) {
-                        if (transaction != null) {
-                            offer.setOfferFeePaymentTxId(transaction.getTxId().toString());
-                            model.setTransaction(transaction);
-                            log.debug("onSuccess, offerId={}, OFFER_FUNDING", id);
-                            walletService.swapTradeEntryToAvailableEntry(id, AddressEntry.Context.OFFER_FUNDING);
-
-                            log.debug("Successfully sent tx with id " + transaction.getTxId().toString());
-                            model.getOffer().setState(Offer.State.OFFER_FEE_PAID);
-
-                            complete();
-                        }
-                    }
-
-                    @Override
-                    public void onFailure(TxBroadcastException exception) {
-                        log.error(exception.toString());
-                        exception.printStackTrace();
-                        offer.setErrorMessage("An error occurred.\n" +
-                                "Error message:\n"
-                                + exception.getMessage());
-                        failed(exception);
-                    }
-                });
->>>>>>> 9735a857
             }
         } catch (Throwable t) {
             if (t instanceof DaoDisabledException) {
