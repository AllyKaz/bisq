--- conflicted
+++ resolved
@@ -121,16 +121,11 @@
     @Nullable
     private String rpcPw;
     @Nullable
-<<<<<<< HEAD
     private String takeOfferSelectedPaymentAccountId;
-    private double buyerSecurityDepositAsPercent = Restrictions.getDefaultBuyerSecurityDepositAsPercent();
-    private int blockNotifyPort;
-=======
-    String takeOfferSelectedPaymentAccountId;
     private double buyerSecurityDepositAsPercent = getDefaultBuyerSecurityDepositAsPercent(null);
     private int ignoreDustThreshold = 600;
     private double buyerSecurityDepositAsPercentForCrypto = getDefaultBuyerSecurityDepositAsPercent(new CryptoCurrencyAccount());
->>>>>>> ad4be15e
+    private int blockNotifyPort;
 
 
     ///////////////////////////////////////////////////////////////////////////////////////////
@@ -188,12 +183,9 @@
                 .setUseStandbyMode(useStandbyMode)
                 .setIsDaoFullNode(isDaoFullNode)
                 .setBuyerSecurityDepositAsPercent(buyerSecurityDepositAsPercent)
-<<<<<<< HEAD
+                .setIgnoreDustThreshold(ignoreDustThreshold)
+                .setBuyerSecurityDepositAsPercentForCrypto(buyerSecurityDepositAsPercentForCrypto)
                 .setBlockNotifyPort(blockNotifyPort);
-=======
-                .setIgnoreDustThreshold(ignoreDustThreshold)
-                .setBuyerSecurityDepositAsPercentForCrypto(buyerSecurityDepositAsPercentForCrypto);
->>>>>>> ad4be15e
         Optional.ofNullable(backupDirectory).ifPresent(builder::setBackupDirectory);
         Optional.ofNullable(preferredTradeCurrency).ifPresent(e -> builder.setPreferredTradeCurrency((PB.TradeCurrency) e.toProtoMessage()));
         Optional.ofNullable(offerBookChartScreenCurrencyCode).ifPresent(builder::setOfferBookChartScreenCurrencyCode);
@@ -276,12 +268,9 @@
                 proto.getRpcPw().isEmpty() ? null : proto.getRpcPw(),
                 proto.getTakeOfferSelectedPaymentAccountId().isEmpty() ? null : proto.getTakeOfferSelectedPaymentAccountId(),
                 proto.getBuyerSecurityDepositAsPercent(),
-<<<<<<< HEAD
+                proto.getIgnoreDustThreshold(),
+                proto.getBuyerSecurityDepositAsPercentForCrypto(),
                 proto.getBlockNotifyPort());
-=======
-                proto.getIgnoreDustThreshold(),
-                proto.getBuyerSecurityDepositAsPercentForCrypto());
-
->>>>>>> ad4be15e
+
     }
 }