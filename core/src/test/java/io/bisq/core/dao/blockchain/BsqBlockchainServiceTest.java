--- conflicted
+++ resolved
@@ -61,14 +61,7 @@
 
     @Before
     public void setup() {
-<<<<<<< HEAD
         txOutputMap = new TxOutputMap();
-=======
-        final URL resource = this.getClass().getClassLoader().getResource("");
-        final String path = resource != null ? resource.getFile() : "";
-        log.info("path for BsqUTXOMap=" + path);
-        txOutputMap = new TxOutputMap(new File(path), null);
->>>>>>> d2010c60
         service = new MockBsqBlockchainService();
     }
 
