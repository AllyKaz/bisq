<?xml version="1.0" encoding="UTF-8"?>
<project xmlns="http://maven.apache.org/POM/4.0.0" xmlns:xsi="http://www.w3.org/2001/XMLSchema-instance"
         xsi:schemaLocation="http://maven.apache.org/POM/4.0.0 http://maven.apache.org/xsd/maven-4.0.0.xsd">
    <modelVersion>4.0.0</modelVersion>

    <groupId>io.bitsquare</groupId>
    <artifactId>parent</artifactId>
    <packaging>pom</packaging>
<<<<<<< HEAD
    <version>0.4.9.8</version>
=======
    <version>0.4.9.9</version>
>>>>>>> 59029cfc
    <description>Bitsquare - The decentralized bitcoin exchange</description>
    <url>https://bitsquare.io</url>

    <organization>
        <name>bitsquare.io</name>
    </organization>

    <licenses>
        <license>
            <name>GNU AFFERO GENERAL PUBLIC LICENSE</name>
            <url>http://www.gnu.org/licenses/agpl-3.0.html</url>
            <distribution>repo</distribution>
        </license>
    </licenses>

    <issueManagement>
        <system>GitHub</system>
        <url>https://github.com/bitsquare/bitsquare/issues</url>
    </issueManagement>

    <scm>
        <connection>scm:git:https://github.com/bitsquare/bitsquare</connection>
        <developerConnection>scm:git:https://github.com/bitsquare/bitsquare</developerConnection>
        <url>scm:git:https://github.com/bitsquare/bitsquare</url>
    </scm>

    <properties>
        <project.build.sourceEncoding>UTF-8</project.build.sourceEncoding>
    </properties>

    <modules>
        <module>common</module>
        <module>core</module>
        <module>jsocks</module>
        <module>jtorctl</module>
        <module>jtorproxy</module>
        <module>network</module>
        <module>gui</module>
        <module>headless</module>
        <module>seednode</module>
        <module>monitor</module>
        <module>statistics</module>
<<<<<<< HEAD
        <module>provider</module>
=======
        <module>pricefeed</module>
>>>>>>> 59029cfc
    </modules>

    <build>
        <plugins>
            <plugin>
                <groupId>org.apache.maven.plugins</groupId>
                <artifactId>maven-compiler-plugin</artifactId>
                <version>3.1</version>
                <configuration>
                    <source>1.8</source>
                    <target>1.8</target>
                </configuration>
            </plugin>
<<<<<<< HEAD

            <!--<plugin>
                <groupId>org.apache.maven.plugins</groupId>
                <artifactId>maven-enforcer-plugin</artifactId>
                <version>1.2</version>
                <executions>
                    <execution>
                        <id>enforce</id>
                        <configuration>
                            <rules>
                                <DependencyConvergence />
                            </rules>
                        </configuration>
                        <goals>
                            <goal>enforce</goal>
                        </goals>
                    </execution>
                </executions>
            </plugin>-->

=======
>>>>>>> 59029cfc
        </plugins>
    </build>

    <repositories>
        <repository>
            <id>sonatype-oss-snapshot</id>
            <snapshots/>
            <url>https://oss.sonatype.org/content/repositories/snapshots</url>
        </repository>
<<<<<<< HEAD
        <repository>
            <id>mvn-nemp-ftp</id>
            <name>Nemp's Maven Repository</name>
            <url>http://mvn.neemre.com/</url>
        </repository>
    </repositories>

    <dependencies>
        <!--bitcoin
=======
    </repositories>

    <dependencies>
        <!--bitcoinj
>>>>>>> 59029cfc
            Needs local installation!
            See doc/build.md for further info
        -->
        <dependency>
            <groupId>org.bitcoinj</groupId>
            <artifactId>bitcoinj-core</artifactId>
<<<<<<< HEAD
            <version>0.13.1.7</version>
=======
            <version>0.13.1.9</version>
>>>>>>> 59029cfc
        </dependency>

        <!--guice-->
        <dependency>
            <groupId>com.google.inject</groupId>
            <artifactId>guice</artifactId>
            <version>3.0</version>
        </dependency>

        <!--crypto-->
        <dependency>
            <groupId>org.bouncycastle</groupId>
            <artifactId>bcprov-jdk15on</artifactId>
            <version>1.53</version>
        </dependency>

        <!--utils-->
        <dependency>
            <groupId>commons-io</groupId>
            <artifactId>commons-io</artifactId>
            <version>2.4</version>
        </dependency>
        <dependency>
            <groupId>org.apache.commons</groupId>
            <artifactId>commons-lang3</artifactId>
            <version>3.4</version>
        </dependency>
        <dependency>
            <groupId>com.google.guava</groupId>
            <artifactId>guava</artifactId>
            <version>18.0</version>
        </dependency>
        <dependency>
            <groupId>org.fxmisc.easybind</groupId>
            <artifactId>easybind</artifactId>
            <version>1.0.3</version>
        </dependency>
        <dependency>
            <groupId>org.reactfx</groupId>
            <artifactId>reactfx</artifactId>
<<<<<<< HEAD
            <version>2.0-SNAPSHOT</version>
=======
            <version>2.0-M3</version>
>>>>>>> 59029cfc
        </dependency>
        <dependency>
            <groupId>org.jetbrains</groupId>
            <artifactId>annotations</artifactId>
            <version>13.0</version>
        </dependency>
        <dependency>
            <groupId>com.google.code.findbugs</groupId>
            <artifactId>jsr305</artifactId>
            <version>3.0.1</version>
        </dependency>
<<<<<<< HEAD
        <dependency>
            <groupId>org.projectlombok</groupId>
            <artifactId>lombok</artifactId>
            <version>1.16.12</version>
            <scope>provided</scope>
        </dependency>
=======
>>>>>>> 59029cfc

        <!--logging-->
        <dependency>
            <groupId>org.slf4j</groupId>
            <artifactId>slf4j-api</artifactId>
<<<<<<< HEAD
            <version>1.7.12</version>
=======
            <version>1.7.22</version>
>>>>>>> 59029cfc
        </dependency>
        <dependency>
            <groupId>ch.qos.logback</groupId>
            <artifactId>logback-core</artifactId>
<<<<<<< HEAD
            <version>1.1.3</version>
=======
            <version>1.1.10</version>
>>>>>>> 59029cfc
        </dependency>
        <dependency>
            <groupId>ch.qos.logback</groupId>
            <artifactId>logback-classic</artifactId>
<<<<<<< HEAD
            <version>1.1.3</version>
=======
            <version>1.1.10</version>
>>>>>>> 59029cfc
        </dependency>

        <!--unit test-->
        <dependency>
            <groupId>junit</groupId>
            <artifactId>junit</artifactId>
            <version>4.11</version>
            <scope>test</scope>
        </dependency>
        <dependency>
            <groupId>org.mockito</groupId>
            <artifactId>mockito-core</artifactId>
<<<<<<< HEAD
            <version>1.10.19</version>
=======
            <version>2.7.5</version>
>>>>>>> 59029cfc
            <scope>test</scope>
        </dependency>
        <dependency>
            <groupId>org.springframework</groupId>
            <artifactId>spring-test</artifactId>
            <version>4.1.1.RELEASE</version>
            <scope>test</scope>
        </dependency>
    </dependencies>
</project><|MERGE_RESOLUTION|>--- conflicted
+++ resolved
@@ -6,11 +6,7 @@
     <groupId>io.bitsquare</groupId>
     <artifactId>parent</artifactId>
     <packaging>pom</packaging>
-<<<<<<< HEAD
     <version>0.4.9.8</version>
-=======
-    <version>0.4.9.9</version>
->>>>>>> 59029cfc
     <description>Bitsquare - The decentralized bitcoin exchange</description>
     <url>https://bitsquare.io</url>
 
@@ -53,11 +49,7 @@
         <module>seednode</module>
         <module>monitor</module>
         <module>statistics</module>
-<<<<<<< HEAD
         <module>provider</module>
-=======
-        <module>pricefeed</module>
->>>>>>> 59029cfc
     </modules>
 
     <build>
@@ -71,29 +63,6 @@
                     <target>1.8</target>
                 </configuration>
             </plugin>
-<<<<<<< HEAD
-
-            <!--<plugin>
-                <groupId>org.apache.maven.plugins</groupId>
-                <artifactId>maven-enforcer-plugin</artifactId>
-                <version>1.2</version>
-                <executions>
-                    <execution>
-                        <id>enforce</id>
-                        <configuration>
-                            <rules>
-                                <DependencyConvergence />
-                            </rules>
-                        </configuration>
-                        <goals>
-                            <goal>enforce</goal>
-                        </goals>
-                    </execution>
-                </executions>
-            </plugin>-->
-
-=======
->>>>>>> 59029cfc
         </plugins>
     </build>
 
@@ -103,7 +72,6 @@
             <snapshots/>
             <url>https://oss.sonatype.org/content/repositories/snapshots</url>
         </repository>
-<<<<<<< HEAD
         <repository>
             <id>mvn-nemp-ftp</id>
             <name>Nemp's Maven Repository</name>
@@ -112,24 +80,14 @@
     </repositories>
 
     <dependencies>
-        <!--bitcoin
-=======
-    </repositories>
-
-    <dependencies>
         <!--bitcoinj
->>>>>>> 59029cfc
             Needs local installation!
             See doc/build.md for further info
         -->
         <dependency>
             <groupId>org.bitcoinj</groupId>
             <artifactId>bitcoinj-core</artifactId>
-<<<<<<< HEAD
-            <version>0.13.1.7</version>
-=======
             <version>0.13.1.9</version>
->>>>>>> 59029cfc
         </dependency>
 
         <!--guice-->
@@ -170,11 +128,7 @@
         <dependency>
             <groupId>org.reactfx</groupId>
             <artifactId>reactfx</artifactId>
-<<<<<<< HEAD
-            <version>2.0-SNAPSHOT</version>
-=======
             <version>2.0-M3</version>
->>>>>>> 59029cfc
         </dependency>
         <dependency>
             <groupId>org.jetbrains</groupId>
@@ -186,43 +140,28 @@
             <artifactId>jsr305</artifactId>
             <version>3.0.1</version>
         </dependency>
-<<<<<<< HEAD
         <dependency>
             <groupId>org.projectlombok</groupId>
             <artifactId>lombok</artifactId>
             <version>1.16.12</version>
             <scope>provided</scope>
         </dependency>
-=======
->>>>>>> 59029cfc
 
         <!--logging-->
         <dependency>
             <groupId>org.slf4j</groupId>
             <artifactId>slf4j-api</artifactId>
-<<<<<<< HEAD
-            <version>1.7.12</version>
-=======
             <version>1.7.22</version>
->>>>>>> 59029cfc
         </dependency>
         <dependency>
             <groupId>ch.qos.logback</groupId>
             <artifactId>logback-core</artifactId>
-<<<<<<< HEAD
-            <version>1.1.3</version>
-=======
             <version>1.1.10</version>
->>>>>>> 59029cfc
         </dependency>
         <dependency>
             <groupId>ch.qos.logback</groupId>
             <artifactId>logback-classic</artifactId>
-<<<<<<< HEAD
-            <version>1.1.3</version>
-=======
             <version>1.1.10</version>
->>>>>>> 59029cfc
         </dependency>
 
         <!--unit test-->
@@ -235,11 +174,7 @@
         <dependency>
             <groupId>org.mockito</groupId>
             <artifactId>mockito-core</artifactId>
-<<<<<<< HEAD
-            <version>1.10.19</version>
-=======
             <version>2.7.5</version>
->>>>>>> 59029cfc
             <scope>test</scope>
         </dependency>
         <dependency>
