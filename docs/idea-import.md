# Importing Bisq into IntelliJ IDEA

Most Bisq contributors use IDEA for development. The following instructions have been tested on IDEA 2021.1.

 1. Follow the instructions in [build.md](build.md) to clone and build Bisq at the command line.
 1. Open IDEA
<<<<<<< HEAD
 1. Go to `File -> Settings -> Build, Execution, Deployment -> Compiler -> Annotation Processors` and check the `Enable annotation processing` option to enable processing of Lombok annotations (Lombok plugin installed by default since v2020.3)
 1. Go to `File -> New -> Project from Existing Sources...` and then select the main Bisq folder to load automatically the related Gradle project
 1. If you did not yet setup JDK11 in IntelliJ, go to `File-> Project Structure -> Project` and under the `Project SDK` option locate your JDK11 folder
 1. Select JDK 11 for Gradle as well. Go to `File -> Settings -> Build, Execution, Deployment -> Build Tools -> Gradle` and select the JDK11 location for the Gradle JVM value
 1. Go to `Build -> Build Project`. Everything should build cleanly
 1. Go to `Run > Edit Configurations... -> Plus (+) icon on the top left -> Application` anf then fill the requested fields as shown below, while using as CLI arguments one of those listed in [dev-setup.md](dev-setup.md):
=======
 1. Go to `Preferences->Plugins` (`File->Settings, Plugins for Windows`). Search for and install the _Lombok_ plugin. When prompted, do not restart IDEA.
 1. Go to `Preferences->Build, Execution, Deployment->Compiler->Annotation Processors` and check the `Enable annotation processing` option (to enable processing of Lombok annotations)
 1. Restart IDEA
 1. Go to `Import Project`, select the `settings.gradle` file and click `Open`
 1. In the `Import Project from Gradle` screen, check the `Use auto-import` option and click `OK`
 1. When prompted whether to overwrite the existing `.idea` directory, click `Yes` (This step was not required with 2019.2 but is kept here in case you are running an older version)
 1. In the `Project` tool window, right click on the root-level `.idea` folder, select `Git->Revert...` and click OK in the dialog that appears (to restore source-controlled `.idea` configuration files that get overwritten during project import)
 1. If you have not set up JDK11 in IntelliJ, Go to `File->Project Structure->Project` and under the `Project SDK` option locate your JAVA_HOME folder, then in `Project language level` beneath select `11 - ...`.
 1. Select JDK 11 for gradle as well. Go to `Preferences->Build, Execution, Deployment->Build Tools->Gradle` and select the JDK11 location for Gradle JVM
 1. Go to `Build->Build Project`. Everything should build cleanly. You should be able to run tests, run `main` methods in any component, etc.
>>>>>>> 69c78173

![edit_configurations.png](edit_configurations.png)

9. Now you should be able to run Bisq by clicking on the _Play_ button or via `Run -> Run 'Bisq Desktop'`
10. If you want to debug the application and execute breakpoints, use `Run -> Debug 'Bisq Desktop'`

> TIP: If you encounter compilation errors in IDEA related to the `protobuf.*` classes, it is probably because you didn't build Bisq at the command line as instructed above. You need to run the `generateProto` task in the `other` project. You can do this via the Gradle tool window in IDEA, or you can do it the command line with `./gradlew :other:generateProto`. Once you've done that, run `Build -> Build Project` again and you should have no errors.
>
> If this does not solve the issue, try to execute `./gradlew clean` and then rebuild the project again.<|MERGE_RESOLUTION|>--- conflicted
+++ resolved
@@ -2,27 +2,14 @@
 
 Most Bisq contributors use IDEA for development. The following instructions have been tested on IDEA 2021.1.
 
- 1. Follow the instructions in [build.md](build.md) to clone and build Bisq at the command line.
- 1. Open IDEA
-<<<<<<< HEAD
- 1. Go to `File -> Settings -> Build, Execution, Deployment -> Compiler -> Annotation Processors` and check the `Enable annotation processing` option to enable processing of Lombok annotations (Lombok plugin installed by default since v2020.3)
- 1. Go to `File -> New -> Project from Existing Sources...` and then select the main Bisq folder to load automatically the related Gradle project
- 1. If you did not yet setup JDK11 in IntelliJ, go to `File-> Project Structure -> Project` and under the `Project SDK` option locate your JDK11 folder
- 1. Select JDK 11 for Gradle as well. Go to `File -> Settings -> Build, Execution, Deployment -> Build Tools -> Gradle` and select the JDK11 location for the Gradle JVM value
- 1. Go to `Build -> Build Project`. Everything should build cleanly
- 1. Go to `Run > Edit Configurations... -> Plus (+) icon on the top left -> Application` anf then fill the requested fields as shown below, while using as CLI arguments one of those listed in [dev-setup.md](dev-setup.md):
-=======
- 1. Go to `Preferences->Plugins` (`File->Settings, Plugins for Windows`). Search for and install the _Lombok_ plugin. When prompted, do not restart IDEA.
- 1. Go to `Preferences->Build, Execution, Deployment->Compiler->Annotation Processors` and check the `Enable annotation processing` option (to enable processing of Lombok annotations)
- 1. Restart IDEA
- 1. Go to `Import Project`, select the `settings.gradle` file and click `Open`
- 1. In the `Import Project from Gradle` screen, check the `Use auto-import` option and click `OK`
- 1. When prompted whether to overwrite the existing `.idea` directory, click `Yes` (This step was not required with 2019.2 but is kept here in case you are running an older version)
- 1. In the `Project` tool window, right click on the root-level `.idea` folder, select `Git->Revert...` and click OK in the dialog that appears (to restore source-controlled `.idea` configuration files that get overwritten during project import)
- 1. If you have not set up JDK11 in IntelliJ, Go to `File->Project Structure->Project` and under the `Project SDK` option locate your JAVA_HOME folder, then in `Project language level` beneath select `11 - ...`.
- 1. Select JDK 11 for gradle as well. Go to `Preferences->Build, Execution, Deployment->Build Tools->Gradle` and select the JDK11 location for Gradle JVM
- 1. Go to `Build->Build Project`. Everything should build cleanly. You should be able to run tests, run `main` methods in any component, etc.
->>>>>>> 69c78173
+1. Follow the instructions in [build.md](build.md) to clone and build Bisq at the command line.
+1. Open IDEA
+1. Go to `File -> Settings -> Build, Execution, Deployment -> Compiler -> Annotation Processors` and check the `Enable annotation processing` option to enable processing of Lombok annotations (Lombok plugin installed by default since v2020.3)
+1. Go to `File -> New -> Project from Existing Sources...` and then select the main Bisq folder to load automatically the related Gradle project
+1. If you did not yet setup JDK11 in IntelliJ, go to `File-> Project Structure -> Project` and under the `Project SDK` option locate your JDK11 folder
+1. Select JDK 11 for Gradle as well. Go to `File -> Settings -> Build, Execution, Deployment -> Build Tools -> Gradle` and select the JDK11 location for the Gradle JVM value
+1. Go to `Build -> Build Project`. Everything should build cleanly
+1. Go to `Run > Edit Configurations... -> Plus (+) icon on the top left -> Application` anf then fill the requested fields as shown below, while using as CLI arguments one of those listed in [dev-setup.md](dev-setup.md):
 
 ![edit_configurations.png](edit_configurations.png)
 
