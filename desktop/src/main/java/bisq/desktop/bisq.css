/*
Theme colors:

logo colors:

bisq blue: 0f86c3
bisq grey: 666666

00abff
orange web page quotes : ff7f00


main bg grey: dddddd
content bg grey: f4f4f4
tab pane upper bg gradient color mid dark grey to bright grey: cfcfcf -> dddddd
upper border on tab: cfcfcf
lower border on tab: b5b5b5
upper gradient color on tab: d3d3d3
lower gradient color on tab: dddddd
bg color of non edit textFields: fafafa
*/

@font-face {
    src: url("/fonts/IBMPlexSans-Regular.ttf");
}

@font-face {
    src: url("/fonts/IBMPlexSans-Bold.ttf");
}

@font-face {
    src: url("/fonts/IBMPlexSans-Medium.ttf");
}

@font-face {
    src: url("/fonts/IBMPlexMono-Regular.ttf");
}


.root {
    -bs-very-dark-grey3: #444; /* 3 usages */
    -bs-grey: #666666; /* 8 usages */
    -bs-medium-grey: #AAAAAA; /* 8 usages */
    -bs-bg-grey: #dddddd; /* 25 usages */
    -bs-bg-grey2: #bbb; /* 1 usages */
    -bs-bg-grey3: #d3d3d3; /* 1 usages */
    -bs-light-grey: #cccccc; /* derive(-bs-rd-white, -20%); 13 usages */
    -bs-content-bg-grey: #f4f4f4; /* 14 usages */
    -bs-very-light-grey: #f8f8f8; /* 10 usages */
    -bs-bg-light: #FAFAFA; /* derive(-bs-rd-white, -2%) 4 usages */
    -bs-very-light-grey: #F0F0F0; /* derive(-bs-rd-white, -6%) 10 usages */
    -bs-very-dark-grey: #3c3c3c; /* 8 usages */
    -bs-very-dark-grey2: #111; /* 1 usages */
    -bs-black-transparent: rgba(0, 0, 0, 0.5); /* 1 usages */
    -bs-light-grey2: #cfcfcf; /* 2 usages */
    -bs-light-grey3: #b5b5b5; /* 1 usages */
    -bs-font-dark: #333; /* 11 usages */
    -bs-bg-grey7: #e0e0e0; /* 2 usages */
    -bs-bg-grey9: #fcfcfc; /* 1 usages */
    -bs-bg-grey10: #e5e5e5; /* 1 usages */
    -bs-bg-grey11: #f1f1f1; /* 1 usages */
    -bs-dark-grey: #555; /* 8 usages */
    -bs-dim-grey: dimgrey; /* 1 usages */
    -bs-very-dark-grey3: #333000; /* 3 usages */

    -bs-soft-red: #ee6664; /* 1 usages */
    -bs-pink: #ff8986; /* 2 usages */
    -bs-orange: #ff8a2b; /* 2 usages */
    -bs-orange2: #dd6900; /* 1 usages */
    -bs-yellow: #ffb60f; /* 2 usages */
    -bs-yellow-light: derive(-bs-yellow, 81%);
    -bs-bg-grey8: #E1E9E1; /* 1 usages */
    -bs-bg-green2: #619865; /* 2 usages */
    -bs-bg-green: #99ba9c; /* 4 usages */
    -bs-turquoise: #2cacaf; /* 1 usages */
    -bs-bg-grey5: #f1f6f7; /* 4 usages */
    -bs-bg-grey6: #e7f5f9; /* 3 usages */
    -bs-bg-blue2: #6aa4b6; /* 3 usages */
    -bs-bg-blue1: #b5e1ef; /* 3 usages */
    -bs-bg-blue4: #57acc9; /* 1 usages */
    -bs-bg-blue3: #9bbdc9; /* 1 usages */
    -fx-faint-focus-color: #0f87c322; /* 5 usages */
    -bs-blue-transparent: #0f87c344;
    -bs-blue: blue; /* 1 usages */

    /* Redesign colors */
    -bs-rd-green: #25B135; /* 6 usages */
    -bs-rd-green-dark: #3EA34A;
    -bs-rd-nav-selected: #25B135;
    -bs-rd-nav-deselected: rgba(255, 255, 255, 0.59);
    -bs-rd-nav-background: #2EA33C;
    -bs-rd-nav-primary-background: #25B135;
    -bs-rd-nav-primary-border: #189E27;
    -bs-rd-grey: #373737;
    -fx-accent: -bs-rd-green; /* 18 usages */

    /* TODO: refactor all colors to use derive from base colors, to enable easy re-coloring */
    -bs-rd-white: #ffffff; /* 30 usages */
    -bs-rd-white-transparent: rgba(255, 255, 255, 0.31);
    -bs-rd-grey-light: #D8D8D8;
    -bs-rd-grey-medium-light: #E9E9E9;
    -bs-rd-grey-very-light: #f8f8f8; /* 10 usages */
    -bs-rd-grey-background: #F2F2F2;
    -bs-rd-grey-background-bottom: #f6f6f6; /* 1 usages */
    -bs-rd-grey-background-dark: #DDDDDD;
    -bs-rd-grey-background-darker: #D0D0D0;
    -bs-rd-grey-background-darker-2: #9A9A9A;
    -bs-rd-grey-background-darkest: #444444;
    -bs-rd-grey-darker: #E1E1E1;
    -bs-rd-font-lighter: #A7A7A7;
    -bs-rd-font-light: #8D8D8D;
    -bs-rd-font-dark: #4B4B4B;
    -bs-rd-font-balance: #4F4F4F;
    -bs-rd-font-balance-label: #8E8E8E;
    -bs-rd-font-dark-grey: #3c3c3c;
    -bs-rd-font-confirmation-label: -bs-rd-grey-background-darker-2;
    -bs-rd-nav-border: #535353;
    -bs-rd-tab-border: #E2E0E0;
    -bs-rd-nav-background-dark: #0E0E0E;
    -bs-rd-black: #000000; /* 13 usages */
    -bs-rd-black-transparent-dark: rgba(0, 0, 0, 0.54);
    -bs-rd-black-transparent: rgba(0, 0, 0, 0.2);
    -bs-rd-grey-line: #979797;
    -bs-rd-separator: #DBDBDB;
    -bs-rd-separator-dark: #D5E0D6;
    -bs-rd-error-red: #dd0000; /* 5 usages */
<<<<<<< HEAD
=======
    -bs-rd-message-bubble: #0086C6;
>>>>>>> 6861e76d

    -bs-red: #D73030; /* 5 usages */
    -fx-box-border: -bs-rd-grey-medium-light;

    -bs-green-soft: derive(-bs-rd-green, 60%); /* 2 usages */
    -bs-red-soft: derive(-bs-rd-error-red, 60%); /* 2 usages */

    -bs-warning: -bs-orange; /* 1 usages */

    -bs-buy: -bs-rd-green-dark; /* 12 usages */
    -bs-buy-focus: derive(-bs-buy, -50%); /* 2 usages */
    -bs-buy-hover: derive(-bs-buy, -10%); /* 2 usages */
    -bs-buy-transparent: rgba(62, 163, 74, 0.3); /* 1 usages */

    -bs-sell: -bs-red; /* 11 usages */
    -bs-sell-focus: derive(-bs-sell, -50%); /* 2 usages */
    -bs-sell-hover: derive(-bs-sell, -10%); /* 2 usages */
    -bs-sell-transparent: rgba(215, 48, 48, 0.3); /* 1 usages */

    -bs-cancel: -bs-bg-grey; /* 5 usages */
    -bs-cancel-focus: derive(-bs-cancel, -50%); /* 1 usages */
    -bs-cancel-hover: derive(-bs-cancel, -10%); /* 1 usages */

    -fx-default-button: derive(-fx-accent, 95%);
    -fx-focus-color: -fx-accent;
    -fx-selection-bar: derive(-fx-accent, 50%);

    -fx-selection-bar-non-focused: -fx-selection-bar;

    -fx-font-size: 13;
    -fx-font-family: "IBM Plex Sans";
}

/********************************************************************************************************************
 *                                                                                                                  *
 * General                                                                                                          *
 *                                                                                                                  *
 ********************************************************************************************************************/

/* Text */
.error-text {
    -fx-text-fill: -bs-rd-error-red;
}

.error {
    -fx-accent: -bs-rd-error-red;
}

.success-text {
    -fx-text-fill: -bs-rd-green;
}

.highlight, .highlight-static {
    -fx-text-fill: -fx-accent;
    -fx-fill: -fx-accent;
}

.highlight:hover {
    -fx-text-fill: -bs-rd-black;
    -fx-fill: -bs-rd-black;
}

.info {
    -fx-text-fill: -bs-rd-green;
    -fx-fill: -bs-rd-green;
}

.info:hover {
    -fx-text-fill: -bs-grey;
    -fx-fill: -bs-grey;
}

.sub-info {
    -fx-text-fill: -bs-medium-grey;
    -fx-fill: -bs-medium-grey;
}

.headline-label {
    -fx-font-weight: bold;
    -fx-font-size: 1.692em;
}

.warning-box {
    -fx-background-color: -bs-yellow-light;
    -fx-spacing: 6;
    -fx-alignment: center;
}

.warning {
    -fx-text-fill: -bs-yellow;
    -fx-fill: -bs-yellow;
}

.warning:hover {
    -fx-text-fill: -bs-grey;
    -fx-fill: -bs-grey;
}

.zero-decimals {
    -fx-text-fill: -bs-light-grey;
}

.confirmation-label {
    -fx-font-size: 1.077em;
    -fx-text-fill: -bs-rd-font-confirmation-label;
}

.confirmation-value {
    -fx-font-size: 1.077em;
    -fx-font-family: "IBM Plex Mono";
    -fx-text-fill: -bs-rd-font-dark-grey;
}

.confirmation-text-field-as-label:readonly {
    -fx-background-color: transparent !important;
    -fx-font-size: 1.077em;
    -fx-font-family: "IBM Plex Mono";
    -fx-padding: 0 !important;
}

/* Other UI Elements */

.separator *.line {
    -fx-border-style: solid;
    -fx-border-width: 0 1 0 0;
    -fx-border-color: -bs-rd-separator;
}

.jfx-progress-bar > .bar,
.jfx-progress-bar:indeterminate > .bar {
    -fx-background-color: -bs-rd-green;
}

.jfx-progress-bar.error > .bar,
.jfx-progress-bar:indeterminate.error > .bar {
    -fx-background-color: -bs-rd-error-red;
}

.jfx-spinner {
    -jfx-radius: 10;
}

.jfx-spinner:indeterminate .arc,
.jfx-spinner:determinate .arc {
    -fx-stroke: -bs-rd-green;
}

.jfx-button, .action-button {
    -fx-background-color: -bs-rd-grey-light;
    -fx-text-fill: -bs-rd-font-dark-grey;
    -fx-font-size: 0.923em;
    -fx-font-weight: normal;
    -fx-background-radius: 2px;
    -fx-pref-height: 32;
    -fx-min-height: -fx-pref-height;
    -fx-padding: 0 40 0 40;
    -fx-effect: dropshadow(gaussian, -bs-rd-black-transparent, 2, 0, 0, 0, 1);
}

.action-button {
    -fx-background-color: -bs-rd-green-dark;
    -fx-text-fill: -bs-rd-white;
}

.compact-button, .table-cell .jfx-button {
    -fx-padding: 0 10 0 10;
}

.jfx-checkbox {
    -jfx-checked-color: -bs-rd-green;
    -fx-font-size: 0.692em;
}

.jfx-check-box .box,
.jfx-check-box:indeterminate .box,
.jfx-check-box:indeterminate:selected .box {
    -fx-border-radius: 0;
    -fx-border-width: 1;
    -fx-pref-width: 12;
    -fx-pref-height: 12;
}

.jfx-check-box .mark,
.jfx-check-box .indeterminate-mark {
    -fx-border-radius: 0;
    -fx-border-width: 1;
}

.jfx-combo-box {
    -jfx-focus-color: -bs-rd-green;
    -jfx-unfocus-color: -bs-rd-grey-line;
    -fx-background-color: -bs-rd-white;
}

.jfx-combo-box > .list-cell {
    -fx-text-fill: -bs-rd-black;
    -fx-font-family: "IBM Plex Sans Medium";
}

.jfx-combo-box > .arrow-button > .arrow {
    -fx-background-color: null;
    -fx-border-color: -jfx-unfocus-color;
    -fx-shape: "M 0 0 l 3.5 4 l 3.5 -4";
}

.combo-box-popup > .list-view > .virtual-flow > .clipped-container > .sheet > .list-cell:filled:selected {
    -fx-background: -fx-selection-bar;
    -fx-background-color: derive(-fx-accent, 60%);
}

.combo-box-popup > .list-view > .virtual-flow > .clipped-container > .sheet > .list-cell:filled:hover,
.combo-box-popup > .list-view > .virtual-flow > .clipped-container > .sheet > .list-cell:filled:selected:hover {
    -fx-background: -fx-accent;
    -fx-background-color: -fx-selection-bar;
}

/* Selected rows */
.list-view:focused > .virtual-flow > .clipped-container > .sheet > .list-cell:filled:selected,
.tree-view:focused > .virtual-flow > .clipped-container > .sheet > .tree-cell:filled:selected,
.table-view:focused > .virtual-flow > .clipped-container > .sheet > .table-row-cell:filled:selected,
.tree-table-view:focused > .virtual-flow > .clipped-container > .sheet > .tree-table-row-cell:filled:selected,
.table-view:focused > .virtual-flow > .clipped-container > .sheet > .table-row-cell .table-cell:selected,
.tree-table-view:focused > .virtual-flow > .clipped-container > .sheet > .tree-table-row-cell .tree-table-cell:selected {
    -fx-background-insets: 0;
}

/* Selected when control is not focused */
.list-cell:filled:selected,
.tree-cell:filled:selected,
.table-row-cell:filled:selected,
.tree-table-row-cell:filled:selected,
.table-row-cell:filled > .table-cell:selected,
.tree-table-row-cell:filled > .tree-table-cell:selected {
    -fx-background-insets: 0;
}

.jfx-text-field {
    -jfx-focus-color: -bs-rd-green;
    -fx-background-color: -bs-rd-white;
    -fx-background-radius: 3 3 0 0;
}

.jfx-text-field-top-label {
    -fx-text-fill: -bs-dim-grey;
}

.jfx-text-field:readonly {
    -fx-background-color: -bs-rd-grey-medium-light;
    -fx-padding: 0.333333em 0.333333em 0.333333em 0.333333em;
}

.jfx-text-field:readonly > .input-line {
    -fx-background-color: transparent;
}

.jfx-text-field:readonly > .input-focused-line {
    -fx-background-color: transparent;
}

/* hyperlink-with-icon has same style as jfx-text-field:readonly */

.hyperlink-with-icon {
    -fx-background-color: -bs-rd-grey-medium-light;
    -fx-padding: 0.333333em 0.333333em 0.333333em 0.333333em;
}


#info-field {
    -fx-prompt-text-fill: -bs-rd-black;
}

.jfx-password-field {
    -jfx-focus-color: -bs-rd-green;
}

.jfx-text-field:error, .jfx-password-field:error, .jfx-text-area:error {
    -jfx-focus-color: -bs-rd-error-red;
    -jfx-unfocus-color: -bs-rd-error-red;
}

.jfx-text-field .error-label, .jfx-password-field .error-label, .jfx-text-area .error-label {
    -fx-text-fill: -bs-rd-error-red;
    -fx-font-size: 0.692em;
    -fx-padding: -0.5em 0 0 0;
}

.jfx-text-field .error-icon, .jfx-password-field .error-icon, .jfx-text-area .error-icon {
    -fx-text-fill: -bs-rd-error-red;
    -fx-font-size: 1em;
}

.input-with-border {
    -fx-background-color: -bs-rd-white;
    -fx-border-width: 1;
    -fx-border-color: -bs-rd-grey-background-dark;
    -fx-border-radius: 3;
    -fx-pref-height: 43;
    -fx-pref-width: 300;
    -fx-effect: innershadow(gaussian, -bs-rd-black-transparent, 3, 0, 0, 1);
}

.input-with-border .text-field {
    -fx-alignment: center-right;
    -fx-pref-height: 43;
    -fx-font-size: 1.385em;
}

.input-with-border > .input-label {
    -fx-font-size: 0.692em;
    -fx-min-width: 60;
    -fx-padding: 16;
    -fx-alignment: center;
}

.input-with-border .icon {
    -fx-padding: 10;
}

.input-with-border-readonly {
    -fx-background-color: -bs-rd-grey-medium-light;
    -fx-border-width: 0;
    -fx-pref-width: 300;
}

.input-with-border-readonly .text-field {
    -fx-alignment: center-right;
    -fx-font-size: 1em;
    -fx-background-color: -bs-rd-grey-medium-light;
}

.input-with-border-readonly .text-field > .input-line {
    -fx-background-color: transparent;
}

.input-with-border-readonly > .input-label {
    -fx-font-size: 0.692em;
    -fx-min-width: 30;
    -fx-padding: 8;
    -fx-alignment: center;
}

.input-with-border-readonly .icon {
    -fx-padding: 2;
}

.jfx-badge .badge-pane {
    -fx-background-color: -bs-red;
    -fx-background-radius: 15;
    -fx-pref-width: 15;
    -fx-pref-height: 15;
}

.jfx-badge .label {
    -fx-font-weight: bold;
    -fx-font-size: 0.692em;
    -fx-text-fill: -bs-rd-white;
}

.jfx-toggle-button,
.jfx-toggle-button:armed,
.jfx-toggle-button:hover,
.jfx-toggle-button:focused,
.jfx-toggle-button:selected,
.jfx-toggle-button:focused:selected {
    -jfx-toggle-color: -bs-rd-green-dark;
    -jfx-size: 8;
}

.jfx-text-area {
    -jfx-focus-color: -bs-rd-green;
    -jfx-unfocus-color: -bs-rd-grey-line;
    -fx-background-color: -bs-rd-white;
}

.jfx-text-area:readonly {
    -fx-background-color: transparent;
}

.wallet-seed-words {
    -fx-font-family: "IBM Plex Mono";
}

.wallet-seed-words .content,
.wallet-seed-words:focused .content {
    -fx-padding: 12 12 0 12;
}

.jfx-date-picker {
    -jfx-default-color: -bs-rd-green;
}

.jfx-date-picker > .arrow-button > .arrow {
    -fx-shape: "M320 384h128v128h-128zM512 384h128v128h-128zM704 384h128v128h-128zM128 768h128v128h-128zM320 768h128v128h-128zM512 768h128v128h-128zM320 576h128v128h-128zM512 576h128v128h-128zM704 576h128v128h-128zM128 576h128v128h-128zM832 0v64h-128v-64h-448v64h-128v-64h-128v1024h960v-1024h-128zM896 960h-832v-704h832v704z";
    -fx-background-color: -jfx-default-color;
    -fx-background-insets: 0;
    -fx-padding: 10;
}

.jfx-date-picker > .arrow-button > .jfx-svg-glyph {
    -fx-background-color: -jfx-default-color;
}

.scroll-bar {
    -fx-background-color: transparent;
    -fx-background-radius: 0;
}

.scroll-bar:horizontal .track,
.scroll-bar:vertical .track {
    -fx-background-color: transparent;
    -fx-border-color: transparent;
    -fx-background-radius: 0;
}

.scroll-bar:vertical .track-background,
.scroll-bar:horizontal .track-background {
    -fx-background-color: transparent;
    -fx-background-insets: 0;
    -fx-background-radius: 0;
}

.scroll-bar:horizontal .thumb {
    -fx-background-color: -bs-rd-grey-background-darker;
    -fx-background-insets: 2 0 2 0;
    -fx-background-radius: 3;
}

.scroll-bar:vertical .thumb {
    -fx-background-color: -bs-rd-grey-background-darker;
    -fx-background-insets: 0 2 0 2;
    -fx-background-radius: 3;
}

.scroll-bar:horizontal .thumb:hover,
.scroll-bar:vertical .thumb:hover {
    -fx-background-color: -bs-rd-grey-background-darker-2;
}

.scroll-bar:horizontal .thumb:pressed,
.scroll-bar:vertical .thumb:pressed {
    -fx-background-color: -bs-rd-grey-background-darkest;
}

.scroll-bar:vertical .increment-button,
.scroll-bar:vertical .decrement-button,
.scroll-bar:horizontal .increment-button,
.scroll-bar:horizontal .decrement-button {
    -fx-background-color: transparent;
    -fx-padding: 1;
}

.scroll-bar:horizontal .increment-arrow,
.scroll-bar:vertical .increment-arrow,
.scroll-bar:horizontal .decrement-arrow,
.scroll-bar:vertical .decrement-arrow {
    -fx-shape: null;
    -fx-background-color: transparent;
}

.scroll-bar:vertical:focused,
.scroll-bar:horizontal:focused {
    -fx-background-color: transparent, -bs-rd-grey-background-darkest, -bs-rd-grey-background-darkest;
}

/* Behavior */

.show-hand {
    -fx-cursor: hand;
}

.hide-focus {
    -fx-focus-color: transparent;
}

/* Font */

.very-small-text {
    -fx-font-size: 0.692em;
}

.small-text {
    -fx-font-size: 0.769em;
}

.normal-text {
    -fx-font-size: 0.923em;
}

.default-text {
    -fx-font-size: 13;
}

/* Splash */

#splash {
    -fx-background-color: -bs-rd-white;
}

/* Main UI */
#base-content-container {
    -fx-background-color: -bs-bg-grey;
}

.content-pane {
    -fx-background-color: linear-gradient(-bs-rd-grey-background 0%, -bs-rd-grey-background-bottom 100%);
}

#footer-pane {
    -fx-background-color: -bs-bg-grey;
    -fx-font-size: 0.923em;
    -fx-text-fill: -bs-rd-font-dark;
}

#footer-pane-line {
    -fx-background: -bs-bg-grey2;
}

#headline-label {
    -fx-font-weight: bold;
    -fx-font-size: 1.385em;
}

/* Main navigation */

.top-navigation {
    -fx-background-color: -bs-rd-nav-background;
    -fx-border-width: 0 0 1 0;
    -fx-border-color: -bs-rd-nav-primary-border;
    -fx-pref-height: 57;
    -fx-padding: 0 11 0 0;
}

.top-navigation .separator:vertical .line {
    -fx-border-color: transparent transparent transparent -bs-rd-white-transparent;
    -fx-border-width: 1;
    -fx-border-insets: 0 0 0 1;
}

.nav-primary {
    -fx-background-color: -bs-rd-nav-primary-background;
    -fx-padding: 0 11 0 11;
    -fx-border-width: 0 1 0 0;
    -fx-border-color: -bs-rd-nav-primary-border;
}

.nav-secondary {
    -fx-padding: 0 11 0 11;
}

.nav-price-balance {
    -fx-background-color: -bs-rd-grey-background;
    -fx-background-radius: 3;
    -fx-effect: innershadow(gaussian, -bs-rd-black-transparent, 3, 0, 0, 1);
    -fx-pref-width: 585;
    -fx-pref-height: 41;
}

.nav-price-balance .separator:vertical .line {
    -fx-border-color: transparent transparent transparent -bs-rd-separator-dark;
    -fx-border-width: 1;
    -fx-border-insets: 0 0 0 1;
}

.nav-price-balance .jfx-combo-box > .input-line {
    -fx-pref-height: 0px;
}

.nav-button {
    -fx-cursor: hand;
    -fx-background-color: transparent;
    -fx-padding: 11;
}

.nav-button .text {
    -fx-font-size: 0.769em;
    -fx-font-weight: bold;
    -fx-fill: -bs-rd-nav-deselected;
}

.nav-button:selected {
    -fx-background-color: -bs-rd-white;
    -fx-border-radius: 4;
    -fx-effect: dropshadow(gaussian, -bs-rd-black-transparent, 4, 0, 0, 0, 2);
}

.nav-button:selected .text {
    -fx-fill: -bs-rd-nav-selected;
<<<<<<< HEAD
}

.nav-balance-display {
    -fx-alignment: center-left;
    -fx-text-fill: -bs-rd-font-balance;
}

=======
}

.nav-balance-display {
    -fx-alignment: center-left;
    -fx-text-fill: -bs-rd-font-balance;
}

>>>>>>> 6861e76d
.nav-balance-label {
    -fx-font-size: 0.769em;
    -fx-alignment: center-left;
    -fx-text-fill: -bs-rd-font-balance-label;
}

#nav-alert-label {
    -fx-font-weight: bold;
    -fx-alignment: center;
    -fx-font-size: 0.846em;
    -fx-text-fill: -bs-rd-white;
}

.text-field {
    -fx-prompt-text-fill: derive(-fx-control-inner-background, -30%);
}

.text-area {
    -fx-prompt-text-fill: derive(-fx-control-inner-background, -30%);
}

#label-url {
    -fx-cursor: hand;
    -fx-text-fill: -bs-blue;
    -fx-underline: true;
}

/*******************************************************************************
 *                                                                             *
 * Icons                                                                       *
 *                                                                             *
 ******************************************************************************/

.icon, icon:hover {
    -fx-cursor: hand;
}

.hidden-icon-button {
    -fx-background-color: transparent;
    -fx-padding: 0;
    -fx-cursor: hand;
}

#icon-button {
    -fx-cursor: hand;
    -fx-background-color: transparent;
}

.copy-icon-disputes {
    -fx-text-fill: -bs-rd-white;
}

.copy-icon:hover {
    -fx-text-fill: -bs-rd-black;
}

.received-funds-icon {
    -fx-text-fill: -bs-green-soft;
}

.sent-funds-icon {
    -fx-text-fill: -bs-red-soft;
}

.version {
    -fx-text-fill: -bs-rd-black;
    -fx-underline: false;
    -fx-cursor: null;
}

.version-new {
    -fx-text-fill: -bs-rd-error-red;
    -fx-underline: true;
    -fx-cursor: hand;
}

.opaque-icon {
    -fx-fill: -bs-rd-grey-light;
    -fx-opacity: 1;
}

.opaque-icon-character {
    -fx-font-size: 3em;
    -fx-text-fill: -bs-rd-grey-light;
    -fx-padding: 24 2 0 2;
}

.opaque-icon-character.small {
    -fx-font-size: 1em;
    /*-fx-text-fill: -bs-rd-grey-light;
    -fx-padding: 14 2 0 2;*/
}

/*******************************************************************************
 *                                                                             *
 * Tooltip                                                                     *
 *                                                                             *
 ******************************************************************************/

.tooltip {
    -fx-background: -bs-rd-white;
    -fx-text-fill: -bs-rd-black;
    -fx-background-color: -bs-rd-white;
    -fx-background-radius: 6px;
    -fx-background-insets: 0;
    -fx-padding: 0.667em 0.75em 0.667em 0.75em; /* 10px */
    -fx-effect: dropshadow(three-pass-box, -bs-rd-black-transparent, 10, 0.0, 0, 3);
    -fx-font-size: 0.85em;
}

/* Same style like non editable textfield. But textfield spans a whole column in a grid, so we use generally
textfield */
#label-with-background {
    -fx-background-color: -bs-bg-light;
    -fx-border-radius: 4;
    -fx-padding: 4 4 4 4;
}

#funds-confidence {
    -fx-progress-color: -bs-dim-grey;
}

.hyperlink,
.hyperlink:hover,
.hyperlink:visited,
.hyperlink:hover:visited,
.hyperlink:focused {
    -fx-border-style: none;
    -fx-border-width: 0px;
}

.hyperlink {
    -fx-text-fill: -fx-accent;
}

.hyperlink:hover {
    -fx-text-fill: -bs-rd-black;
}

.hyperlink:hover,
.hyperlink:visited,
.hyperlink:hover:visited {
    -fx-underline: false;
}

/*******************************************************************************
 *                                                                             *
 * Table                                                                       *
 *                                                                             *
 ******************************************************************************/

.table-view .table-cell {
    -fx-alignment: center;
    -fx-padding: 3 0 2 0;
}

#addressColumn {
    -fx-alignment: center-left;
}

.table-view .filler {
    -fx-background-color: -bs-rd-grey-very-light;
}

.table-view {
    -fx-control-inner-background-alt: -fx-control-inner-background;
}

.table-view .column-header .label {
    -fx-alignment: center;
    -fx-font-weight: normal;
    -fx-font-size: 0.923em;
}

.table-view .column-header {
    -fx-background-color: -bs-rd-grey-very-light;
}

.table-view .focus {
    -fx-alignment: center;
}

.table-view .text {
    -fx-fill: -bs-rd-black;
}

.table-view:focused {
    /*-fx-background-color: transparent;*/
}

/* horizontal scrollbars are never needed and are flickering at scaling so lets turn them off */
.table-view > .scroll-bar:horizontal {
    -fx-opacity: 0;
}

.table-view:focused {
    -fx-background-color: -fx-box-border, -fx-control-inner-background;
    -fx-background-insets: 0, 1;
    -fx-padding: 1;
}

.offer-table .table-row-cell {
    -fx-border-color: -bs-rd-white;
    -fx-table-cell-border-color: -bs-rd-white;
}

.table-row-cell {
    -fx-border-width: 0 0 1 0;
    -fx-border-color: -bs-very-light-grey;
    -fx-table-cell-border-color: -bs-rd-white;
}

.table-row-cell:selected {
    -fx-border-width: 0 0 1 0;
    -fx-table-cell-border-color: transparent;
}

.table-row-cell:empty {
    -fx-border-width: 0;
    -fx-background-color: -bs-rd-white;
    -fx-table-cell-border-color: transparent;
}

.table-view .table-row-cell:selected .table-row-cell:row-selection .table-row-cell:cell-selection .text {
    -fx-fill: -bs-rd-white;
}

.table-view .table-row-cell:selected .button .text {
    -fx-fill: -bs-rd-black;
}

.table-view .table-row-cell .copy-icon .text,
.table-view .table-row-cell .copy-icon .text:hover {
    -fx-fill: -fx-accent;
}

.table-view .table-row-cell:selected .copy-icon .text {
    -fx-fill: -bs-rd-white;
}

.table-view .table-row-cell:selected .copy-icon .text:hover {
    -fx-fill: -bs-rd-black;
}

.table-view .table-row-cell:selected .hyperlink .text {
    -fx-fill: -bs-rd-white;
    -fx-border-style: none;
    -fx-border-width: 0px;
}

.table-view .table-row-cell .hyperlink .text {
    -fx-fill: -fx-accent;
    -fx-border-style: none;
    -fx-border-width: 0px;
}

.table-view .table-row-cell .hyperlink .text:hover,
.table-view .table-row-cell:selected .hyperlink .text:hover {
    -fx-fill: -bs-rd-black;
    -fx-border-style: none;
    -fx-border-width: 0px;
}

.table-view .table-row-cell .hyperlink:hover,
.table-view .table-row-cell .hyperlink:visited,
.table-view .table-row-cell .hyperlink:hover:visited {
    -fx-underline: false;
    -fx-border-style: none;
    -fx-border-width: 0px;
}

.table-view .table-row-cell .hyperlink:focused {
    -fx-border-style: none;
    -fx-border-width: 0px;
}

.number-column.table-cell {

    -fx-font-family: "IBM Plex Mono";
    -fx-font-size: 1em;
    -fx-padding: 0 0 0 0;
}

/*******************************************************************************
 *                                                                             *
 * Icons                                                                       *
 *                                                                             *
 ******************************************************************************/

#non-clickable-icon {
    -fx-text-fill: -bs-medium-grey;
}

.delete-icon {
    -fx-fill: -bs-red;
}

.delete {
    -fx-text-fill: -bs-rd-error-red;
    -fx-fill: -bs-rd-error-red;
}

.delete:hover {
    -fx-text-fill: -bs-rd-black;
    -fx-fill: -bs-rd-black;
}

/*******************************************************************************
 *                                                                             *
 * Images                                                                      *
 *                                                                             *
 ******************************************************************************/

.qr-code {
    -fx-cursor: hand;
}

/*******************************************************************************
 *                                                                             *
 * Textarea                                                                    *
 *                                                                             *
 ******************************************************************************/

.text-area {
    -fx-border-color: -bs-bg-grey;
}

/*******************************************************************************
 *                                                                             *
 * Tab pane                                                                    *
 *                                                                             *
 ******************************************************************************/

.jfx-tab-pane {
    -fx-padding: 0;
    -jfx-disable-animation: true;
}

.jfx-tab-pane .headers-region .tab .tab-container .tab-close-button {
    -fx-background-color: transparent;
    -fx-pref-width: 20;
    -fx-pref-height: 20;
    -fx-min-width: -fx-pref-width;
    -fx-max-width: -fx-pref-width;
    -fx-min-height: -fx-pref-height;
    -fx-max-height: -fx-pref-height;
}

.jfx-tab-pane .headers-region .tab .tab-container .tab-close-button .jfx-rippler {
    -jfx-rippler-fill: -fx-accent;
}

.jfx-tab-pane .headers-region .tab .tab-container .tab-close-button > .jfx-svg-glyph {
    -fx-shape: "M810 274l-238 238 238 238-60 60-238-238-238 238-60-60 238-238-238-238 60-60 238 238 238-238z";
    -jfx-size: 9;
    -fx-background-color: -bs-rd-font-light;
}

.jfx-tab-pane .headers-region .tab .tab-container .tab-close-button {
    -fx-padding: 0 0 2 0;
}

.jfx-tab-pane .headers-region .tab:selected .tab-container .tab-close-button > .jfx-svg-glyph {
    -fx-background-color: -fx-accent;
}

.jfx-tab-pane .tab-header-background {
    -fx-background-color: -bs-rd-grey-background;
    -fx-border-width: 0 0 1 0;
    -fx-border-color: -bs-rd-tab-border;
}

.jfx-tab-pane .headers-region .tab-selected-line {
    -fx-background-color: -fx-accent;
    -fx-pref-height: 1;
}

.jfx-tab-pane .headers-region .tab .tab-container .tab-label {
    -fx-text-fill: -bs-rd-font-light;
    -fx-padding: 14;
    -fx-font-size: 0.769em;
    -fx-font-weight: normal;
}

.jfx-tab-pane .depth-container {
    -fx-effect: none;
}

.jfx-tab-pane .headers-region .tab:selected .tab-container .tab-label {
    -fx-text-fill: -fx-accent;
}

.jfx-tab-pane .headers-region > .tab > .jfx-rippler {
    -jfx-rippler-fill: -fx-accent;
}

.jfx-tab-pane .headers-region .tab:closable {
    -fx-border-color: transparent;
    -fx-border-width: 0;
    -fx-border-style: none;
    -fx-border-insets: 0;
    -fx-padding: 9;
}

.jfx-tab-pane .headers-region .tab:closable .tab-container .tab-label {
    -fx-padding: 5;
}

#form-header-text {
    -fx-font-weight: bold;
    -fx-font-size: 1.077em;
}

#form-title {
    -fx-font-weight: bold;
}

/* scroll-pane */

.scroll-pane {
    -fx-background-insets: 0;
    -fx-padding: 0;
}

.scroll-pane:focused {
    -fx-background-insets: 0;
}

.scroll-pane .corner {
    -fx-background-insets: 0;
}

/* validation */
#validation-error {
    -fx-text-fill: -bs-red;
}

/* Account */

#content-pane-top {
    -fx-background-color: -bs-light-grey2,
    linear-gradient(-bs-light-grey2 0%, -bs-light-grey3 100%),
    linear-gradient(-bs-bg-grey3 0%, -bs-bg-grey 100%);
    -fx-background-insets: 0 0 0 0, 0, 1;
}

#info-icon-label {
    -fx-font-size: 1.231em;
    -fx-text-fill: -bs-very-dark-grey3;
}

/* OfferPayload book */
#num-offers {
    -fx-font-size: 0.923em;
}

/* Create offer */
#direction-icon-label {
    -fx-font-weight: bold;
    -fx-font-size: 1.231em;
    -fx-text-fill: -bs-grey;
}

#input-description-label {
    -fx-font-size: 0.846em;
    -fx-alignment: center-left;
}

#create-offer-calc-label {
    -fx-font-weight: bold;
    -fx-font-size: 1.538em;
    -fx-padding: 15 5 0 5;
}

#toggle-price-left {
    -fx-border-radius: 4 0 0 4;
    -fx-padding: 4 4 4 4;
    -fx-border-color: -bs-medium-grey;
    -fx-border-style: solid none solid solid;
    -fx-border-insets: 0 -2 0 0;
    -fx-background-insets: 0 -2 0 0;
    -fx-background-radius: 4 0 0 4;
}

#toggle-price-right {
    -fx-border-radius: 0 4 4 0;
    -fx-padding: 4 4 4 4;
    -fx-border-color: -bs-medium-grey;
    -fx-border-style: solid solid solid none;
    -fx-border-insets: 0 0 0 -2;
    -fx-background-insets: 0 0 0 -2;
    -fx-background-radius: 0 4 4 0;
}

#totals-separator {
    -fx-background: -bs-medium-grey;
}

#payment-info {
    -fx-background-color: -bs-content-bg-grey;
}

.toggle-button-active {
    -fx-background-color: -bs-blue-transparent;
}

.toggle-button-inactive {
    -fx-background-color: -bs-very-light-grey;
}

#trade-fee-textfield {
    -fx-font-size: 0.9em;
    -fx-alignment: center-right;
}

/* Open Offer */
.offer-disabled .label {
    -fx-text-fill: -bs-light-grey;
}

/* OfferBook */

.table-title {
    -fx-font-size: 1.077em;
    -fx-font-family: "IBM Plex Sans Medium";
    -fx-alignment: center-left;
}

.currency-label-small {
    -fx-font-size: 0.692em;
    -fx-text-fill: -bs-rd-font-lighter;
    -fx-alignment: center;
    -fx-pref-height: 35px;
    -fx-pref-width: 45px;
}

.offer-label-small {
    -fx-font-size: 0.692em;
    -fx-alignment: center-right;
    -fx-text-fill: -bs-rd-black;
}

.currency-label-selected {
    -fx-text-fill: -bs-rd-black;
    -fx-font-family: "IBM Plex Sans Medium";
}

.currency-label {
    -fx-font-size: 1.077em;
    -fx-text-fill: -bs-rd-font-dark-grey;
    -fx-alignment: center-left;
    -fx-pref-height: 35px;
}

/* Offer */

.percentage-label {
    -fx-alignment: center;
}

.offer-separator {
    -fx-background: -bs-grey;
}

#address-text-field {
    -fx-cursor: hand;
    -fx-text-fill: -fx-accent;
    -fx-prompt-text-fill: -bs-rd-black;
}

#address-text-field:hover {
    -fx-text-fill: -bs-rd-black;
}

/* Account setup */
#wizard-item-background-deactivated {
    -fx-body-color: linear-gradient(to bottom, -bs-content-bg-grey, -bs-very-light-grey);
    -fx-outer-border: linear-gradient(to bottom, -bs-bg-grey, -bs-light-grey);
    -fx-background-color: -fx-shadow-highlight-color,
    -fx-outer-border,
    -fx-inner-border,
    -fx-body-color;
    -fx-background-insets: 0 0 -1 0, 0, 1, 2;
    -fx-background-radius: 3px, 3px, 2px, 1px;
}

#wizard-item-background-active {
    -fx-body-color: linear-gradient(to bottom, -bs-bg-grey5, -bs-bg-grey6);
    -fx-outer-border: linear-gradient(to bottom, -bs-bg-blue1, -bs-bg-blue2);
    -fx-background-color: -fx-shadow-highlight-color,
    -fx-outer-border,
    -fx-inner-border,
    -fx-body-color;
    -fx-background-insets: 0 0 -1 0, 0, 1, 2;
    -fx-background-radius: 3px, 3px, 2px, 1px;
}

#wizard-item-background-completed {
    -fx-body-color: linear-gradient(to bottom, -bs-content-bg-grey, -bs-very-light-grey);
    -fx-outer-border: linear-gradient(to bottom, -bs-bg-green, -bs-bg-green2);
    -fx-background-color: -fx-shadow-highlight-color,
    -fx-outer-border,
    -fx-inner-border,
    -fx-body-color;
    -fx-background-insets: 0 0 -1 0, 0, 1, 2;
    -fx-background-radius: 3px, 3px, 2px, 1px;
}

/* Account settings */

#account-settings-item-background-disabled {
    -fx-body-color: linear-gradient(to bottom, -bs-content-bg-grey, -bs-very-light-grey);
    -fx-outer-border: linear-gradient(to bottom, -bs-bg-grey, -bs-light-grey);
    -fx-background-color: -fx-shadow-highlight-color,
    -fx-outer-border,
    -fx-inner-border,
    -fx-body-color;
    -fx-background-insets: 0 0 -1 0, 0, 1, 2;
    -fx-background-radius: 3px, 3px, 2px, 1px;
}

#account-settings-item-background-active {
    -fx-body-color: linear-gradient(to bottom, -bs-content-bg-grey, -bs-very-light-grey);
    -fx-outer-border: linear-gradient(to bottom, -bs-bg-grey, -bs-light-grey);
    -fx-background-color: -fx-shadow-highlight-color,
    -fx-outer-border,
    -fx-inner-border,
    -fx-body-color;
    -fx-background-insets: 0 0 -1 0, 0, 1, 2;
    -fx-background-radius: 3px, 3px, 2px, 1px;
}

#account-settings-item-background-selected {
    -fx-body-color: linear-gradient(to bottom, -bs-bg-grey5, -bs-bg-grey6);
    -fx-outer-border: linear-gradient(to bottom, -bs-bg-blue1, -bs-bg-blue2);
    -fx-background-color: -fx-shadow-highlight-color,
    -fx-outer-border,
    -fx-inner-border,
    -fx-body-color;
    -fx-background-insets: 0 0 -1 0, 0, 1, 2;
    -fx-background-radius: 3px, 3px, 2px, 1px;
}

/* Pending trayes */

#trade-wizard-item-background-disabled {
    -fx-text-fill: -bs-rd-font-light;
}

#trade-wizard-item-background-active {
    -fx-text-fill: -bs-rd-black;
    -fx-font-family: "IBM Plex Sans Medium";
}

.trade-step-label {
    -fx-text-fill: -bs-rd-white;
}

.trade-step-disabled-bg {
    -fx-fill: -bs-rd-grey-background-darker-2;
}

.trade-step-active-bg {
    -fx-fill: -bs-rd-green-dark;
}

#open-support-button {
    -fx-font-weight: bold;
    -fx-font-size: 1.077em;
    -fx-background-color: -bs-warning;
}

#open-dispute-button {
    -fx-font-weight: bold;
    -fx-text-fill: -bs-rd-white;
    -fx-font-size: 1.077em;
    -fx-background-color: -bs-rd-error-red;
}

/* TitledGroupBg */

.titled-group-bg-label {
    -fx-font-size: 1.308em;
    -fx-font-family: "IBM Plex Sans Medium";
    -fx-text-fill: -bs-rd-black;
    -fx-background-color: transparent;
}

.titled-group-bg-label-active {
    -fx-font-weight: normal;
    -fx-font-size: 1.308em;
    -fx-text-fill: -bs-rd-black;
    -fx-background-color: transparent;
}

.titled-group-bg, .titled-group-bg-active {
    -fx-body-color: -bs-rd-grey-background;
    -fx-border-color: -bs-rd-separator;
    -fx-border-width: 0 0 1 0;
    -fx-background-color: transparent;
    -fx-background-insets: 0;
}

.titled-group-bg.last, .titled-group-bg-active.last {
    -fx-border-width: 0;
}

/* TableGroupHeadline */
#table-group-headline {
    -fx-background-color: -bs-content-bg-grey;
    -fx-background-insets: 10 0 -1 0, 0, 1, 2;
    -fx-background-radius: 3px, 3px, 2px, 1px;
}

/* copied form modena.css text-input */
#flow-pane-checkboxes-bg {
    -fx-text-fill: -fx-text-inner-color;
    -fx-highlight-fill: derive(-fx-control-inner-background, -20%);
    -fx-highlight-text-fill: -fx-text-inner-color;
    -fx-prompt-text-fill: derive(-fx-control-inner-background, -30%);
    -fx-background-color: linear-gradient(to bottom, derive(-fx-text-box-border, -10%), -fx-text-box-border),
    linear-gradient(from 0px 0px to 0px 5px, derive(-fx-control-inner-background, -9%), -fx-control-inner-background);
    -fx-background-insets: 0, 1;
    -fx-background-radius: 3, 2;
    -fx-padding: 0.333333em 0.583em 0.333333em 0.583em; /* 4 7 4 7 */
}

#flow-pane-checkboxes-non-editable-bg {
    -fx-text-fill: -fx-text-inner-color;
    -fx-highlight-fill: derive(-fx-control-inner-background, -20%);
    -fx-highlight-text-fill: -fx-text-inner-color;
    -fx-prompt-text-fill: derive(-fx-control-inner-background, -30%);
    -fx-background-color: linear-gradient(to bottom, derive(-fx-text-box-border, -10%), -fx-text-box-border),
    linear-gradient(from 0px 0px to 0px 5px, derive(-fx-control-inner-background, -9%), -bs-very-light-grey);
    -fx-background-insets: 0, 1;
    -fx-background-radius: 3, 2;
    -fx-padding: 0.333333em 0.583em 0.333333em 0.583em; /* 4 7 4 7 */
}

/* message-list-view*/
#message-list-view.list-view:focused > .virtual-flow > .clipped-container > .sheet > .list-cell:filled:selected {
    -fx-background-color: -bs-rd-white;
}

#message-list-view.list-view > .virtual-flow > .clipped-container > .sheet > .list-cell {
    -fx-background-color: -bs-rd-white;
}

#message-list-view.list-view > .virtual-flow > .clipped-container > .sheet > .list-cell:filled {
    -fx-background-color: -bs-rd-white;
}

#message-list-view.list-view > .virtual-flow > .clipped-container > .sheet > .list-cell:filled:selected {
    -fx-background-color: -bs-rd-white;
}

#message-list-view.list-view:focused > .virtual-flow > .clipped-container > .sheet > .list-cell {
    -fx-background-color: -bs-rd-white;
}

#message-list-view.list-cell {
    -fx-padding: 0.25em 0.583em 0.25em 0.583em;
}

#message-list-view.list-view {
    -fx-background-color: -fx-box-border, -fx-control-inner-background;
    -fx-background-insets: 0, 1;
    -fx-padding: 1;
}

#message-list-view.list-view:focused {
    -fx-background-color: -fx-box-border, -fx-control-inner-background;
    -fx-background-insets: 0, 1;
    -fx-padding: 1;
}

/* bubble */
#message-bubble-green {
    -fx-background-color: -bs-rd-green;
    -fx-background-radius: 10 10 10 10;
}

#message-bubble-blue {
    -fx-background-color: -bs-rd-message-bubble;
    -fx-background-radius: 10 10 10 10;
}

#message-bubble-grey {
    -fx-background-color: -bs-light-grey;
    -fx-background-radius: 10 10 10 10;
}

.attachment-icon {
    -fx-text-fill: -bs-rd-white;
    -fx-cursor: hand;
}

.attachment-icon-black {
    -fx-text-fill: -bs-rd-black;
    -fx-cursor: hand;
}

/*******************************************************************************
 *                                                                             *
 * Grid pane                                                                   *
 *                                                                             *
 ******************************************************************************/

.grid-pane {
    -fx-background-color: -bs-content-bg-grey;
    -fx-background-radius: 5;
    -fx-effect: null;
    -fx-effect: dropshadow(gaussian, -bs-dark-grey, 10, 0, 0, 0);
    -fx-background-insets: 10;
}

/********************************************************************************************************************
 *                                                                                                                  *
 * Market overview                                                                                                  *
 *                                                                                                                  *
 ********************************************************************************************************************/

#charts .chart-legend {
    -fx-font-size: 1.077em;
    -fx-alignment: center;
}

#charts .axis, #price-chart .axis, #volume-chart .axis {
    -fx-tick-label-fill: -bs-rd-black;
    -fx-tick-label-font-size: 0.846em;
}

#charts .chart-plot-background {
    -fx-background-color: -bs-rd-white;
}

#charts .default-color0.chart-area-symbol {
    -fx-background-color: -bs-sell, -bs-rd-white;
}

#charts .default-color1.chart-area-symbol {
    -fx-background-color: -bs-buy, -bs-rd-white;
}

#charts .default-color0.chart-series-area-line {
    -fx-stroke: -bs-sell;
}

#charts .default-color1.chart-series-area-line {
    -fx-stroke: -bs-buy;
}

#charts .default-color0.chart-series-area-fill {
    -fx-fill: -bs-sell-transparent;
}

#charts .default-color1.chart-series-area-fill {
    -fx-fill: -bs-buy-transparent;
}

#charts .axis-label {
    -fx-font-size: 0.769em;
    -fx-alignment: center;
}

/********************************************************************************************************************
 *                                                                                                                  *
 * Highlight buttons                                                                                                  *
 *                                                                                                                  *
 ********************************************************************************************************************/

#buy-button-big {
    -fx-font-size: 1em;
    -fx-background-color: -bs-buy;
    -fx-text-fill: -bs-rd-white;
}

#buy-button {
    -fx-background-color: -bs-buy;
    -fx-text-fill: -bs-rd-white;
}


#sell-button-big {
    -fx-background-color: -bs-sell;
    -fx-text-fill: -bs-rd-white;
    -fx-font-size: 1em;
}

#sell-button {
    -fx-background-color: -bs-sell;
    -fx-text-fill: -bs-rd-white;
}

.action-button:disabled, #sell-button:disabled, #buy-button:disabled {
    -fx-background-color: -bs-rd-grey-very-light;
    -fx-text-fill: -bs-rd-font-dark-grey;
}

/********************************************************************************************************************
 *                                                                                                                  *
 * Popups                                                                                                           *
 *                                                                                                                  *
 ********************************************************************************************************************/

.popup-headline {
    -fx-font-size: 1.538em;
    -fx-text-fill: -bs-rd-font-dark;
}

.popup-headline-information {
    -fx-font-size: 1.538em;
    -fx-text-fill: -bs-rd-green;
}

.popup-headline-warning {
    -fx-font-size: 1.538em;
    -fx-text-fill: -bs-rd-error-red;
}

.popup-icon-information {
    -fx-text-fill: -bs-rd-green;
}

.popup-icon-warning {
    -fx-text-fill: -bs-rd-error-red;
}

.popup-bg, .notification-popup-bg, .peer-info-popup-bg {
    -fx-font-size: 1.077em;
    -fx-text-fill: -bs-rd-font-dark;
    -fx-background-color: -bs-rd-white;
    -fx-background-radius: 0;
    -fx-background-insets: 44;
    -fx-effect: dropshadow(gaussian, -bs-rd-black-transparent-dark, 44, 0, 0, 0);
}

.popup-bg-top {
    -fx-font-size: 1.077em;
    -fx-text-fill: -bs-rd-font-dark;
    -fx-background-color: -bs-rd-white;
    -fx-background-radius: 0;
    -fx-background-insets: 44;
    -fx-effect: dropshadow(gaussian, -bs-rd-black-transparent-dark, 44, 0, 0, 0);
}

.notification-popup-headline, peer-info-popup-headline {
    -fx-font-size: 1.077em;
    /*-fx-font-weight: bold;*/
    -fx-text-fill: -bs-rd-green;
}

.notification-popup-bg {
    -fx-font-size: 0.846em;
    -fx-background-insets: 44;
    -fx-effect: dropshadow(gaussian, -bs-rd-black-transparent-dark, 44, 0, -1, 3);
}

.peer-info-popup-bg {
    -fx-font-size: 0.846em;
    -fx-background-insets: 44;
    -fx-effect: dropshadow(gaussian, -bs-rd-black-transparent-dark, 44, 0, -1, 3);
}

#price-feed-combo {
    -fx-background-color: none;
}

#price-feed-combo > .list-cell {
    -fx-text-fill: -bs-rd-black;
    -fx-font-family: "IBM Plex Sans";
}

#invert-market-price {
    -fx-text-fill: -bs-very-dark-grey2;
}

#popup-qr-code-info {
    -fx-font-size: 0.846em;
}

#ident-num-label {
    -fx-font-weight: bold;
    -fx-alignment: center;
    -fx-font-size: 0.769em;
    -fx-text-fill: -bs-rd-white;
}

.interval-selector {
    -fx-cursor: hand;
    -fx-background-color: transparent;
    -fx-padding: 8 14 8 14;
}

.interval-selector .text {
    -fx-fill: -bs-rd-font-light;
}

.interval-selector:selected {
    -fx-background-color: -bs-rd-nav-selected;
    -fx-border-radius: 4;
    -fx-effect: dropshadow(gaussian, -bs-rd-black-transparent, 4, 0, 0, 0, 2);
}

.interval-selector:selected .text {
    -fx-fill: -bs-rd-white;
}

/********************************************************************************************************************
 *                                                                                                                  *
 * Arbitration                                                                                                      *
 *                                                                                                                  *
 ********************************************************************************************************************/

.message {
    -fx-text-fill: -bs-rd-black;
}

.my-message {
    -fx-text-fill: -bs-rd-white;
}

.message-header {
    -fx-text-fill: -bs-light-grey;
    -fx-font-size: 0.846em;
}

.my-message-header {
    -fx-text-fill: -bs-rd-message-bubble;
    -fx-fill: -bs-rd-message-bubble;
    -fx-font-size: 0.846em;
}

/********************************************************************************************************************
 *                                                                                                                  *
 * DAO                                                                                                              *
 *                                                                                                                  *
 ********************************************************************************************************************/

.dao-tx-type-trade-fee-icon,
.dao-tx-type-trade-fee-icon:hover {
    -fx-text-fill: #689f43;
}

.dao-tx-type-unverified-icon,
.dao-tx-type-unverified-icon:hover {
    -fx-text-fill: #ffac00;
}

.dao-tx-type-invalid-icon,
.dao-tx-type-invalid-icon:hover {
    -fx-text-fill: #ff4500;
}

.dao-tx-type-self-icon,
.dao-tx-type-self-icon:hover {
    -fx-text-fill: #818181;
}

.dao-tx-type-proposal-fee-icon,
.dao-tx-type-proposal-fee-icon:hover {
    -fx-text-fill: #6c8b3b;
}

.dao-tx-type-genesis-icon,
.dao-tx-type-genesis-icon:hover {
    -fx-text-fill: -fx-accent;
}

.dao-tx-type-received-funds-icon,
.dao-tx-type-received-funds-icon:hover {
    -fx-text-fill: -bs-green-soft;
}

.dao-tx-type-sent-funds-icon,
.dao-tx-type-sent-funds-icon:hover {
    -fx-text-fill: -bs-red-soft;
}

.dao-tx-type-vote-icon,
.dao-tx-type-vote-icon:hover {
    -fx-text-fill: #0a4576;
}

.dao-tx-type-vote-reveal-icon,
.dao-tx-type-vote-reveal-icon:hover {
    -fx-text-fill: #4AC5FF;
}

.dao-tx-type-issuance-icon,
.dao-tx-type-issuance-icon:hover {
    -fx-text-fill: #04a908;
}

.dao-tx-type-lockup-icon,
.dao-tx-type-lockup-icon:hover {
    -fx-text-fill: #203e7f;
}

.dao-tx-type-unlock-icon,
.dao-tx-type-unlock-icon:hover {
    -fx-text-fill: #438e6c;
}

.dao-accepted-icon {
    -fx-text-fill: -bs-rd-green;
}

.dao-rejected-icon {
    -fx-text-fill: -bs-rd-error-red;
}

.dao-ignored-icon {
    -fx-text-fill: -bs-medium-grey;
}

.compensation-root {
    -fx-background-insets: 0, 0 0 0 0
}

.info-icon {
    -fx-text-fill: -fx-accent;
}

.info-icon-button {
    -fx-cursor: hand;
    -fx-background-color: transparent;
}

.dao-remove-proposal-icon {
    -fx-text-fill: -fx-accent;
}

/********************************************************************************************************************
 *                                                                                                                  *
 * Notifications                                                                                                              *
 *                                                                                                                  *
 ********************************************************************************************************************/

#notification-erase-button {
    -fx-background-color: -bs-soft-red;
    -fx-text-fill: -bs-rd-white;
}<|MERGE_RESOLUTION|>--- conflicted
+++ resolved
@@ -124,10 +124,7 @@
     -bs-rd-separator: #DBDBDB;
     -bs-rd-separator-dark: #D5E0D6;
     -bs-rd-error-red: #dd0000; /* 5 usages */
-<<<<<<< HEAD
-=======
     -bs-rd-message-bubble: #0086C6;
->>>>>>> 6861e76d
 
     -bs-red: #D73030; /* 5 usages */
     -fx-box-border: -bs-rd-grey-medium-light;
@@ -715,7 +712,6 @@
 
 .nav-button:selected .text {
     -fx-fill: -bs-rd-nav-selected;
-<<<<<<< HEAD
 }
 
 .nav-balance-display {
@@ -723,15 +719,6 @@
     -fx-text-fill: -bs-rd-font-balance;
 }
 
-=======
-}
-
-.nav-balance-display {
-    -fx-alignment: center-left;
-    -fx-text-fill: -bs-rd-font-balance;
-}
-
->>>>>>> 6861e76d
 .nav-balance-label {
     -fx-font-size: 0.769em;
     -fx-alignment: center-left;
