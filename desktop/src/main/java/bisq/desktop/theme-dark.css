--- conflicted
+++ resolved
@@ -274,13 +274,6 @@
 }
 
 .small-icon-label {
-<<<<<<< HEAD
-    -fx-fill: -bs-text-color;
-}
-
-.warning-box {
-    -fx-background-color: -bs-color-primary-dark;
-=======
     -fx-fill: -bs-color-gray-11;
 }
 
@@ -518,5 +511,8 @@
 
 .action-button:disabled, #sell-button:disabled, #buy-button:disabled {
     -fx-background-color: derive(-bs-color-gray-0, -20%);
->>>>>>> 82baa86b
+}
+
+.warning-box {
+    -fx-background-color: -bs-color-primary-dark;
 }