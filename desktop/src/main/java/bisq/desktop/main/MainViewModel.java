--- conflicted
+++ resolved
@@ -685,29 +685,10 @@
         return daoPresentation.getShowDaoUpdatesNotification();
     }
 
-    public BooleanProperty getShowAccountUpdatesNotification() {
-        return accountPresentation.getShowAccountUpdatesNotification();
-    }
-
-<<<<<<< HEAD
     public BooleanProperty getShowSettingsUpdatesNotification() {
         return settingsPresentation.getShowSettingsUpdatesNotification();
     }
 
-    private void maybeAddNewTradeProtocolLaunchWindowToQueue() {
-        String newTradeProtocolWithAccountSigningLaunchPopupKey = "newTradeProtocolWithAccountSigningLaunchPopup";
-        if (DontShowAgainLookup.showAgain(newTradeProtocolWithAccountSigningLaunchPopupKey)) {
-            NewTradeProtocolLaunchWindow newTradeProtocolLaunchWindow = new NewTradeProtocolLaunchWindow()
-                    .headLine(Res.get("popup.news.launch.headline"));
-            newTradeProtocolLaunchWindow.setDisplayOrderPriority(1);
-            popupQueue.add(newTradeProtocolLaunchWindow);
-
-            DontShowAgainLookup.dontShowAgain(newTradeProtocolWithAccountSigningLaunchPopupKey, true);
-        }
-    }
-
-=======
->>>>>>> 3df94288
     private void maybeShowPopupsFromQueue() {
         if (!popupQueue.isEmpty()) {
             Overlay<?> overlay = popupQueue.poll();
