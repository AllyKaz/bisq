--- conflicted
+++ resolved
@@ -360,16 +360,11 @@
 
     private void applyCustomAmounts(InputTextField inputTextField) {
         Contract contract = dispute.getContract();
-<<<<<<< HEAD
-=======
-        Coin buyerAmount = ParsingUtils.parseToCoin(buyerPayoutAmountInputTextField.getText(), formatter);
-        Coin sellerAmount = ParsingUtils.parseToCoin(sellerPayoutAmountInputTextField.getText(), formatter);
->>>>>>> 85f9ead9
         Offer offer = new Offer(contract.getOfferPayload());
         Coin available = contract.getTradeAmount()
                 .add(offer.getBuyerSecurityDeposit())
                 .add(offer.getSellerSecurityDeposit());
-        Coin enteredAmount = formatter.parseToCoin(inputTextField.getText());
+        Coin enteredAmount = ParsingUtils.parseToCoin(inputTextField.getText(), formatter);
         if (enteredAmount.compareTo(available) > 0) {
             enteredAmount = available;
             Coin finalEnteredAmount = enteredAmount;
@@ -547,38 +542,6 @@
                             arbitratorAddressEntry.getPubKey()
                     );
                     disputeResult.setArbitratorSignature(arbitratorSignature);
-<<<<<<< HEAD
-=======
-
-                    closeTicketButton.disableProperty().unbind();
-                    dispute.setDisputeResult(disputeResult);
-
-                    disputeResult.setLoserPublisher(isLoserPublisherCheckBox.isSelected());
-                    disputeResult.setCloseDate(new Date());
-                    String text = Res.get("disputeSummaryWindow.close.msg",
-                            DisplayUtils.formatDateTime(disputeResult.getCloseDate()),
-                            role,
-                            DisplayUtils.booleanToYesNo(disputeResult.tamperProofEvidenceProperty().get()),
-                            role,
-                            DisplayUtils.booleanToYesNo(disputeResult.idVerificationProperty().get()),
-                            role,
-                            DisplayUtils.booleanToYesNo(disputeResult.screenCastProperty().get()),
-                            formatter.formatCoinWithCode(disputeResult.getBuyerPayoutAmount()),
-                            formatter.formatCoinWithCode(disputeResult.getSellerPayoutAmount()),
-                            disputeResult.summaryNotesProperty().get());
-
-                    dispute.setIsClosed(true);
-                    disputeManager.sendDisputeResultMessage(disputeResult, dispute, text);
-
-                    if (!finalPeersDispute.isClosed())
-                        UserThread.runAfter(() ->
-                                        new Popup<>().attention(Res.get("disputeSummaryWindow.close.closePeer")).show(),
-                                200, TimeUnit.MILLISECONDS);
-
-                    hide();
-
-                    finalizeDisputeHandlerOptional.ifPresent(Runnable::run);
->>>>>>> 85f9ead9
                 } catch (AddressFormatException | TransactionVerificationException e2) {
                     log.error("Error at close dispute", e2);
                     return;
@@ -590,7 +553,7 @@
             dispute.setDisputeResult(disputeResult);
             dispute.setIsClosed(true);
             String text = Res.get("disputeSummaryWindow.close.msg",
-                    formatter.formatDateTime(disputeResult.getCloseDate()),
+                    DisplayUtils.formatDateTime(disputeResult.getCloseDate()),
                     formatter.formatCoinWithCode(disputeResult.getBuyerPayoutAmount()),
                     formatter.formatCoinWithCode(disputeResult.getSellerPayoutAmount()),
                     disputeResult.summaryNotesProperty().get());
