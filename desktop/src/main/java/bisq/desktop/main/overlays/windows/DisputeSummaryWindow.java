/*
 * This file is part of Bisq.
 *
 * Bisq is free software: you can redistribute it and/or modify it
 * under the terms of the GNU Affero General Public License as published by
 * the Free Software Foundation, either version 3 of the License, or (at
 * your option) any later version.
 *
 * Bisq is distributed in the hope that it will be useful, but WITHOUT
 * ANY WARRANTY; without even the implied warranty of MERCHANTABILITY or
 * FITNESS FOR A PARTICULAR PURPOSE. See the GNU Affero General Public
 * License for more details.
 *
 * You should have received a copy of the GNU Affero General Public License
 * along with Bisq. If not, see <http://www.gnu.org/licenses/>.
 */

package bisq.desktop.main.overlays.windows;

import bisq.desktop.components.AutoTooltipCheckBox;
import bisq.desktop.components.AutoTooltipRadioButton;
import bisq.desktop.components.BisqTextArea;
import bisq.desktop.components.InputTextField;
import bisq.desktop.main.overlays.Overlay;
import bisq.desktop.main.overlays.popups.Popup;
import bisq.desktop.main.support.dispute.DisputeSummaryVerification;
import bisq.desktop.util.DisplayUtils;
import bisq.desktop.util.Layout;

import bisq.core.btc.TxFeeEstimationService;
import bisq.core.btc.exceptions.TransactionVerificationException;
import bisq.core.btc.exceptions.TxBroadcastException;
import bisq.core.btc.exceptions.WalletException;
import bisq.core.btc.wallet.BtcWalletService;
import bisq.core.btc.wallet.Restrictions;
import bisq.core.btc.wallet.TradeWalletService;
import bisq.core.btc.wallet.TxBroadcaster;
import bisq.core.dao.DaoFacade;
import bisq.core.locale.Res;
import bisq.core.offer.Offer;
import bisq.core.provider.fee.FeeService;
import bisq.core.support.SupportType;
import bisq.core.support.dispute.Dispute;
import bisq.core.support.dispute.DisputeList;
import bisq.core.support.dispute.DisputeManager;
import bisq.core.support.dispute.DisputeResult;
import bisq.core.support.dispute.mediation.MediationManager;
import bisq.core.support.dispute.refund.RefundManager;
import bisq.core.trade.Contract;
import bisq.core.trade.DelayedPayoutTxValidation;
import bisq.core.util.FormattingUtils;
import bisq.core.util.ParsingUtils;
import bisq.core.util.coin.CoinFormatter;
import bisq.core.util.coin.CoinUtil;

import bisq.common.UserThread;
import bisq.common.app.DevEnv;
import bisq.common.handlers.ResultHandler;
import bisq.common.util.Tuple2;
import bisq.common.util.Tuple3;

import org.bitcoinj.core.Coin;
import org.bitcoinj.core.InsufficientMoneyException;
import org.bitcoinj.core.Transaction;

import javax.inject.Inject;
import javax.inject.Named;

import javafx.scene.Scene;
import javafx.scene.control.Button;
import javafx.scene.control.CheckBox;
import javafx.scene.control.Label;
import javafx.scene.control.RadioButton;
import javafx.scene.control.TextArea;
import javafx.scene.control.Toggle;
import javafx.scene.control.ToggleGroup;
import javafx.scene.input.KeyCode;
import javafx.scene.layout.GridPane;
import javafx.scene.layout.HBox;
import javafx.scene.layout.VBox;

import javafx.geometry.HPos;
import javafx.geometry.Insets;

import javafx.beans.binding.Bindings;
import javafx.beans.value.ChangeListener;

import java.util.Date;
import java.util.Optional;
import java.util.concurrent.TimeUnit;

import lombok.extern.slf4j.Slf4j;

import static bisq.desktop.util.FormBuilder.add2ButtonsWithBox;
import static bisq.desktop.util.FormBuilder.addConfirmationLabelLabel;
import static bisq.desktop.util.FormBuilder.addTitledGroupBg;
import static bisq.desktop.util.FormBuilder.addTopLabelWithVBox;
import static com.google.common.base.Preconditions.checkNotNull;

@Slf4j
public class DisputeSummaryWindow extends Overlay<DisputeSummaryWindow> {


    private final CoinFormatter formatter;
    private final MediationManager mediationManager;
    private final RefundManager refundManager;
    private final TradeWalletService tradeWalletService;
    private final BtcWalletService btcWalletService;
    private final TxFeeEstimationService txFeeEstimationService;
    private final FeeService feeService;
    private final DaoFacade daoFacade;
    private Dispute dispute;
    private Optional<Runnable> finalizeDisputeHandlerOptional = Optional.empty();
    private ToggleGroup tradeAmountToggleGroup, reasonToggleGroup;
    private DisputeResult disputeResult;
    private RadioButton buyerGetsTradeAmountRadioButton, sellerGetsTradeAmountRadioButton,
            buyerGetsAllRadioButton, sellerGetsAllRadioButton, customRadioButton;
    private RadioButton reasonWasBugRadioButton, reasonWasUsabilityIssueRadioButton,
            reasonProtocolViolationRadioButton, reasonNoReplyRadioButton, reasonWasScamRadioButton,
            reasonWasOtherRadioButton, reasonWasBankRadioButton, reasonWasOptionTradeRadioButton,
            reasonWasSellerNotRespondingRadioButton, reasonWasWrongSenderAccountRadioButton,
            reasonWasPeerWasLateRadioButton, reasonWasTradeAlreadySettledRadioButton;

    // Dispute object of other trade peer. The dispute field is the one from which we opened the close dispute window.
    private Optional<Dispute> peersDisputeOptional;
    private String role;
    private TextArea summaryNotesTextArea;

    private ChangeListener<Boolean> customRadioButtonSelectedListener;
    private ChangeListener<Toggle> reasonToggleSelectionListener;
    private InputTextField buyerPayoutAmountInputTextField, sellerPayoutAmountInputTextField;
    private ChangeListener<Boolean> buyerPayoutAmountListener, sellerPayoutAmountListener;
    private CheckBox isLoserPublisherCheckBox;
    private ChangeListener<Toggle> tradeAmountToggleGroupListener;


    ///////////////////////////////////////////////////////////////////////////////////////////
    // Public API
    ///////////////////////////////////////////////////////////////////////////////////////////

    @Inject
    public DisputeSummaryWindow(@Named(FormattingUtils.BTC_FORMATTER_KEY) CoinFormatter formatter,
                                MediationManager mediationManager,
                                RefundManager refundManager,
                                TradeWalletService tradeWalletService,
                                BtcWalletService btcWalletService,
                                TxFeeEstimationService txFeeEstimationService,
                                FeeService feeService,
                                DaoFacade daoFacade) {

        this.formatter = formatter;
        this.mediationManager = mediationManager;
        this.refundManager = refundManager;
        this.tradeWalletService = tradeWalletService;
        this.btcWalletService = btcWalletService;
        this.txFeeEstimationService = txFeeEstimationService;
        this.feeService = feeService;
        this.daoFacade = daoFacade;

        type = Type.Confirmation;
    }

    public void show(Dispute dispute) {
        this.dispute = dispute;

        rowIndex = -1;
        width = 1150;
        createGridPane();
        addContent();
        display();

        if (DevEnv.isDevMode()) {
            UserThread.execute(() -> {
                summaryNotesTextArea.setText("dummy result....");
            });
        }
    }

    public DisputeSummaryWindow onFinalizeDispute(Runnable finalizeDisputeHandler) {
        this.finalizeDisputeHandlerOptional = Optional.of(finalizeDisputeHandler);
        return this;
    }


    ///////////////////////////////////////////////////////////////////////////////////////////
    // Protected
    ///////////////////////////////////////////////////////////////////////////////////////////

    @Override
    protected void cleanup() {
        if (reasonToggleGroup != null)
            reasonToggleGroup.selectedToggleProperty().removeListener(reasonToggleSelectionListener);

        if (customRadioButton != null)
            customRadioButton.selectedProperty().removeListener(customRadioButtonSelectedListener);

        if (tradeAmountToggleGroup != null)
            tradeAmountToggleGroup.selectedToggleProperty().removeListener(tradeAmountToggleGroupListener);

        removePayoutAmountListeners();
    }

    @Override
    protected void setupKeyHandler(Scene scene) {
        if (!hideCloseButton) {
            scene.setOnKeyPressed(e -> {
                if (e.getCode() == KeyCode.ESCAPE) {
                    e.consume();
                    doClose();
                }
            });
        }
    }

    @Override
    protected void createGridPane() {
        super.createGridPane();
        gridPane.setPadding(new Insets(35, 40, 30, 40));
        gridPane.getStyleClass().add("grid-pane");
        gridPane.getColumnConstraints().get(0).setHalignment(HPos.LEFT);
        gridPane.setPrefWidth(width);
    }

    private void addContent() {
        Contract contract = dispute.getContract();
        if (dispute.getDisputeResultProperty().get() == null)
            disputeResult = new DisputeResult(dispute.getTradeId(), dispute.getTraderId());
        else
            disputeResult = dispute.getDisputeResultProperty().get();

        peersDisputeOptional = checkNotNull(getDisputeManager(dispute)).getDisputesAsObservableList().stream()
                .filter(d -> dispute.getTradeId().equals(d.getTradeId()) && dispute.getTraderId() != d.getTraderId())
                .findFirst();

        addInfoPane();

        addTradeAmountPayoutControls();
        addPayoutAmountTextFields();
        addReasonControls();

        boolean applyPeersDisputeResult = peersDisputeOptional.isPresent() && peersDisputeOptional.get().isClosed();
        if (applyPeersDisputeResult) {
            // If the other peers dispute has been closed we apply the result to ourselves
            DisputeResult peersDisputeResult = peersDisputeOptional.get().getDisputeResultProperty().get();
            disputeResult.setBuyerPayoutAmount(peersDisputeResult.getBuyerPayoutAmount());
            disputeResult.setSellerPayoutAmount(peersDisputeResult.getSellerPayoutAmount());
            disputeResult.setWinner(peersDisputeResult.getWinner());
            disputeResult.setLoserPublisher(peersDisputeResult.isLoserPublisher());
            disputeResult.setReason(peersDisputeResult.getReason());
            disputeResult.setSummaryNotes(peersDisputeResult.summaryNotesProperty().get());

            buyerGetsTradeAmountRadioButton.setDisable(true);
            buyerGetsAllRadioButton.setDisable(true);
            sellerGetsTradeAmountRadioButton.setDisable(true);
            sellerGetsAllRadioButton.setDisable(true);
            customRadioButton.setDisable(true);

            buyerPayoutAmountInputTextField.setDisable(true);
            sellerPayoutAmountInputTextField.setDisable(true);
            buyerPayoutAmountInputTextField.setEditable(false);
            sellerPayoutAmountInputTextField.setEditable(false);

            reasonWasBugRadioButton.setDisable(true);
            reasonWasUsabilityIssueRadioButton.setDisable(true);
            reasonProtocolViolationRadioButton.setDisable(true);
            reasonNoReplyRadioButton.setDisable(true);
            reasonWasScamRadioButton.setDisable(true);
            reasonWasOtherRadioButton.setDisable(true);
            reasonWasBankRadioButton.setDisable(true);
            reasonWasOptionTradeRadioButton.setDisable(true);
            reasonWasSellerNotRespondingRadioButton.setDisable(true);
            reasonWasWrongSenderAccountRadioButton.setDisable(true);
            reasonWasPeerWasLateRadioButton.setDisable(true);
            reasonWasTradeAlreadySettledRadioButton.setDisable(true);

            isLoserPublisherCheckBox.setDisable(true);
            isLoserPublisherCheckBox.setSelected(peersDisputeResult.isLoserPublisher());

            applyPayoutAmounts(tradeAmountToggleGroup.selectedToggleProperty().get());
            applyTradeAmountRadioButtonStates();
        } else {
            isLoserPublisherCheckBox.setSelected(false);
        }

        setReasonRadioButtonState();

        addSummaryNotes();
        addButtons(contract);
    }

    private void addInfoPane() {
        Contract contract = dispute.getContract();
        addTitledGroupBg(gridPane, ++rowIndex, 17, Res.get("disputeSummaryWindow.title")).getStyleClass().add("last");
        addConfirmationLabelLabel(gridPane, rowIndex, Res.get("shared.tradeId"), dispute.getShortTradeId(),
                Layout.TWICE_FIRST_ROW_DISTANCE);
        addConfirmationLabelLabel(gridPane, ++rowIndex, Res.get("disputeSummaryWindow.openDate"), DisplayUtils.formatDateTime(dispute.getOpeningDate()));
        if (dispute.isDisputeOpenerIsMaker()) {
            if (dispute.isDisputeOpenerIsBuyer())
                role = Res.get("support.buyerOfferer");
            else
                role = Res.get("support.sellerOfferer");
        } else {
            if (dispute.isDisputeOpenerIsBuyer())
                role = Res.get("support.buyerTaker");
            else
                role = Res.get("support.sellerTaker");
        }
        addConfirmationLabelLabel(gridPane, ++rowIndex, Res.get("disputeSummaryWindow.role"), role);
        addConfirmationLabelLabel(gridPane, ++rowIndex, Res.get("shared.tradeAmount"),
                formatter.formatCoinWithCode(contract.getTradeAmount()));
        addConfirmationLabelLabel(gridPane, ++rowIndex, Res.get("shared.tradePrice"),
                FormattingUtils.formatPrice(contract.getTradePrice()));
        addConfirmationLabelLabel(gridPane, ++rowIndex, Res.get("shared.tradeVolume"),
                DisplayUtils.formatVolumeWithCode(contract.getTradeVolume()));
        String securityDeposit = Res.getWithColAndCap("shared.buyer") +
                " " +
                formatter.formatCoinWithCode(contract.getOfferPayload().getBuyerSecurityDeposit()) +
                " / " +
                Res.getWithColAndCap("shared.seller") +
                " " +
                formatter.formatCoinWithCode(contract.getOfferPayload().getSellerSecurityDeposit());
        addConfirmationLabelLabel(gridPane, ++rowIndex, Res.get("shared.securityDeposit"), securityDeposit);
    }

    private void addTradeAmountPayoutControls() {
        buyerGetsTradeAmountRadioButton = new AutoTooltipRadioButton(Res.get("disputeSummaryWindow.payout.getsTradeAmount",
                Res.get("shared.buyer")));
        buyerGetsAllRadioButton = new AutoTooltipRadioButton(Res.get("disputeSummaryWindow.payout.getsAll",
                Res.get("shared.buyer")));
        sellerGetsTradeAmountRadioButton = new AutoTooltipRadioButton(Res.get("disputeSummaryWindow.payout.getsTradeAmount",
                Res.get("shared.seller")));
        sellerGetsAllRadioButton = new AutoTooltipRadioButton(Res.get("disputeSummaryWindow.payout.getsAll",
                Res.get("shared.seller")));
        customRadioButton = new AutoTooltipRadioButton(Res.get("disputeSummaryWindow.payout.custom"));

        VBox radioButtonPane = new VBox();
        radioButtonPane.setSpacing(10);
        radioButtonPane.getChildren().addAll(buyerGetsTradeAmountRadioButton, buyerGetsAllRadioButton,
                sellerGetsTradeAmountRadioButton, sellerGetsAllRadioButton,
                customRadioButton);

        addTopLabelWithVBox(gridPane, ++rowIndex, Res.get("disputeSummaryWindow.payout"), radioButtonPane, 0);

        tradeAmountToggleGroup = new ToggleGroup();
        buyerGetsTradeAmountRadioButton.setToggleGroup(tradeAmountToggleGroup);
        buyerGetsAllRadioButton.setToggleGroup(tradeAmountToggleGroup);
        sellerGetsTradeAmountRadioButton.setToggleGroup(tradeAmountToggleGroup);
        sellerGetsAllRadioButton.setToggleGroup(tradeAmountToggleGroup);
        customRadioButton.setToggleGroup(tradeAmountToggleGroup);

        tradeAmountToggleGroupListener = (observable, oldValue, newValue) -> applyPayoutAmounts(newValue);
        tradeAmountToggleGroup.selectedToggleProperty().addListener(tradeAmountToggleGroupListener);

        buyerPayoutAmountListener = (observable, oldValue, newValue) -> applyCustomAmounts(buyerPayoutAmountInputTextField, oldValue, newValue);
        sellerPayoutAmountListener = (observable, oldValue, newValue) -> applyCustomAmounts(sellerPayoutAmountInputTextField, oldValue, newValue);

        customRadioButtonSelectedListener = (observable, oldValue, newValue) -> {
            buyerPayoutAmountInputTextField.setEditable(newValue);
            sellerPayoutAmountInputTextField.setEditable(newValue);

            if (newValue) {
                buyerPayoutAmountInputTextField.focusedProperty().addListener(buyerPayoutAmountListener);
                sellerPayoutAmountInputTextField.focusedProperty().addListener(sellerPayoutAmountListener);
            } else {
                removePayoutAmountListeners();
            }
        };
        customRadioButton.selectedProperty().addListener(customRadioButtonSelectedListener);
    }

    private void removePayoutAmountListeners() {
        if (buyerPayoutAmountInputTextField != null && buyerPayoutAmountListener != null)
            buyerPayoutAmountInputTextField.focusedProperty().removeListener(buyerPayoutAmountListener);

        if (sellerPayoutAmountInputTextField != null && sellerPayoutAmountListener != null)
            sellerPayoutAmountInputTextField.focusedProperty().removeListener(sellerPayoutAmountListener);

    }

    private boolean isPayoutAmountValid() {
        Coin buyerAmount = ParsingUtils.parseToCoin(buyerPayoutAmountInputTextField.getText(), formatter);
        Coin sellerAmount = ParsingUtils.parseToCoin(sellerPayoutAmountInputTextField.getText(), formatter);
        Contract contract = dispute.getContract();
        Coin tradeAmount = contract.getTradeAmount();
        Offer offer = new Offer(contract.getOfferPayload());
        Coin available = tradeAmount
                .add(offer.getBuyerSecurityDeposit())
                .add(offer.getSellerSecurityDeposit());
        Coin totalAmount = buyerAmount.add(sellerAmount);

        boolean isRefundAgent = getDisputeManager(dispute) instanceof RefundManager;
        if (isRefundAgent) {
            // We allow to spend less in case of RefundAgent or even zero to both, so in that case no payout tx will
            // be made
            return totalAmount.compareTo(available) <= 0;
        } else {
            if (!totalAmount.isPositive()) {
                return false;
            }
            return totalAmount.compareTo(available) == 0;
        }
    }

    private void applyCustomAmounts(InputTextField inputTextField, boolean oldFocusValue, boolean newFocusValue) {
        // We only apply adjustments at focus out, otherwise we cannot enter certain values if we update at each
        // keystroke.
        if (!oldFocusValue || newFocusValue) {
            return;
        }

        Contract contract = dispute.getContract();
        boolean isMediationDispute = getDisputeManager(dispute) instanceof MediationManager;
        // At mediation we require a min. payout to the losing party to keep incentive for the trader to accept the
        // mediated payout. For Refund agent cases we do not have that restriction.
        Coin minRefundAtDispute = isMediationDispute ? Restrictions.getMinRefundAtMediatedDispute() : Coin.ZERO;

        Offer offer = new Offer(contract.getOfferPayload());
        Coin totalAvailable = contract.getTradeAmount()
                .add(offer.getBuyerSecurityDeposit())
                .add(offer.getSellerSecurityDeposit());
        Coin availableForPayout = totalAvailable.subtract(minRefundAtDispute);

        Coin enteredAmount = ParsingUtils.parseToCoin(inputTextField.getText(), formatter);
        if (enteredAmount.compareTo(minRefundAtDispute) < 0) {
            enteredAmount = minRefundAtDispute;
            inputTextField.setText(formatter.formatCoin(enteredAmount));
        }
        if (enteredAmount.isPositive() && !Restrictions.isAboveDust(enteredAmount)) {
            enteredAmount = Restrictions.getMinNonDustOutput();
            inputTextField.setText(formatter.formatCoin(enteredAmount));
        }
        if (enteredAmount.compareTo(availableForPayout) > 0) {
            enteredAmount = availableForPayout;
            inputTextField.setText(formatter.formatCoin(enteredAmount));
        }
        Coin counterPartAsCoin = totalAvailable.subtract(enteredAmount);
        String formattedCounterPartAmount = formatter.formatCoin(counterPartAsCoin);
        Coin buyerAmount;
        Coin sellerAmount;
        if (inputTextField == buyerPayoutAmountInputTextField) {
            buyerAmount = enteredAmount;
            sellerAmount = counterPartAsCoin;
            Coin sellerAmountFromField = ParsingUtils.parseToCoin(sellerPayoutAmountInputTextField.getText(), formatter);
            Coin totalAmountFromFields = enteredAmount.add(sellerAmountFromField);
            // RefundAgent can enter less then available
            if (isMediationDispute ||
                    totalAmountFromFields.compareTo(totalAvailable) > 0) {
                sellerPayoutAmountInputTextField.setText(formattedCounterPartAmount);
            } else {
                sellerAmount = sellerAmountFromField;
            }
        } else {
            sellerAmount = enteredAmount;
            buyerAmount = counterPartAsCoin;
            Coin buyerAmountFromField = ParsingUtils.parseToCoin(buyerPayoutAmountInputTextField.getText(), formatter);
            Coin totalAmountFromFields = enteredAmount.add(buyerAmountFromField);
            // RefundAgent can enter less then available
            if (isMediationDispute ||
                    totalAmountFromFields.compareTo(totalAvailable) > 0) {
                buyerPayoutAmountInputTextField.setText(formattedCounterPartAmount);
            } else {
                buyerAmount = buyerAmountFromField;
            }
        }

        disputeResult.setBuyerPayoutAmount(buyerAmount);
        disputeResult.setSellerPayoutAmount(sellerAmount);
        disputeResult.setWinner(buyerAmount.compareTo(sellerAmount) > 0 ?
                DisputeResult.Winner.BUYER :
                DisputeResult.Winner.SELLER);
    }

    private void addPayoutAmountTextFields() {
        buyerPayoutAmountInputTextField = new InputTextField();
        buyerPayoutAmountInputTextField.setLabelFloat(true);
        buyerPayoutAmountInputTextField.setEditable(false);
        buyerPayoutAmountInputTextField.setPromptText(Res.get("disputeSummaryWindow.payoutAmount.buyer"));

        sellerPayoutAmountInputTextField = new InputTextField();
        sellerPayoutAmountInputTextField.setLabelFloat(true);
        sellerPayoutAmountInputTextField.setPromptText(Res.get("disputeSummaryWindow.payoutAmount.seller"));
        sellerPayoutAmountInputTextField.setEditable(false);

        isLoserPublisherCheckBox = new AutoTooltipCheckBox(Res.get("disputeSummaryWindow.payoutAmount.invert"));

        VBox vBox = new VBox();
        vBox.setSpacing(15);
        vBox.getChildren().addAll(buyerPayoutAmountInputTextField, sellerPayoutAmountInputTextField, isLoserPublisherCheckBox);
        GridPane.setMargin(vBox, new Insets(Layout.FIRST_ROW_AND_GROUP_DISTANCE, 0, 0, 0));
        GridPane.setRowIndex(vBox, rowIndex);
        GridPane.setColumnIndex(vBox, 1);
        gridPane.getChildren().add(vBox);
    }

    private void addReasonControls() {
        reasonWasBugRadioButton = new AutoTooltipRadioButton(Res.get("disputeSummaryWindow.reason." + DisputeResult.Reason.BUG.name()));
        reasonWasUsabilityIssueRadioButton = new AutoTooltipRadioButton(Res.get("disputeSummaryWindow.reason." + DisputeResult.Reason.USABILITY.name()));
        reasonProtocolViolationRadioButton = new AutoTooltipRadioButton(Res.get("disputeSummaryWindow.reason." + DisputeResult.Reason.PROTOCOL_VIOLATION.name()));
        reasonNoReplyRadioButton = new AutoTooltipRadioButton(Res.get("disputeSummaryWindow.reason." + DisputeResult.Reason.NO_REPLY.name()));
        reasonWasScamRadioButton = new AutoTooltipRadioButton(Res.get("disputeSummaryWindow.reason." + DisputeResult.Reason.SCAM.name()));
        reasonWasBankRadioButton = new AutoTooltipRadioButton(Res.get("disputeSummaryWindow.reason." + DisputeResult.Reason.BANK_PROBLEMS.name()));
        reasonWasOtherRadioButton = new AutoTooltipRadioButton(Res.get("disputeSummaryWindow.reason." + DisputeResult.Reason.OTHER.name()));
        reasonWasOptionTradeRadioButton = new AutoTooltipRadioButton(Res.get("disputeSummaryWindow.reason." + DisputeResult.Reason.OPTION_TRADE.name()));
        reasonWasSellerNotRespondingRadioButton = new AutoTooltipRadioButton(Res.get("disputeSummaryWindow.reason." + DisputeResult.Reason.SELLER_NOT_RESPONDING.name()));
        reasonWasWrongSenderAccountRadioButton = new AutoTooltipRadioButton(Res.get("disputeSummaryWindow.reason." + DisputeResult.Reason.WRONG_SENDER_ACCOUNT.name()));
        reasonWasPeerWasLateRadioButton = new AutoTooltipRadioButton(Res.get("disputeSummaryWindow.reason." + DisputeResult.Reason.PEER_WAS_LATE.name()));
        reasonWasTradeAlreadySettledRadioButton = new AutoTooltipRadioButton(Res.get("disputeSummaryWindow.reason." + DisputeResult.Reason.TRADE_ALREADY_SETTLED.name()));

        HBox feeRadioButtonPane = new HBox();
        feeRadioButtonPane.setSpacing(20);
        // We don't show no reply and protocol violation as those should be covered by more specific ones. We still leave
        // the code to enable it if it turns out it is still requested by mediators.
        feeRadioButtonPane.getChildren().addAll(
                reasonWasTradeAlreadySettledRadioButton,
                reasonWasPeerWasLateRadioButton,
                reasonWasOptionTradeRadioButton,
                reasonWasSellerNotRespondingRadioButton,
                reasonWasWrongSenderAccountRadioButton,
                reasonWasBugRadioButton,
                reasonWasUsabilityIssueRadioButton,
                reasonWasBankRadioButton,
                reasonWasOtherRadioButton
        );

        VBox vBox = addTopLabelWithVBox(gridPane, ++rowIndex,
                Res.get("disputeSummaryWindow.reason"),
                feeRadioButtonPane, 10).second;
        GridPane.setColumnSpan(vBox, 2);

        reasonToggleGroup = new ToggleGroup();
        reasonWasBugRadioButton.setToggleGroup(reasonToggleGroup);
        reasonWasUsabilityIssueRadioButton.setToggleGroup(reasonToggleGroup);
        reasonProtocolViolationRadioButton.setToggleGroup(reasonToggleGroup);
        reasonNoReplyRadioButton.setToggleGroup(reasonToggleGroup);
        reasonWasScamRadioButton.setToggleGroup(reasonToggleGroup);
        reasonWasOtherRadioButton.setToggleGroup(reasonToggleGroup);
        reasonWasBankRadioButton.setToggleGroup(reasonToggleGroup);
        reasonWasOptionTradeRadioButton.setToggleGroup(reasonToggleGroup);
        reasonWasSellerNotRespondingRadioButton.setToggleGroup(reasonToggleGroup);
        reasonWasWrongSenderAccountRadioButton.setToggleGroup(reasonToggleGroup);
        reasonWasPeerWasLateRadioButton.setToggleGroup(reasonToggleGroup);
        reasonWasTradeAlreadySettledRadioButton.setToggleGroup(reasonToggleGroup);

        reasonToggleSelectionListener = (observable, oldValue, newValue) -> {
            if (newValue == reasonWasBugRadioButton) {
                disputeResult.setReason(DisputeResult.Reason.BUG);
            } else if (newValue == reasonWasUsabilityIssueRadioButton) {
                disputeResult.setReason(DisputeResult.Reason.USABILITY);
            } else if (newValue == reasonProtocolViolationRadioButton) {
                disputeResult.setReason(DisputeResult.Reason.PROTOCOL_VIOLATION);
            } else if (newValue == reasonNoReplyRadioButton) {
                disputeResult.setReason(DisputeResult.Reason.NO_REPLY);
            } else if (newValue == reasonWasScamRadioButton) {
                disputeResult.setReason(DisputeResult.Reason.SCAM);
            } else if (newValue == reasonWasBankRadioButton) {
                disputeResult.setReason(DisputeResult.Reason.BANK_PROBLEMS);
            } else if (newValue == reasonWasOtherRadioButton) {
                disputeResult.setReason(DisputeResult.Reason.OTHER);
            } else if (newValue == reasonWasOptionTradeRadioButton) {
                disputeResult.setReason(DisputeResult.Reason.OPTION_TRADE);
            } else if (newValue == reasonWasSellerNotRespondingRadioButton) {
                disputeResult.setReason(DisputeResult.Reason.SELLER_NOT_RESPONDING);
            } else if (newValue == reasonWasWrongSenderAccountRadioButton) {
                disputeResult.setReason(DisputeResult.Reason.WRONG_SENDER_ACCOUNT);
            } else if (newValue == reasonWasTradeAlreadySettledRadioButton) {
                disputeResult.setReason(DisputeResult.Reason.TRADE_ALREADY_SETTLED);
            } else if (newValue == reasonWasPeerWasLateRadioButton) {
                disputeResult.setReason(DisputeResult.Reason.PEER_WAS_LATE);
            }
        };
        reasonToggleGroup.selectedToggleProperty().addListener(reasonToggleSelectionListener);
    }

    private void setReasonRadioButtonState() {
        if (disputeResult.getReason() != null) {
            switch (disputeResult.getReason()) {
                case BUG:
                    reasonToggleGroup.selectToggle(reasonWasBugRadioButton);
                    break;
                case USABILITY:
                    reasonToggleGroup.selectToggle(reasonWasUsabilityIssueRadioButton);
                    break;
                case PROTOCOL_VIOLATION:
                    reasonToggleGroup.selectToggle(reasonProtocolViolationRadioButton);
                    break;
                case NO_REPLY:
                    reasonToggleGroup.selectToggle(reasonNoReplyRadioButton);
                    break;
                case SCAM:
                    reasonToggleGroup.selectToggle(reasonWasScamRadioButton);
                    break;
                case BANK_PROBLEMS:
                    reasonToggleGroup.selectToggle(reasonWasBankRadioButton);
                    break;
                case OTHER:
                    reasonToggleGroup.selectToggle(reasonWasOtherRadioButton);
                    break;
                case OPTION_TRADE:
                    reasonToggleGroup.selectToggle(reasonWasOptionTradeRadioButton);
                    break;
                case SELLER_NOT_RESPONDING:
                    reasonToggleGroup.selectToggle(reasonWasSellerNotRespondingRadioButton);
                    break;
                case WRONG_SENDER_ACCOUNT:
                    reasonToggleGroup.selectToggle(reasonWasWrongSenderAccountRadioButton);
                    break;
                case PEER_WAS_LATE:
                    reasonToggleGroup.selectToggle(reasonWasPeerWasLateRadioButton);
                    break;
                case TRADE_ALREADY_SETTLED:
                    reasonToggleGroup.selectToggle(reasonWasTradeAlreadySettledRadioButton);
                    break;
            }
        }
    }

    private void addSummaryNotes() {
        summaryNotesTextArea = new BisqTextArea();
        summaryNotesTextArea.setPromptText(Res.get("disputeSummaryWindow.addSummaryNotes"));
        summaryNotesTextArea.setWrapText(true);

        Tuple2<Label, VBox> topLabelWithVBox = addTopLabelWithVBox(gridPane, ++rowIndex,
                Res.get("disputeSummaryWindow.summaryNotes"), summaryNotesTextArea, 0);
        GridPane.setColumnSpan(topLabelWithVBox.second, 2);

        summaryNotesTextArea.setPrefHeight(50);
        summaryNotesTextArea.textProperty().bindBidirectional(disputeResult.summaryNotesProperty());
    }

    private void addButtons(Contract contract) {
        Tuple3<Button, Button, HBox> tuple = add2ButtonsWithBox(gridPane, ++rowIndex,
                Res.get("disputeSummaryWindow.close.button"),
                Res.get("shared.cancel"), 15, true);
        Button closeTicketButton = tuple.first;
        closeTicketButton.disableProperty().bind(Bindings.createBooleanBinding(
                () -> tradeAmountToggleGroup.getSelectedToggle() == null
                        || summaryNotesTextArea.getText() == null
                        || summaryNotesTextArea.getText().length() == 0
                        || !isPayoutAmountValid(),
                tradeAmountToggleGroup.selectedToggleProperty(),
                summaryNotesTextArea.textProperty(),
                buyerPayoutAmountInputTextField.textProperty(),
                sellerPayoutAmountInputTextField.textProperty()));

        Button cancelButton = tuple.second;

        closeTicketButton.setOnAction(e -> {
            if (dispute.getDepositTxSerialized() == null) {
                log.warn("dispute.getDepositTxSerialized is null");
                return;
            }

            if (dispute.getSupportType() == SupportType.REFUND &&
                    peersDisputeOptional.isPresent() &&
                    !peersDisputeOptional.get().isClosed()) {
<<<<<<< HEAD
                showPayoutTxConfirmation(contract,
                        disputeResult,
                        () -> doCloseIfValid(closeTicketButton));
=======
                showPayoutTxConfirmation(contract, disputeResult, () -> doCloseIfValid(closeTicketButton));
>>>>>>> 45cee2a2
            } else {
                doCloseIfValid(closeTicketButton);
            }
        });

        cancelButton.setOnAction(e -> {
            dispute.setDisputeResult(disputeResult);
            hide();
        });
    }

    private void showPayoutTxConfirmation(Contract contract, DisputeResult disputeResult, ResultHandler resultHandler) {
        Coin buyerPayoutAmount = disputeResult.getBuyerPayoutAmount();
        String buyerPayoutAddressString = contract.getBuyerPayoutAddressString();
        Coin sellerPayoutAmount = disputeResult.getSellerPayoutAmount();
        String sellerPayoutAddressString = contract.getSellerPayoutAddressString();
        Coin outputAmount = buyerPayoutAmount.add(sellerPayoutAmount);
        Tuple2<Coin, Integer> feeTuple = txFeeEstimationService.getEstimatedFeeAndTxSize(outputAmount, feeService, btcWalletService);
        Coin fee = feeTuple.first;
        Integer txSize = feeTuple.second;
        double feePerByte = CoinUtil.getFeePerByte(fee, txSize);
        double kb = txSize / 1000d;
        Coin inputAmount = outputAmount.add(fee);
        String buyerDetails = "";
        if (buyerPayoutAmount.isPositive()) {
            buyerDetails = Res.get("disputeSummaryWindow.close.txDetails.buyer",
                    formatter.formatCoinWithCode(buyerPayoutAmount),
                    buyerPayoutAddressString);
        }
        String sellerDetails = "";
        if (sellerPayoutAmount.isPositive()) {
            sellerDetails = Res.get("disputeSummaryWindow.close.txDetails.seller",
                    formatter.formatCoinWithCode(sellerPayoutAmount),
                    sellerPayoutAddressString);
        }
        if (outputAmount.isPositive()) {
            new Popup().width(900)
                    .headLine(Res.get("disputeSummaryWindow.close.txDetails.headline"))
                    .confirmation(Res.get("disputeSummaryWindow.close.txDetails",
                            formatter.formatCoinWithCode(inputAmount),
                            buyerDetails,
                            sellerDetails,
                            formatter.formatCoinWithCode(fee),
                            feePerByte,
                            kb))
                    .actionButtonText(Res.get("shared.yes"))
                    .onAction(() -> {
                        doPayout(buyerPayoutAmount,
                                sellerPayoutAmount,
                                fee,
                                buyerPayoutAddressString,
                                sellerPayoutAddressString,
                                resultHandler);
                    })
                    .closeButtonText(Res.get("shared.cancel"))
                    .show();
        } else {
            // No payout will be made
            new Popup().headLine(Res.get("disputeSummaryWindow.close.noPayout.headline"))
                    .confirmation(Res.get("disputeSummaryWindow.close.noPayout.text"))
                    .actionButtonText(Res.get("shared.yes"))
                    .onAction(resultHandler::handleResult)
                    .closeButtonText(Res.get("shared.cancel"))
                    .show();
        }
    }

    private void doPayout(Coin buyerPayoutAmount,
                          Coin sellerPayoutAmount,
                          Coin fee,
                          String buyerPayoutAddressString,
                          String sellerPayoutAddressString,
                          ResultHandler resultHandler) {
        try {
            Transaction tx = btcWalletService.createRefundPayoutTx(buyerPayoutAmount,
                    sellerPayoutAmount,
                    fee,
                    buyerPayoutAddressString,
                    sellerPayoutAddressString);
            log.error("transaction " + tx);
            tradeWalletService.broadcastTx(tx, new TxBroadcaster.Callback() {
                @Override
                public void onSuccess(Transaction transaction) {
                    resultHandler.handleResult();
                }

                @Override
                public void onFailure(TxBroadcastException exception) {
                    log.error("TxBroadcastException at doPayout", exception);
                    new Popup().error(exception.toString()).show();
                }
            });
        } catch (InsufficientMoneyException | WalletException | TransactionVerificationException e) {
            log.error("Exception at doPayout", e);
            new Popup().error(e.toString()).show();
        }
    }

    private void doCloseIfValid(Button closeTicketButton) {
        var disputeManager = checkNotNull(getDisputeManager(dispute));
        try {
            DelayedPayoutTxValidation.validateDonationAddress(dispute.getDonationAddressOfDelayedPayoutTx(), daoFacade);
<<<<<<< HEAD
=======
            DelayedPayoutTxValidation.testIfDisputeTriesReplay(dispute, disputeManager.getDisputesAsObservableList());
>>>>>>> 45cee2a2
            doClose(closeTicketButton);
        } catch (DelayedPayoutTxValidation.AddressException exception) {
            String addressAsString = dispute.getDonationAddressOfDelayedPayoutTx();
            String tradeId = dispute.getTradeId();

            // For mediators we do not enforce that the case cannot be closed to stay flexible,
            // but for refund agents we do.
            if (disputeManager instanceof MediationManager) {
                new Popup().width(900)
                        .warning(Res.get("support.warning.disputesWithInvalidDonationAddress",
                                addressAsString,
                                daoFacade.getAllDonationAddresses(),
                                tradeId,
                                Res.get("support.warning.disputesWithInvalidDonationAddress.mediator")))
                        .onAction(() -> {
                            doClose(closeTicketButton);
                        })
                        .actionButtonText(Res.get("shared.yes"))
                        .closeButtonText(Res.get("shared.no"))
                        .show();
            } else {
                new Popup().width(900)
                        .warning(Res.get("support.warning.disputesWithInvalidDonationAddress",
                                addressAsString,
                                daoFacade.getAllDonationAddresses(),
                                tradeId,
                                Res.get("support.warning.disputesWithInvalidDonationAddress.refundAgent")))
                        .show();
            }
<<<<<<< HEAD
=======
        } catch (DelayedPayoutTxValidation.DisputeReplayException exception) {
            if (disputeManager instanceof MediationManager) {
                new Popup().width(900)
                        .warning(exception.getMessage())
                        .onAction(() -> {
                            doClose(closeTicketButton);
                        })
                        .actionButtonText(Res.get("shared.yes"))
                        .closeButtonText(Res.get("shared.no"))
                        .show();
            } else {
                new Popup().width(900)
                        .warning(exception.getMessage())
                        .show();
            }
>>>>>>> 45cee2a2
        }
    }

    private void doClose(Button closeTicketButton) {
        DisputeManager<? extends DisputeList<? extends DisputeList>> disputeManager = getDisputeManager(dispute);
        if (disputeManager == null) {
            return;
        }

        boolean isRefundAgent = disputeManager instanceof RefundManager;
        disputeResult.setLoserPublisher(isLoserPublisherCheckBox.isSelected());
        disputeResult.setCloseDate(new Date());
        dispute.setDisputeResult(disputeResult);
        dispute.setIsClosed(true);
        DisputeResult.Reason reason = disputeResult.getReason();

        summaryNotesTextArea.textProperty().unbindBidirectional(disputeResult.summaryNotesProperty());
        String role = isRefundAgent ? Res.get("shared.refundAgent") : Res.get("shared.mediator");
        String agentNodeAddress = checkNotNull(disputeManager.getAgentNodeAddress(dispute)).getFullAddress();
        Contract contract = dispute.getContract();
        String currencyCode = contract.getOfferPayload().getCurrencyCode();
        String amount = formatter.formatCoinWithCode(contract.getTradeAmount());
        String textToSign = Res.get("disputeSummaryWindow.close.msg",
                DisplayUtils.formatDateTime(disputeResult.getCloseDate()),
                role,
                agentNodeAddress,
                dispute.getShortTradeId(),
                currencyCode,
                amount,
                formatter.formatCoinWithCode(disputeResult.getBuyerPayoutAmount()),
                formatter.formatCoinWithCode(disputeResult.getSellerPayoutAmount()),
                Res.get("disputeSummaryWindow.reason." + reason.name()),
                disputeResult.summaryNotesProperty().get()
        );

        if (reason == DisputeResult.Reason.OPTION_TRADE &&
                dispute.getChatMessages().size() > 1 &&
                dispute.getChatMessages().get(1).isSystemMessage()) {
            textToSign += "\n" + dispute.getChatMessages().get(1).getMessage() + "\n";
        }

        String summaryText = DisputeSummaryVerification.signAndApply(disputeManager, disputeResult, textToSign);

        if (isRefundAgent) {
            summaryText += Res.get("disputeSummaryWindow.close.nextStepsForRefundAgentArbitration");
        } else {
            summaryText += Res.get("disputeSummaryWindow.close.nextStepsForMediation");
        }

        disputeManager.sendDisputeResultMessage(disputeResult, dispute, summaryText);

        if (peersDisputeOptional.isPresent() && !peersDisputeOptional.get().isClosed() && !DevEnv.isDevMode()) {
            UserThread.runAfter(() -> new Popup()
                            .attention(Res.get("disputeSummaryWindow.close.closePeer"))
                            .show(),
                    200, TimeUnit.MILLISECONDS);
        }

        finalizeDisputeHandlerOptional.ifPresent(Runnable::run);
        closeTicketButton.disableProperty().unbind();

        hide();
    }

    private DisputeManager<? extends DisputeList<? extends DisputeList>> getDisputeManager(Dispute dispute) {
        if (dispute.getSupportType() != null) {
            switch (dispute.getSupportType()) {
                case ARBITRATION:
                    return null;
                case MEDIATION:
                    return mediationManager;
                case TRADE:
                    break;
                case REFUND:
                    return refundManager;
            }
        }
        return null;
    }


    ///////////////////////////////////////////////////////////////////////////////////////////
    // Controller
    ///////////////////////////////////////////////////////////////////////////////////////////

    private void applyPayoutAmounts(Toggle selectedTradeAmountToggle) {
        if (selectedTradeAmountToggle != customRadioButton && selectedTradeAmountToggle != null) {
            applyPayoutAmountsToDisputeResult(selectedTradeAmountToggle);
            applyTradeAmountRadioButtonStates();
        }
    }

    private void applyPayoutAmountsToDisputeResult(Toggle selectedTradeAmountToggle) {
        Contract contract = dispute.getContract();
        Offer offer = new Offer(contract.getOfferPayload());
        Coin buyerSecurityDeposit = offer.getBuyerSecurityDeposit();
        Coin sellerSecurityDeposit = offer.getSellerSecurityDeposit();
        Coin tradeAmount = contract.getTradeAmount();

        boolean isMediationDispute = getDisputeManager(dispute) instanceof MediationManager;
        // At mediation we require a min. payout to the losing party to keep incentive for the trader to accept the
        // mediated payout. For Refund agent cases we do not have that restriction.
        Coin minRefundAtDispute = isMediationDispute ? Restrictions.getMinRefundAtMediatedDispute() : Coin.ZERO;
        Coin maxPayoutAmount = tradeAmount
                .add(buyerSecurityDeposit)
                .add(sellerSecurityDeposit)
                .subtract(minRefundAtDispute);

        if (selectedTradeAmountToggle == buyerGetsTradeAmountRadioButton) {
            disputeResult.setBuyerPayoutAmount(tradeAmount.add(buyerSecurityDeposit));
            disputeResult.setSellerPayoutAmount(sellerSecurityDeposit);
            disputeResult.setWinner(DisputeResult.Winner.BUYER);
        } else if (selectedTradeAmountToggle == buyerGetsAllRadioButton) {
            disputeResult.setBuyerPayoutAmount(maxPayoutAmount);
            disputeResult.setSellerPayoutAmount(minRefundAtDispute);
            disputeResult.setWinner(DisputeResult.Winner.BUYER);
        } else if (selectedTradeAmountToggle == sellerGetsTradeAmountRadioButton) {
            disputeResult.setBuyerPayoutAmount(buyerSecurityDeposit);
            disputeResult.setSellerPayoutAmount(tradeAmount.add(sellerSecurityDeposit));
            disputeResult.setWinner(DisputeResult.Winner.SELLER);
        } else if (selectedTradeAmountToggle == sellerGetsAllRadioButton) {
            disputeResult.setBuyerPayoutAmount(minRefundAtDispute);
            disputeResult.setSellerPayoutAmount(maxPayoutAmount);
            disputeResult.setWinner(DisputeResult.Winner.SELLER);
        }

        buyerPayoutAmountInputTextField.setText(formatter.formatCoin(disputeResult.getBuyerPayoutAmount()));
        sellerPayoutAmountInputTextField.setText(formatter.formatCoin(disputeResult.getSellerPayoutAmount()));
    }

    private void applyTradeAmountRadioButtonStates() {
        Contract contract = dispute.getContract();
        Offer offer = new Offer(contract.getOfferPayload());
        Coin buyerSecurityDeposit = offer.getBuyerSecurityDeposit();
        Coin sellerSecurityDeposit = offer.getSellerSecurityDeposit();
        Coin tradeAmount = contract.getTradeAmount();

        Coin buyerPayoutAmount = disputeResult.getBuyerPayoutAmount();
        Coin sellerPayoutAmount = disputeResult.getSellerPayoutAmount();

        buyerPayoutAmountInputTextField.setText(formatter.formatCoin(buyerPayoutAmount));
        sellerPayoutAmountInputTextField.setText(formatter.formatCoin(sellerPayoutAmount));

        boolean isMediationDispute = getDisputeManager(dispute) instanceof MediationManager;
        // At mediation we require a min. payout to the losing party to keep incentive for the trader to accept the
        // mediated payout. For Refund agent cases we do not have that restriction.
        Coin minRefundAtDispute = isMediationDispute ? Restrictions.getMinRefundAtMediatedDispute() : Coin.ZERO;
        Coin maxPayoutAmount = tradeAmount
                .add(buyerSecurityDeposit)
                .add(sellerSecurityDeposit)
                .subtract(minRefundAtDispute);

        if (buyerPayoutAmount.equals(tradeAmount.add(buyerSecurityDeposit)) &&
                sellerPayoutAmount.equals(sellerSecurityDeposit)) {
            buyerGetsTradeAmountRadioButton.setSelected(true);
        } else if (buyerPayoutAmount.equals(maxPayoutAmount) &&
                sellerPayoutAmount.equals(minRefundAtDispute)) {
            buyerGetsAllRadioButton.setSelected(true);
        } else if (sellerPayoutAmount.equals(tradeAmount.add(sellerSecurityDeposit))
                && buyerPayoutAmount.equals(buyerSecurityDeposit)) {
            sellerGetsTradeAmountRadioButton.setSelected(true);
        } else if (sellerPayoutAmount.equals(maxPayoutAmount)
                && buyerPayoutAmount.equals(minRefundAtDispute)) {
            sellerGetsAllRadioButton.setSelected(true);
        } else {
            customRadioButton.setSelected(true);
        }
    }
}<|MERGE_RESOLUTION|>--- conflicted
+++ resolved
@@ -653,13 +653,9 @@
             if (dispute.getSupportType() == SupportType.REFUND &&
                     peersDisputeOptional.isPresent() &&
                     !peersDisputeOptional.get().isClosed()) {
-<<<<<<< HEAD
                 showPayoutTxConfirmation(contract,
                         disputeResult,
                         () -> doCloseIfValid(closeTicketButton));
-=======
-                showPayoutTxConfirmation(contract, disputeResult, () -> doCloseIfValid(closeTicketButton));
->>>>>>> 45cee2a2
             } else {
                 doCloseIfValid(closeTicketButton);
             }
@@ -762,10 +758,7 @@
         var disputeManager = checkNotNull(getDisputeManager(dispute));
         try {
             DelayedPayoutTxValidation.validateDonationAddress(dispute.getDonationAddressOfDelayedPayoutTx(), daoFacade);
-<<<<<<< HEAD
-=======
             DelayedPayoutTxValidation.testIfDisputeTriesReplay(dispute, disputeManager.getDisputesAsObservableList());
->>>>>>> 45cee2a2
             doClose(closeTicketButton);
         } catch (DelayedPayoutTxValidation.AddressException exception) {
             String addressAsString = dispute.getDonationAddressOfDelayedPayoutTx();
@@ -795,8 +788,6 @@
                                 Res.get("support.warning.disputesWithInvalidDonationAddress.refundAgent")))
                         .show();
             }
-<<<<<<< HEAD
-=======
         } catch (DelayedPayoutTxValidation.DisputeReplayException exception) {
             if (disputeManager instanceof MediationManager) {
                 new Popup().width(900)
@@ -812,7 +803,6 @@
                         .warning(exception.getMessage())
                         .show();
             }
->>>>>>> 45cee2a2
         }
     }
 
