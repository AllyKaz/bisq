/*
 * This file is part of Bisq.
 *
 * Bisq is free software: you can redistribute it and/or modify it
 * under the terms of the GNU Affero General Public License as published by
 * the Free Software Foundation, either version 3 of the License, or (at
 * your option) any later version.
 *
 * Bisq is distributed in the hope that it will be useful, but WITHOUT
 * ANY WARRANTY; without even the implied warranty of MERCHANTABILITY or
 * FITNESS FOR A PARTICULAR PURPOSE. See the GNU Affero General Public
 * License for more details.
 *
 * You should have received a copy of the GNU Affero General Public License
 * along with Bisq. If not, see <http://www.gnu.org/licenses/>.
 */


package bisq.desktop.main.overlays.windows;

import bisq.desktop.components.AutoTooltipButton;
import bisq.desktop.components.BusyAnimation;
import bisq.desktop.main.overlays.Overlay;
import bisq.desktop.main.overlays.popups.Popup;
import bisq.desktop.util.FormBuilder;
import bisq.desktop.util.Layout;

import bisq.core.locale.Res;
import bisq.core.user.Preferences;

import bisq.network.NetworkOptionKeys;
import bisq.network.p2p.network.DefaultPluggableTransports;
import bisq.network.p2p.network.NetworkNode;

import bisq.common.UserThread;
import bisq.common.storage.FileUtil;
import bisq.common.util.Tuple2;
import bisq.common.util.Tuple4;
import bisq.common.util.Utilities;

import com.google.inject.name.Named;

import javax.inject.Inject;

import javafx.scene.Scene;
import javafx.scene.control.Button;
import javafx.scene.control.ComboBox;
import javafx.scene.control.Label;
import javafx.scene.control.RadioButton;
import javafx.scene.control.TextArea;
import javafx.scene.control.ToggleGroup;
import javafx.scene.input.KeyCode;
import javafx.scene.layout.GridPane;
import javafx.scene.layout.HBox;
import javafx.scene.layout.Pane;
import javafx.scene.layout.Priority;

import javafx.geometry.HPos;
import javafx.geometry.Insets;
import javafx.geometry.VPos;

import javafx.collections.FXCollections;

import javafx.util.StringConverter;

import java.net.URI;

import java.nio.file.Paths;

import java.io.File;
import java.io.IOException;

import java.util.Arrays;
import java.util.concurrent.TimeUnit;

import lombok.extern.slf4j.Slf4j;

import static bisq.desktop.util.FormBuilder.*;

@Slf4j
public class TorNetworkSettingsWindow extends Overlay<TorNetworkSettingsWindow> {

    public enum BridgeOption {
        NONE,
        PROVIDED,
        CUSTOM
    }

    public enum Transport {
        OBFS_4,
        OBFS_3,
        MEEK_AMAZON,
        MEEK_AZURE
    }

    private final Preferences preferences;
    private NetworkNode networkNode;
    private final File torDir;
    private Label enterBridgeLabel;
    private ComboBox<Transport> transportTypeComboBox;
    private TextArea bridgeEntriesTextArea;
    private BridgeOption selectedBridgeOption = BridgeOption.NONE;
    private Transport selectedTorTransportOrdinal = Transport.OBFS_4;
    private String customBridges = "";

    @Inject
    public TorNetworkSettingsWindow(Preferences preferences,
                                    NetworkNode networkNode,
                                    @Named(NetworkOptionKeys.TOR_DIR) File torDir) {
        this.preferences = preferences;
        this.networkNode = networkNode;
        this.torDir = torDir;

        type = Type.Attention;

        useShutDownButton();
    }


    ///////////////////////////////////////////////////////////////////////////////////////////
    // Public API
    ///////////////////////////////////////////////////////////////////////////////////////////

    public void show() {
        if (!isDisplayed) {
            if (headLine == null)
                headLine = Res.get("torNetworkSettingWindow.header");

            width = 1068;
<<<<<<< HEAD
=======

>>>>>>> 6861e76d
            createGridPane();
            gridPane.getColumnConstraints().get(0).setHalignment(HPos.LEFT);

            addContent();
            addCloseButton();
            applyStyles();
            display();
        }
    }

    protected void addCloseButton() {
        closeButton = new AutoTooltipButton(closeButtonText == null ? Res.get("shared.close") : closeButtonText);
        closeButton.setOnAction(event -> doClose());

        if (actionHandlerOptional.isPresent()) {
            actionButton = new AutoTooltipButton(Res.get("shared.shutDown"));
            actionButton.setDefaultButton(true);
            //TODO app wide focus
            //actionButton.requestFocus();
            actionButton.setOnAction(event -> saveAndShutDown());

            Button urlButton = new AutoTooltipButton(Res.get("torNetworkSettingWindow.openTorWebPage"));
            urlButton.setOnAction(event -> {
                try {
                    Utilities.openURI(URI.create("https://bridges.torproject.org/bridges"));
                } catch (IOException e) {
                    e.printStackTrace();
                }
            });

            Pane spacer = new Pane();
            HBox hBox = new HBox();
            hBox.setSpacing(10);
            hBox.getChildren().addAll(spacer, urlButton, closeButton, actionButton);
            HBox.setHgrow(spacer, Priority.ALWAYS);

            GridPane.setHalignment(hBox, HPos.RIGHT);
            GridPane.setRowIndex(hBox, ++rowIndex);
            GridPane.setColumnSpan(hBox, 2);
            GridPane.setMargin(hBox, new Insets(buttonDistance, 0, 0, 0));
            gridPane.getChildren().add(hBox);
        } else if (!hideCloseButton) {
            closeButton.setDefaultButton(true);
            GridPane.setHalignment(closeButton, HPos.RIGHT);
            GridPane.setMargin(closeButton, new Insets(buttonDistance, 0, 0, 0));
            GridPane.setRowIndex(closeButton, rowIndex);
            GridPane.setColumnIndex(closeButton, 1);
            gridPane.getChildren().add(closeButton);
        }
    }

    ///////////////////////////////////////////////////////////////////////////////////////////
    // Protected
    ///////////////////////////////////////////////////////////////////////////////////////////

    @Override
    protected void setupKeyHandler(Scene scene) {
        if (!hideCloseButton) {
            scene.setOnKeyPressed(e -> {
                if (e.getCode() == KeyCode.ESCAPE) {
                    e.consume();
                    doClose();
                } else if (e.getCode() == KeyCode.ENTER) {
                    e.consume();
                    saveAndShutDown();
                }
            });
        }
    }

    @Override
    protected void applyStyles() {
        super.applyStyles();
        gridPane.setId("popup-grid-pane-bg");
    }

    private void addContent() {
        addTitledGroupBg(gridPane, ++rowIndex, 1, Res.get("torNetworkSettingWindow.deleteFiles.header"));

        Label deleteFilesLabel = addLabel(gridPane, rowIndex, Res.get("torNetworkSettingWindow.deleteFiles.info"), Layout.TWICE_FIRST_ROW_DISTANCE);
        deleteFilesLabel.setWrapText(true);
        GridPane.setColumnIndex(deleteFilesLabel, 0);
        GridPane.setColumnSpan(deleteFilesLabel, 2);
        GridPane.setHalignment(deleteFilesLabel, HPos.LEFT);
        GridPane.setValignment(deleteFilesLabel, VPos.TOP);

        Tuple4<Button, BusyAnimation, Label, HBox> tuple = addButtonBusyAnimationLabelAfterGroup(gridPane, ++rowIndex, Res.get("torNetworkSettingWindow.deleteFiles.button"));
        Button deleteFilesButton = tuple.first;
        deleteFilesButton.setOnAction(e -> {
            tuple.second.play();
            tuple.third.setText(Res.get("torNetworkSettingWindow.deleteFiles.progress"));
            gridPane.setMouseTransparent(true);
            deleteFilesButton.setDisable(true);
            cleanTorDir(() -> {
                tuple.second.stop();
                tuple.third.setText("");
                new Popup<>().feedback(Res.get("torNetworkSettingWindow.deleteFiles.success"))
                        .useShutDownButton()
                        .hideCloseButton()
                        .show();
            });
        });


        addTitledGroupBg(gridPane, ++rowIndex, 7, Res.get("torNetworkSettingWindow.bridges.header"), Layout.GROUP_DISTANCE);

        Label bridgesLabel = addLabel(gridPane, rowIndex, Res.get("torNetworkSettingWindow.bridges.info"), Layout.TWICE_FIRST_ROW_AND_GROUP_DISTANCE);
        bridgesLabel.setWrapText(true);
        GridPane.setColumnIndex(bridgesLabel, 0);
        GridPane.setColumnSpan(bridgesLabel, 2);
        GridPane.setHalignment(bridgesLabel, HPos.LEFT);
        GridPane.setValignment(bridgesLabel, VPos.TOP);

        //addTopLabelTextArea(gridPane, rowIndex, Res.get("torNetworkSettingWindow.info"), "", Layout.FIRST_ROW_AND_GROUP_DISTANCE);

        ToggleGroup toggleGroup = new ToggleGroup();

        // noBridges
        RadioButton noBridgesRadioButton = addRadioButton(gridPane, ++rowIndex, toggleGroup, Res.get("torNetworkSettingWindow.noBridges"));
        noBridgesRadioButton.setUserData(BridgeOption.NONE);
        GridPane.setMargin(noBridgesRadioButton, new Insets(20, 0, 0, 0));

        // providedBridges
        RadioButton providedBridgesRadioButton = addRadioButton(gridPane, ++rowIndex, toggleGroup, Res.get("torNetworkSettingWindow.providedBridges"));
        providedBridgesRadioButton.setUserData(BridgeOption.PROVIDED);
        transportTypeComboBox = FormBuilder.addComboBox(gridPane, ++rowIndex, Res.get("torNetworkSettingWindow.transportType"));
        transportTypeComboBox.setItems(FXCollections.observableArrayList(Arrays.asList(
                Transport.OBFS_4,
                Transport.OBFS_3,
                Transport.MEEK_AMAZON,
                Transport.MEEK_AZURE)));
        transportTypeComboBox.setConverter(new StringConverter<>() {
            @Override
            public String toString(Transport transport) {
                switch (transport) {
                    case OBFS_3:
                        return Res.get("torNetworkSettingWindow.obfs3");
                    case MEEK_AMAZON:
                        return Res.get("torNetworkSettingWindow.meekAmazon");
                    case MEEK_AZURE:
                        return Res.get("torNetworkSettingWindow.meekAzure");
                    default:
                    case OBFS_4:
                        return Res.get("torNetworkSettingWindow.obfs4");
                }
            }

            @Override
            public Transport fromString(String string) {
                return null;
            }
        });

        // customBridges
        RadioButton customBridgesRadioButton = addRadioButton(gridPane, ++rowIndex, toggleGroup, Res.get("torNetworkSettingWindow.customBridges"));
        customBridgesRadioButton.setUserData(BridgeOption.CUSTOM);

        final Tuple2<Label, TextArea> labelTextAreaTuple2 = addTopLabelTextArea(gridPane, ++rowIndex, Res.get("torNetworkSettingWindow.enterBridge"), Res.get("torNetworkSettingWindow.enterBridgePrompt"));
        enterBridgeLabel = labelTextAreaTuple2.first;
        bridgeEntriesTextArea = labelTextAreaTuple2.second;

        Label label2 = addLabel(gridPane, ++rowIndex, Res.get("torNetworkSettingWindow.restartInfo"));
        label2.setWrapText(true);
        GridPane.setColumnSpan(label2, 2);
        GridPane.setHalignment(label2, HPos.LEFT);
        GridPane.setValignment(label2, VPos.TOP);
        GridPane.setMargin(label2, new Insets(10, 10, 20, 0));

        // init persisted values
        selectedBridgeOption = BridgeOption.values()[preferences.getBridgeOptionOrdinal()];
        switch (selectedBridgeOption) {
            case PROVIDED:
                toggleGroup.selectToggle(providedBridgesRadioButton);
                break;
            case CUSTOM:
                toggleGroup.selectToggle(customBridgesRadioButton);
                break;
            default:
            case NONE:
                toggleGroup.selectToggle(noBridgesRadioButton);
                break;
        }
        applyToggleSelection();

        selectedTorTransportOrdinal = Transport.values()[preferences.getTorTransportOrdinal()];
        transportTypeComboBox.getSelectionModel().select(selectedTorTransportOrdinal);

        customBridges = preferences.getCustomBridges();
        bridgeEntriesTextArea.setText(customBridges);

        toggleGroup.selectedToggleProperty().addListener((observable, oldValue, newValue) -> {
            selectedBridgeOption = (BridgeOption) newValue.getUserData();
            preferences.setBridgeOptionOrdinal(selectedBridgeOption.ordinal());
            applyToggleSelection();
        });
        transportTypeComboBox.getSelectionModel().selectedItemProperty().addListener((observable, oldValue, newValue) -> {
            selectedTorTransportOrdinal = newValue;
            preferences.setTorTransportOrdinal(selectedTorTransportOrdinal.ordinal());
            setBridgeAddressesByTransport();
        });
        bridgeEntriesTextArea.textProperty().addListener((observable, oldValue, newValue) -> {
                    customBridges = newValue;
                    preferences.setCustomBridges(customBridges);
                    setBridgeAddressesByCustomBridges();
                }
        );
    }

    private void cleanTorDir(Runnable resultHandler) {
        // We shut down Tor to be able to delete locked files (Windows locks files used by a process)
        networkNode.shutDown(() -> {
            // We give it a bit extra time to be sure that OS locks are removed
            UserThread.runAfter(() -> {
                final File hiddenservice = new File(Paths.get(torDir.getAbsolutePath(), "hiddenservice").toString());
                try {
                    FileUtil.deleteDirectory(torDir, hiddenservice, true);
                    resultHandler.run();
                } catch (IOException e) {
                    e.printStackTrace();
                    log.error(e.toString());
                    new Popup<>().error(e.toString()).show();
                }
            }, 3);
        });
    }

    private void applyToggleSelection() {
        switch (selectedBridgeOption) {
            case PROVIDED:
                transportTypeComboBox.setDisable(false);
                enterBridgeLabel.setDisable(true);
                bridgeEntriesTextArea.setDisable(true);

                setBridgeAddressesByTransport();
                break;
            case CUSTOM:
                enterBridgeLabel.setDisable(false);
                bridgeEntriesTextArea.setDisable(false);
                transportTypeComboBox.setDisable(true);

                setBridgeAddressesByCustomBridges();
                break;
            default:
            case NONE:
                transportTypeComboBox.setDisable(true);
                enterBridgeLabel.setDisable(true);
                bridgeEntriesTextArea.setDisable(true);

                preferences.setBridgeAddresses(null);
                break;
        }
    }

    private void setBridgeAddressesByTransport() {
        switch (selectedTorTransportOrdinal) {
            case OBFS_3:
                preferences.setBridgeAddresses(DefaultPluggableTransports.OBFS_3);
                break;
            case MEEK_AMAZON:
                preferences.setBridgeAddresses(DefaultPluggableTransports.MEEK_AMAZON);
                break;
            case MEEK_AZURE:
                preferences.setBridgeAddresses(DefaultPluggableTransports.MEEK_AZURE);
                break;
            default:
            case OBFS_4:
                preferences.setBridgeAddresses(DefaultPluggableTransports.OBFS_4);
                break;
        }
    }

    private void setBridgeAddressesByCustomBridges() {
        preferences.setBridgeAddresses(customBridges != null ? Arrays.asList(customBridges.split("\\n")) : null);
    }

    private void saveAndShutDown() {
        UserThread.runAfter(() -> actionHandlerOptional.ifPresent(Runnable::run), 500, TimeUnit.MILLISECONDS);
        hide();
    }
}<|MERGE_RESOLUTION|>--- conflicted
+++ resolved
@@ -127,10 +127,7 @@
                 headLine = Res.get("torNetworkSettingWindow.header");
 
             width = 1068;
-<<<<<<< HEAD
-=======
-
->>>>>>> 6861e76d
+
             createGridPane();
             gridPane.getColumnConstraints().get(0).setHalignment(HPos.LEFT);
 
