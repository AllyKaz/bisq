--- conflicted
+++ resolved
@@ -217,13 +217,8 @@
         receiversAddressInputTextField.setPromptText(Res.get("dao.wallet.send.setDestinationAddress"));
         receiversAddressInputTextField.setValidator(bsqAddressValidator);
 
-<<<<<<< HEAD
-        amountInputTextField = FormBuilder.addInputTextField(root, ++gridRow, Res.get("dao.wallet.send.amount"));
-        amountInputTextField.setPromptText(Res.get("dao.wallet.send.setAmount", bsqFormatter.formatCoin(Restrictions.getMinNonDustOutput())));
-=======
-        amountInputTextField = addLabelInputTextField(root, ++gridRow, Res.get("dao.wallet.send.amount")).second;
+        amountInputTextField = addInputTextField(root, ++gridRow, Res.get("dao.wallet.send.amount"));
         amountInputTextField.setPromptText(Res.get("dao.wallet.send.setAmount", bsqFormatter.formatCoinWithCode(Restrictions.getMinNonDustOutput())));
->>>>>>> 1ee8578f
         amountInputTextField.setValidator(bsqValidator);
 
         focusOutListener = (observable, oldValue, newValue) -> {
@@ -283,16 +278,9 @@
         receiversBtcAddressInputTextField.setPromptText(Res.get("dao.wallet.send.setDestinationAddress"));
         receiversBtcAddressInputTextField.setValidator(btcAddressValidator);
 
-<<<<<<< HEAD
-        btcAmountInputTextField = FormBuilder.addInputTextField(root, ++gridRow, Res.get("dao.wallet.send.btcAmount"));
-        btcAmountInputTextField.setPromptText(Res.get("dao.wallet.send.setBtcAmount", Restrictions.getMinNonDustOutput().value));
-=======
-        Tuple2<Label, InputTextField> tuple2 = addLabelInputTextField(root, ++gridRow, Res.get("dao.wallet.send.btcAmount"));
-        btcAmountLabel = tuple2.first;
-        btcAmountInputTextField = tuple2.second;
+        btcAmountInputTextField = addInputTextField(root, ++gridRow, Res.get("dao.wallet.send.btcAmount"));
         btcAmountInputTextField.setPromptText(Res.get("dao.wallet.send.setBtcAmount",
                 bsqFormatter.formatBTCWithCode(Restrictions.getMinNonDustOutput().value)));
->>>>>>> 1ee8578f
         btcAmountInputTextField.setValidator(btcValidator);
 
         sendBtcButton = addButtonAfterGroup(root, ++gridRow, Res.get("dao.wallet.send.sendBtc"));
