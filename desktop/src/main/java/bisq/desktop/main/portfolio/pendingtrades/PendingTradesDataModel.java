--- conflicted
+++ resolved
@@ -667,8 +667,6 @@
                     isSupportTicket,
                     SupportType.REFUND);
 
-            dispute.setDonationAddressOfDelayedPayoutTx(donationAddressString.get());
-            dispute.setDelayedPayoutTxId(delayedPayoutTx.getHashAsString());
 
             String tradeId = dispute.getTradeId();
             mediationManager.findDispute(tradeId)
@@ -682,12 +680,10 @@
                             dispute.setMediatorsDisputeResult(message);
                         }
                     });
-<<<<<<< HEAD
-=======
-
+
+            dispute.setDonationAddressOfDelayedPayoutTx(donationAddressString.get());
             dispute.setDelayedPayoutTxId(trade.getDelayedPayoutTx().getTxId().toString());
 
->>>>>>> de718118
             trade.setDisputeState(Trade.DisputeState.REFUND_REQUESTED);
 
             //todo add UI spinner as it can take a bit if peer is offline
