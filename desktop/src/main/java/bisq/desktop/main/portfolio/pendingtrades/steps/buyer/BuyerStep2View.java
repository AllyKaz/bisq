/*
 * This file is part of Bisq.
 *
 * Bisq is free software: you can redistribute it and/or modify it
 * under the terms of the GNU Affero General Public License as published by
 * the Free Software Foundation, either version 3 of the License, or (at
 * your option) any later version.
 *
 * Bisq is distributed in the hope that it will be useful, but WITHOUT
 * ANY WARRANTY; without even the implied warranty of MERCHANTABILITY or
 * FITNESS FOR A PARTICULAR PURPOSE. See the GNU Affero General Public
 * License for more details.
 *
 * You should have received a copy of the GNU Affero General Public License
 * along with Bisq. If not, see <http://www.gnu.org/licenses/>.
 */

package bisq.desktop.main.portfolio.pendingtrades.steps.buyer;

import bisq.desktop.components.BusyAnimation;
import bisq.desktop.components.TextFieldWithCopyIcon;
import bisq.desktop.components.TitledGroupBg;
import bisq.desktop.components.paymentmethods.AdvancedCashForm;
import bisq.desktop.components.paymentmethods.AliPayForm;
import bisq.desktop.components.paymentmethods.AssetsForm;
import bisq.desktop.components.paymentmethods.CashDepositForm;
import bisq.desktop.components.paymentmethods.ChaseQuickPayForm;
import bisq.desktop.components.paymentmethods.ClearXchangeForm;
import bisq.desktop.components.paymentmethods.F2FForm;
import bisq.desktop.components.paymentmethods.FasterPaymentsForm;
import bisq.desktop.components.paymentmethods.HalCashForm;
import bisq.desktop.components.paymentmethods.InteracETransferForm;
import bisq.desktop.components.paymentmethods.JapanBankTransferForm;
import bisq.desktop.components.paymentmethods.MoneyBeamForm;
import bisq.desktop.components.paymentmethods.MoneyGramForm;
import bisq.desktop.components.paymentmethods.NationalBankForm;
import bisq.desktop.components.paymentmethods.PerfectMoneyForm;
import bisq.desktop.components.paymentmethods.PopmoneyForm;
import bisq.desktop.components.paymentmethods.PromptPayForm;
import bisq.desktop.components.paymentmethods.RevolutForm;
import bisq.desktop.components.paymentmethods.SameBankForm;
import bisq.desktop.components.paymentmethods.SepaForm;
import bisq.desktop.components.paymentmethods.SepaInstantForm;
import bisq.desktop.components.paymentmethods.SpecificBankForm;
import bisq.desktop.components.paymentmethods.SwishForm;
import bisq.desktop.components.paymentmethods.USPostalMoneyOrderForm;
import bisq.desktop.components.paymentmethods.UpholdForm;
import bisq.desktop.components.paymentmethods.WeChatPayForm;
import bisq.desktop.components.paymentmethods.WesternUnionForm;
import bisq.desktop.main.overlays.popups.Popup;
import bisq.desktop.main.overlays.windows.SetXmrTxKeyWindow;
import bisq.desktop.main.portfolio.pendingtrades.PendingTradesViewModel;
import bisq.desktop.main.portfolio.pendingtrades.steps.TradeStepView;
import bisq.desktop.util.DisplayUtils;
import bisq.desktop.util.Layout;
import bisq.desktop.util.Transitions;

import bisq.core.locale.Res;
import bisq.core.network.MessageState;
import bisq.core.offer.Offer;
import bisq.core.payment.PaymentAccount;
import bisq.core.payment.PaymentAccountUtil;
import bisq.core.payment.payload.AssetsAccountPayload;
import bisq.core.payment.payload.CashDepositAccountPayload;
import bisq.core.payment.payload.F2FAccountPayload;
import bisq.core.payment.payload.FasterPaymentsAccountPayload;
import bisq.core.payment.payload.HalCashAccountPayload;
import bisq.core.payment.payload.MoneyGramAccountPayload;
import bisq.core.payment.payload.PaymentAccountPayload;
import bisq.core.payment.payload.PaymentMethod;
import bisq.core.payment.payload.USPostalMoneyOrderAccountPayload;
import bisq.core.payment.payload.WesternUnionAccountPayload;
import bisq.core.trade.Trade;
import bisq.core.trade.TradeDataValidation;
import bisq.core.user.DontShowAgainLookup;

import bisq.common.Timer;
import bisq.common.UserThread;
import bisq.common.app.DevEnv;
import bisq.common.util.Tuple4;

import javafx.scene.control.Button;
import javafx.scene.control.Label;
import javafx.scene.layout.GridPane;
import javafx.scene.layout.HBox;
import javafx.scene.layout.Priority;

import org.fxmisc.easybind.EasyBind;
import org.fxmisc.easybind.Subscription;

import java.util.List;
import java.util.concurrent.TimeUnit;

import static bisq.desktop.util.FormBuilder.addButtonBusyAnimationLabel;
import static bisq.desktop.util.FormBuilder.addCompactTopLabelTextFieldWithCopyIcon;
import static bisq.desktop.util.FormBuilder.addTitledGroupBg;
import static bisq.desktop.util.FormBuilder.addTopLabelTextFieldWithCopyIcon;
import static com.google.common.base.Preconditions.checkNotNull;

public class BuyerStep2View extends TradeStepView {

    private Button confirmButton;
    private Label statusLabel;
    private BusyAnimation busyAnimation;
    private Subscription tradeStatePropertySubscription;
    private Timer timeoutTimer;

    ///////////////////////////////////////////////////////////////////////////////////////////
    // Constructor, Initialisation
    ///////////////////////////////////////////////////////////////////////////////////////////

    public BuyerStep2View(PendingTradesViewModel model) {
        super(model);
    }

    @Override
    public void activate() {
        super.activate();

<<<<<<< HEAD
        try {
            DelayedPayoutTxValidation.validatePayoutTx(trade,
                    trade.getDelayedPayoutTx(),
                    model.dataModel.daoFacade,
                    model.dataModel.btcWalletService);
        } catch (DelayedPayoutTxValidation.DonationAddressException |
                DelayedPayoutTxValidation.InvalidTxException |
                DelayedPayoutTxValidation.AmountMismatchException |
                DelayedPayoutTxValidation.InvalidLockTimeException |
                DelayedPayoutTxValidation.MissingDelayedPayoutTxException e) {
            if (!model.dataModel.tradeManager.isAllowFaultyDelayedTxs()) {
                new Popup().warning(Res.get("portfolio.pending.invalidDelayedPayoutTx", e.getMessage())).show();
            }
        }

=======
>>>>>>> 81bea14a
        if (timeoutTimer != null)
            timeoutTimer.stop();

        //TODO we get called twice, check why
        if (tradeStatePropertySubscription == null) {
            tradeStatePropertySubscription = EasyBind.subscribe(trade.stateProperty(), state -> {
                if (timeoutTimer != null)
                    timeoutTimer.stop();

                if (trade.isDepositConfirmed() && !trade.isFiatSent()) {
                    showPopup();
                } else if (state.ordinal() <= Trade.State.BUYER_SEND_FAILED_FIAT_PAYMENT_INITIATED_MSG.ordinal()) {
                    if (!trade.hasFailed()) {
                        switch (state) {
                            case BUYER_CONFIRMED_IN_UI_FIAT_PAYMENT_INITIATED:
                            case BUYER_SENT_FIAT_PAYMENT_INITIATED_MSG:
                                busyAnimation.play();
                                // confirmButton.setDisable(true);
                                statusLabel.setText(Res.get("shared.sendingConfirmation"));
                                model.setMessageStateProperty(MessageState.SENT);
                                timeoutTimer = UserThread.runAfter(() -> {
                                    busyAnimation.stop();
                                    // confirmButton.setDisable(false);
                                    statusLabel.setText(Res.get("shared.sendingConfirmationAgain"));
                                }, 10);
                                break;
                            case BUYER_SAW_ARRIVED_FIAT_PAYMENT_INITIATED_MSG:
                                busyAnimation.stop();
                                statusLabel.setText(Res.get("shared.messageArrived"));
                                model.setMessageStateProperty(MessageState.ARRIVED);
                                break;
                            case BUYER_STORED_IN_MAILBOX_FIAT_PAYMENT_INITIATED_MSG:
                                busyAnimation.stop();
                                statusLabel.setText(Res.get("shared.messageStoredInMailbox"));
                                model.setMessageStateProperty(MessageState.STORED_IN_MAILBOX);
                                break;
                            case BUYER_SEND_FAILED_FIAT_PAYMENT_INITIATED_MSG:
                                // We get a popup and the trade closed, so we dont need to show anything here
                                busyAnimation.stop();
                                // confirmButton.setDisable(false);
                                statusLabel.setText("");
                                model.setMessageStateProperty(MessageState.FAILED);
                                break;
                            default:
                                log.warn("Unexpected case: State={}, tradeId={} " + state.name(), trade.getId());
                                busyAnimation.stop();
                                // confirmButton.setDisable(false);
                                statusLabel.setText(Res.get("shared.sendingConfirmationAgain"));
                                break;
                        }
                    } else {
                        log.warn("confirmButton gets disabled because trade contains error message {}", trade.getErrorMessage());
                        // confirmButton.setDisable(true);
                        statusLabel.setText("");
                    }
                }
            });
        }

        confirmButton.setDisable(isDisputed());
    }

    @Override
    public void deactivate() {
        super.deactivate();

        busyAnimation.stop();

        if (timeoutTimer != null)
            timeoutTimer.stop();

        if (tradeStatePropertySubscription != null) {
            tradeStatePropertySubscription.unsubscribe();
            tradeStatePropertySubscription = null;
        }
    }

    @Override
    protected void onPendingTradesInitialized() {
        super.onPendingTradesInitialized();
        validatePayoutTx();
    }


    ///////////////////////////////////////////////////////////////////////////////////////////
    // Content
    ///////////////////////////////////////////////////////////////////////////////////////////

    @Override
    protected void addContent() {
        gridPane.getColumnConstraints().get(1).setHgrow(Priority.ALWAYS);

        addTradeInfoBlock();

        PaymentAccountPayload paymentAccountPayload = model.dataModel.getSellersPaymentAccountPayload();
        String paymentMethodId = paymentAccountPayload != null ? paymentAccountPayload.getPaymentMethodId() : "";
        TitledGroupBg accountTitledGroupBg = addTitledGroupBg(gridPane, ++gridRow, 4,
                Res.get("portfolio.pending.step2_buyer.startPaymentUsing", Res.get(paymentMethodId)),
                Layout.COMPACT_GROUP_DISTANCE);
        TextFieldWithCopyIcon field = addTopLabelTextFieldWithCopyIcon(gridPane, gridRow, 0,
                Res.get("portfolio.pending.step2_buyer.amountToTransfer"),
                model.getFiatVolume(),
                Layout.COMPACT_FIRST_ROW_AND_GROUP_DISTANCE).second;
        field.setCopyWithoutCurrencyPostFix(true);

        if (!(paymentAccountPayload instanceof AssetsAccountPayload) &&
                !(paymentAccountPayload instanceof F2FAccountPayload))
            addTopLabelTextFieldWithCopyIcon(gridPane, gridRow, 1,
                    Res.get("shared.reasonForPayment"), model.dataModel.getReference(),
                    Layout.COMPACT_FIRST_ROW_AND_GROUP_DISTANCE);

        switch (paymentMethodId) {
            case PaymentMethod.UPHOLD_ID:
                gridRow = UpholdForm.addFormForBuyer(gridPane, gridRow, paymentAccountPayload);
                break;
            case PaymentMethod.MONEY_BEAM_ID:
                gridRow = MoneyBeamForm.addFormForBuyer(gridPane, gridRow, paymentAccountPayload);
                break;
            case PaymentMethod.POPMONEY_ID:
                gridRow = PopmoneyForm.addFormForBuyer(gridPane, gridRow, paymentAccountPayload);
                break;
            case PaymentMethod.REVOLUT_ID:
                gridRow = RevolutForm.addFormForBuyer(gridPane, gridRow, paymentAccountPayload);
                break;
            case PaymentMethod.PERFECT_MONEY_ID:
                gridRow = PerfectMoneyForm.addFormForBuyer(gridPane, gridRow, paymentAccountPayload);
                break;
            case PaymentMethod.SEPA_ID:
                gridRow = SepaForm.addFormForBuyer(gridPane, gridRow, paymentAccountPayload);
                break;
            case PaymentMethod.SEPA_INSTANT_ID:
                gridRow = SepaInstantForm.addFormForBuyer(gridPane, gridRow, paymentAccountPayload);
                break;
            case PaymentMethod.FASTER_PAYMENTS_ID:
                gridRow = FasterPaymentsForm.addFormForBuyer(gridPane, gridRow, paymentAccountPayload);
                break;
            case PaymentMethod.NATIONAL_BANK_ID:
                gridRow = NationalBankForm.addFormForBuyer(gridPane, gridRow, paymentAccountPayload);
                break;
            case PaymentMethod.SAME_BANK_ID:
                gridRow = SameBankForm.addFormForBuyer(gridPane, gridRow, paymentAccountPayload);
                break;
            case PaymentMethod.SPECIFIC_BANKS_ID:
                gridRow = SpecificBankForm.addFormForBuyer(gridPane, gridRow, paymentAccountPayload);
                break;
            case PaymentMethod.SWISH_ID:
                gridRow = SwishForm.addFormForBuyer(gridPane, gridRow, paymentAccountPayload);
                break;
            case PaymentMethod.ALI_PAY_ID:
                gridRow = AliPayForm.addFormForBuyer(gridPane, gridRow, paymentAccountPayload);
                break;
            case PaymentMethod.WECHAT_PAY_ID:
                gridRow = WeChatPayForm.addFormForBuyer(gridPane, gridRow, paymentAccountPayload);
                break;
            case PaymentMethod.CLEAR_X_CHANGE_ID:
                gridRow = ClearXchangeForm.addFormForBuyer(gridPane, gridRow, paymentAccountPayload);
                break;
            case PaymentMethod.CHASE_QUICK_PAY_ID:
                gridRow = ChaseQuickPayForm.addFormForBuyer(gridPane, gridRow, paymentAccountPayload);
                break;
            case PaymentMethod.INTERAC_E_TRANSFER_ID:
                gridRow = InteracETransferForm.addFormForBuyer(gridPane, gridRow, paymentAccountPayload);
                break;
            case PaymentMethod.JAPAN_BANK_ID:
                gridRow = JapanBankTransferForm.addFormForBuyer(gridPane, gridRow, paymentAccountPayload);
                break;
            case PaymentMethod.US_POSTAL_MONEY_ORDER_ID:
                gridRow = USPostalMoneyOrderForm.addFormForBuyer(gridPane, gridRow, paymentAccountPayload);
                break;
            case PaymentMethod.CASH_DEPOSIT_ID:
                gridRow = CashDepositForm.addFormForBuyer(gridPane, gridRow, paymentAccountPayload);
                break;
            case PaymentMethod.MONEY_GRAM_ID:
                gridRow = MoneyGramForm.addFormForBuyer(gridPane, gridRow, paymentAccountPayload);
                break;
            case PaymentMethod.WESTERN_UNION_ID:
                gridRow = WesternUnionForm.addFormForBuyer(gridPane, gridRow, paymentAccountPayload);
                break;
            case PaymentMethod.HAL_CASH_ID:
                gridRow = HalCashForm.addFormForBuyer(gridPane, gridRow, paymentAccountPayload);
                break;
            case PaymentMethod.F2F_ID:
                checkNotNull(model.dataModel.getTrade().getOffer(), "model.dataModel.getTrade().getOffer() must not be null");
                gridRow = F2FForm.addFormForBuyer(gridPane, gridRow, paymentAccountPayload, model.dataModel.getTrade().getOffer(), 0);
                break;
            case PaymentMethod.BLOCK_CHAINS_ID:
            case PaymentMethod.BLOCK_CHAINS_INSTANT_ID:
                String labelTitle = Res.get("portfolio.pending.step2_buyer.sellersAddress", getCurrencyName(trade));
                gridRow = AssetsForm.addFormForBuyer(gridPane, gridRow, paymentAccountPayload, labelTitle);
                break;
            case PaymentMethod.PROMPT_PAY_ID:
                gridRow = PromptPayForm.addFormForBuyer(gridPane, gridRow, paymentAccountPayload);
                break;
            case PaymentMethod.ADVANCED_CASH_ID:
                gridRow = AdvancedCashForm.addFormForBuyer(gridPane, gridRow, paymentAccountPayload);
                break;
            default:
                log.error("Not supported PaymentMethod: " + paymentMethodId);
        }

        Trade trade = model.getTrade();
        if (trade != null && model.getUser().getPaymentAccounts() != null) {
            Offer offer = trade.getOffer();
            List<PaymentAccount> possiblePaymentAccounts = PaymentAccountUtil.getPossiblePaymentAccounts(offer,
                    model.getUser().getPaymentAccounts(), model.dataModel.getAccountAgeWitnessService());
            PaymentAccountPayload buyersPaymentAccountPayload = model.dataModel.getBuyersPaymentAccountPayload();
            if (buyersPaymentAccountPayload != null && possiblePaymentAccounts.size() > 1) {
                String id = buyersPaymentAccountPayload.getId();
                possiblePaymentAccounts.stream()
                        .filter(paymentAccount -> paymentAccount.getId().equals(id))
                        .findFirst()
                        .ifPresent(paymentAccount -> {
                            String accountName = paymentAccount.getAccountName();
                            addCompactTopLabelTextFieldWithCopyIcon(gridPane, ++gridRow, 0,
                                    Res.get("portfolio.pending.step2_buyer.buyerAccount"), accountName);
                        });
            }
        }

        GridPane.setRowSpan(accountTitledGroupBg, gridRow - 1);

        Tuple4<Button, BusyAnimation, Label, HBox> tuple3 = addButtonBusyAnimationLabel(gridPane, ++gridRow, 0,
                Res.get("portfolio.pending.step2_buyer.paymentStarted"), 10);

        GridPane.setColumnSpan(tuple3.fourth, 2);
        confirmButton = tuple3.first;
        confirmButton.setOnAction(e -> onPaymentStarted());
        busyAnimation = tuple3.second;
        statusLabel = tuple3.third;
    }

    ///////////////////////////////////////////////////////////////////////////////////////////
    // Warning
    ///////////////////////////////////////////////////////////////////////////////////////////

    @Override
    protected String getFirstHalfOverWarnText() {
        return Res.get("portfolio.pending.step2_buyer.warn",
                getCurrencyCode(trade),
                model.getDateForOpenDispute());
    }

    ///////////////////////////////////////////////////////////////////////////////////////////
    // Dispute
    ///////////////////////////////////////////////////////////////////////////////////////////

    @Override
    protected String getPeriodOverWarnText() {
        return Res.get("portfolio.pending.step2_buyer.openForDispute");
    }

    @Override
    protected void applyOnDisputeOpened() {
    }

    ///////////////////////////////////////////////////////////////////////////////////////////
    // UI Handlers
    ///////////////////////////////////////////////////////////////////////////////////////////

    private void onPaymentStarted() {
        if (isDisputed()) {
            return;
        }

        if (!model.dataModel.isBootstrappedOrShowPopup()) {
            return;
        }

        PaymentAccountPayload sellersPaymentAccountPayload = model.dataModel.getSellersPaymentAccountPayload();
        Trade trade = checkNotNull(model.dataModel.getTrade(), "trade must not be null");
        if (sellersPaymentAccountPayload instanceof CashDepositAccountPayload) {
            String key = "confirmPaperReceiptSent";
            if (!DevEnv.isDevMode() && DontShowAgainLookup.showAgain(key)) {
                Popup popup = new Popup();
                popup.headLine(Res.get("portfolio.pending.step2_buyer.paperReceipt.headline"))
                        .feedback(Res.get("portfolio.pending.step2_buyer.paperReceipt.msg"))
                        .onAction(this::showConfirmPaymentStartedPopup)
                        .closeButtonText(Res.get("shared.no"))
                        .onClose(popup::hide)
                        .dontShowAgainId(key)
                        .show();
            } else {
                showConfirmPaymentStartedPopup();
            }
        } else if (sellersPaymentAccountPayload instanceof WesternUnionAccountPayload) {
            String key = "westernUnionMTCNSent";
            if (!DevEnv.isDevMode() && DontShowAgainLookup.showAgain(key)) {
                String email = ((WesternUnionAccountPayload) sellersPaymentAccountPayload).getEmail();
                Popup popup = new Popup();
                popup.headLine(Res.get("portfolio.pending.step2_buyer.westernUnionMTCNInfo.headline"))
                        .feedback(Res.get("portfolio.pending.step2_buyer.westernUnionMTCNInfo.msg", email))
                        .onAction(this::showConfirmPaymentStartedPopup)
                        .actionButtonText(Res.get("shared.yes"))
                        .closeButtonText(Res.get("shared.no"))
                        .onClose(popup::hide)
                        .dontShowAgainId(key)
                        .show();
            } else {
                showConfirmPaymentStartedPopup();
            }
        } else if (sellersPaymentAccountPayload instanceof MoneyGramAccountPayload) {
            String key = "moneyGramMTCNSent";
            if (!DevEnv.isDevMode() && DontShowAgainLookup.showAgain(key)) {
                String email = ((MoneyGramAccountPayload) sellersPaymentAccountPayload).getEmail();
                Popup popup = new Popup();
                popup.headLine(Res.get("portfolio.pending.step2_buyer.moneyGramMTCNInfo.headline"))
                        .feedback(Res.get("portfolio.pending.step2_buyer.moneyGramMTCNInfo.msg", email))
                        .onAction(this::showConfirmPaymentStartedPopup)
                        .actionButtonText(Res.get("shared.yes"))
                        .closeButtonText(Res.get("shared.no"))
                        .onClose(popup::hide)
                        .dontShowAgainId(key)
                        .show();
            } else {
                showConfirmPaymentStartedPopup();
            }
        } else if (sellersPaymentAccountPayload instanceof HalCashAccountPayload) {
            String key = "halCashCodeInfo";
            if (!DevEnv.isDevMode() && DontShowAgainLookup.showAgain(key)) {
                String mobileNr = ((HalCashAccountPayload) sellersPaymentAccountPayload).getMobileNr();
                Popup popup = new Popup();
                popup.headLine(Res.get("portfolio.pending.step2_buyer.halCashInfo.headline"))
                        .feedback(Res.get("portfolio.pending.step2_buyer.halCashInfo.msg",
                                trade.getShortId(), mobileNr))
                        .onAction(this::showConfirmPaymentStartedPopup)
                        .actionButtonText(Res.get("shared.yes"))
                        .closeButtonText(Res.get("shared.no"))
                        .onClose(popup::hide)
                        .dontShowAgainId(key)
                        .show();
            } else {
                showConfirmPaymentStartedPopup();
            }
        } else if (sellersPaymentAccountPayload instanceof AssetsAccountPayload && isXmrTrade()) {
            SetXmrTxKeyWindow setXmrTxKeyWindow = new SetXmrTxKeyWindow();
            setXmrTxKeyWindow
                    .actionButtonText(Res.get("portfolio.pending.step2_buyer.confirmStart.headline"))
                    .onAction(() -> {
                        String txKey = setXmrTxKeyWindow.getTxKey();
                        String txHash = setXmrTxKeyWindow.getTxHash();
                        if (txKey == null || txHash == null || txKey.isEmpty() || txHash.isEmpty()) {
                            UserThread.runAfter(this::showProofWarningPopup, Transitions.DEFAULT_DURATION, TimeUnit.MILLISECONDS);
                            return;
                        }

                        trade.setCounterCurrencyExtraData(txKey);
                        trade.setCounterCurrencyTxId(txHash);
                        showConfirmPaymentStartedPopup();
                    })
                    .closeButtonText(Res.get("shared.cancel"))
                    .onClose(setXmrTxKeyWindow::hide)
                    .show();
        } else {
            showConfirmPaymentStartedPopup();
        }
    }

    private void showProofWarningPopup() {
        Popup popup = new Popup();
        popup.headLine(Res.get("portfolio.pending.step2_buyer.confirmStart.proof.warningTitle"))
                .confirmation(Res.get("portfolio.pending.step2_buyer.confirmStart.proof.noneProvided"))
                .width(700)
                .actionButtonText(Res.get("portfolio.pending.step2_buyer.confirmStart.warningButton"))
                .onAction(this::showConfirmPaymentStartedPopup)
                .closeButtonText(Res.get("shared.cancel"))
                .onClose(popup::hide)
                .show();
    }

    private void showConfirmPaymentStartedPopup() {
        String key = "confirmPaymentStarted";
        if (!DevEnv.isDevMode() && DontShowAgainLookup.showAgain(key)) {
            Popup popup = new Popup();
            popup.headLine(Res.get("portfolio.pending.step2_buyer.confirmStart.headline"))
                    .confirmation(Res.get("portfolio.pending.step2_buyer.confirmStart.msg", getCurrencyName(trade)))
                    .width(700)
                    .actionButtonText(Res.get("portfolio.pending.step2_buyer.confirmStart.yes"))
                    .onAction(this::confirmPaymentStarted)
                    .closeButtonText(Res.get("shared.no"))
                    .onClose(popup::hide)
                    .dontShowAgainId(key)
                    .show();
        } else {
            confirmPaymentStarted();
        }
    }

    private void confirmPaymentStarted() {
        busyAnimation.play();
        statusLabel.setText(Res.get("shared.sendingConfirmation"));
        if (trade.isFiatSent())
            trade.setState(Trade.State.DEPOSIT_CONFIRMED_IN_BLOCK_CHAIN);

        model.dataModel.onPaymentStarted(() -> {
        }, errorMessage -> {
            busyAnimation.stop();
            new Popup().warning(Res.get("popup.warning.sendMsgFailed")).show();
        });
    }

    private void showPopup() {
        PaymentAccountPayload paymentAccountPayload = model.dataModel.getSellersPaymentAccountPayload();
        if (paymentAccountPayload != null) {
            String paymentDetailsForTradePopup = paymentAccountPayload.getPaymentDetailsForTradePopup();
            String message = Res.get("portfolio.pending.step2.confReached");
            String copyPaste = Res.get("portfolio.pending.step2_buyer.copyPaste");
            String refTextWarn = Res.get("portfolio.pending.step2_buyer.refTextWarn");
            String accountDetails = Res.get("portfolio.pending.step2_buyer.accountDetails");
            String tradeId = Res.get("portfolio.pending.step2_buyer.tradeId");
            String assign = Res.get("portfolio.pending.step2_buyer.assign");
            String fees = Res.get("portfolio.pending.step2_buyer.fees");
            String id = trade.getShortId();
            String paddedId = " " + id + " ";
            String amount = DisplayUtils.formatVolumeWithCode(trade.getTradeVolume());
            if (paymentAccountPayload instanceof AssetsAccountPayload) {
                message += Res.get("portfolio.pending.step2_buyer.altcoin",
                        getCurrencyName(trade),
                        amount) +
                        accountDetails +
                        paymentDetailsForTradePopup + "\n\n" +
                        copyPaste;
            } else if (paymentAccountPayload instanceof CashDepositAccountPayload) {
                message += Res.get("portfolio.pending.step2_buyer.cash",
                        amount) +
                        accountDetails +
                        paymentDetailsForTradePopup + ".\n\n" +
                        copyPaste + "\n\n" +
                        tradeId + paddedId +
                        assign +
                        refTextWarn + "\n\n" +
                        fees + "\n\n" +
                        Res.get("portfolio.pending.step2_buyer.cash.extra");
            } else if (paymentAccountPayload instanceof WesternUnionAccountPayload) {
                final String email = ((WesternUnionAccountPayload) paymentAccountPayload).getEmail();
                final String extra = Res.get("portfolio.pending.step2_buyer.westernUnion.extra", email);
                message += Res.get("portfolio.pending.step2_buyer.westernUnion",
                        amount) +
                        accountDetails +
                        paymentDetailsForTradePopup + ".\n\n" +
                        copyPaste + "\n\n" +
                        extra;
            } else if (paymentAccountPayload instanceof MoneyGramAccountPayload) {
                final String email = ((MoneyGramAccountPayload) paymentAccountPayload).getEmail();
                final String extra = Res.get("portfolio.pending.step2_buyer.moneyGram.extra", email);
                message += Res.get("portfolio.pending.step2_buyer.moneyGram",
                        amount) +
                        accountDetails +
                        paymentDetailsForTradePopup + ".\n\n" +
                        copyPaste + "\n\n" +
                        extra;
            } else if (paymentAccountPayload instanceof USPostalMoneyOrderAccountPayload) {
                message += Res.get("portfolio.pending.step2_buyer.postal", amount) +
                        accountDetails +
                        paymentDetailsForTradePopup + ".\n\n" +
                        copyPaste + "\n\n" +
                        tradeId + paddedId +
                        assign +
                        refTextWarn;
            } else if (paymentAccountPayload instanceof F2FAccountPayload) {
                message += Res.get("portfolio.pending.step2_buyer.f2f", amount) +
                        accountDetails +
                        paymentDetailsForTradePopup + "\n\n" +
                        copyPaste;
            } else if (paymentAccountPayload instanceof HalCashAccountPayload) {
                message += Res.get("portfolio.pending.step2_buyer.bank", amount) +
                        accountDetails +
                        paymentDetailsForTradePopup + ".\n\n" +
                        copyPaste;
            } else if (paymentAccountPayload instanceof FasterPaymentsAccountPayload) {
                message += Res.get("portfolio.pending.step2_buyer.bank", amount) +
                        accountDetails +
                        paymentDetailsForTradePopup + ".\n\n" +
                        Res.get("portfolio.pending.step2_buyer.fasterPaymentsHolderNameInfo") + "\n\n" +
                        copyPaste + "\n\n" +
                        tradeId + paddedId +
                        assign +
                        refTextWarn + "\n\n" +
                        fees;
            } else {
                message += Res.get("portfolio.pending.step2_buyer.bank", amount) +
                        accountDetails +
                        paymentDetailsForTradePopup + ".\n\n" +
                        copyPaste + "\n\n" +
                        tradeId + paddedId +
                        assign +
                        refTextWarn + "\n\n" +
                        fees;
            }
            String key = "startPayment" + trade.getId();
            if (!DevEnv.isDevMode() && DontShowAgainLookup.showAgain(key)) {
                DontShowAgainLookup.dontShowAgain(key, true);
                new Popup().headLine(Res.get("popup.attention.forTradeWithId", id))
                        .attention(message)
                        .show();
            }
        }
    }

    private void validatePayoutTx() {
        try {
            TradeDataValidation.validatePayoutTx(trade,
                    trade.getDelayedPayoutTx(),
                    model.dataModel.daoFacade,
                    model.dataModel.btcWalletService);
        } catch (TradeDataValidation.MissingTxException ignore) {
            // We don't react on those errors as a failed trade might get listed initially but getting removed from the
            // trade manager after initPendingTrades which happens after activate might be called.
        } catch (TradeDataValidation.ValidationException e) {
            if (!model.dataModel.tradeManager.isAllowFaultyDelayedTxs()) {
                new Popup().warning(Res.get("portfolio.pending.invalidDelayedPayoutTx", e.getMessage())).show();
            }
        }
    }

    @Override
    protected void updateConfirmButtonDisableState(boolean isDisabled) {
        confirmButton.setDisable(isDisabled);
    }
}<|MERGE_RESOLUTION|>--- conflicted
+++ resolved
@@ -117,24 +117,6 @@
     public void activate() {
         super.activate();
 
-<<<<<<< HEAD
-        try {
-            DelayedPayoutTxValidation.validatePayoutTx(trade,
-                    trade.getDelayedPayoutTx(),
-                    model.dataModel.daoFacade,
-                    model.dataModel.btcWalletService);
-        } catch (DelayedPayoutTxValidation.DonationAddressException |
-                DelayedPayoutTxValidation.InvalidTxException |
-                DelayedPayoutTxValidation.AmountMismatchException |
-                DelayedPayoutTxValidation.InvalidLockTimeException |
-                DelayedPayoutTxValidation.MissingDelayedPayoutTxException e) {
-            if (!model.dataModel.tradeManager.isAllowFaultyDelayedTxs()) {
-                new Popup().warning(Res.get("portfolio.pending.invalidDelayedPayoutTx", e.getMessage())).show();
-            }
-        }
-
-=======
->>>>>>> 81bea14a
         if (timeoutTimer != null)
             timeoutTimer.stop();
 
