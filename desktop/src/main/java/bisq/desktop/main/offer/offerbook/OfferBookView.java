--- conflicted
+++ resolved
@@ -157,11 +157,7 @@
 
         HBox hBox = new HBox();
         hBox.setAlignment(Pos.CENTER_LEFT);
-<<<<<<< HEAD
-        hBox.setSpacing(62);
-=======
         hBox.setSpacing(35);
->>>>>>> 6861e76d
         hBox.setPadding(new Insets(10, 0, 0, 0));
 
         final Tuple3<VBox, Label, ComboBox<TradeCurrency>> currencyBoxTuple = FormBuilder.addTopLabelComboBox(
@@ -169,14 +165,6 @@
         final Tuple3<VBox, Label, ComboBox<PaymentMethod>> paymentBoxTuple = FormBuilder.addTopLabelComboBox(
                 Res.get("offerbook.filterByPaymentMethod"), Res.get("shared.selectPaymentMethod"));
 
-<<<<<<< HEAD
-        hBox.getChildren().addAll(currencyBoxTuple.first, paymentBoxTuple.first);
-
-        GridPane.setRowIndex(hBox, gridRow);
-        GridPane.setColumnSpan(hBox, 2);
-        GridPane.setMargin(hBox, new Insets(Layout.FIRST_ROW_DISTANCE, 0, 0, 0));
-        root.getChildren().add(hBox);
-=======
         createOfferButton = new AutoTooltipButton();
         createOfferButton.setMinHeight(40);
         createOfferButton.setGraphicTextGap(10);
@@ -196,7 +184,6 @@
         GridPane.setColumnSpan(anchorPane, 2);
         GridPane.setMargin(anchorPane, new Insets(Layout.FIRST_ROW_DISTANCE, 0, 0, 0));
         root.getChildren().add(anchorPane);
->>>>>>> 6861e76d
 
         currencyComboBox = currencyBoxTuple.third;
 
@@ -263,18 +250,6 @@
         GridPane.setMargin(nrOfOffersLabel, new Insets(10, 0, 0, -5));
         root.getChildren().add(nrOfOffersLabel);
 
-<<<<<<< HEAD
-        createOfferButton = (AutoTooltipButton) addButton(root, gridRow, "");
-        createOfferButton.setMinHeight(40);
-        createOfferButton.setPadding(new Insets(0, 20, 0, 20));
-        createOfferButton.setGraphicTextGap(10);
-        GridPane.setColumnIndex(createOfferButton, 1);
-        GridPane.setMargin(createOfferButton, new Insets(15, 0, 0, 0));
-        GridPane.setHalignment(createOfferButton, HPos.RIGHT);
-        GridPane.setVgrow(createOfferButton, Priority.NEVER);
-        GridPane.setValignment(createOfferButton, VPos.TOP);
-=======
->>>>>>> 6861e76d
         offerListListener = c -> nrOfOffersLabel.setText(Res.get("offerbook.nrOffers", model.getOfferList().size()));
 
         // Fixes incorrect ordering of Available offers:
@@ -286,7 +261,6 @@
     protected void activate() {
         currencyComboBox.setItems(model.getTradeCurrencies());
         currencyComboBox.setCellFactory(GUIUtil.getTradeCurrencyCellFactory(Res.get("shared.oneOffer"),
-<<<<<<< HEAD
                 Res.get("shared.multipleOffers"),
                 (model.getDirection() == OfferPayload.Direction.BUY ? model.getSellOfferCounts() : model.getBuyOfferCounts())));
 
@@ -294,15 +268,6 @@
                 Res.get("shared.multipleOffers"),
                 (model.getDirection() == OfferPayload.Direction.BUY ? model.getSellOfferCounts() : model.getBuyOfferCounts())));
 
-=======
-                Res.get("shared.multipleOffers"),
-                (model.getDirection() == OfferPayload.Direction.BUY ? model.getSellOfferCounts() : model.getBuyOfferCounts())));
-
-        currencyComboBox.setButtonCell(GUIUtil.getTradeCurrencyButtonCell(Res.get("shared.oneOffer"),
-                Res.get("shared.multipleOffers"),
-                (model.getDirection() == OfferPayload.Direction.BUY ? model.getSellOfferCounts() : model.getBuyOfferCounts())));
-
->>>>>>> 6861e76d
         currencyComboBox.setVisibleRowCount(Math.min(currencyComboBox.getItems().size(), 25));
         currencyComboBox.setOnAction(e -> model.onSetTradeCurrency(currencyComboBox.getSelectionModel().getSelectedItem()));
 
