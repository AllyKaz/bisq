/*
 * This file is part of Bisq.
 *
 * Bisq is free software: you can redistribute it and/or modify it
 * under the terms of the GNU Affero General Public License as published by
 * the Free Software Foundation, either version 3 of the License, or (at
 * your option) any later version.
 *
 * Bisq is distributed in the hope that it will be useful, but WITHOUT
 * ANY WARRANTY; without even the implied warranty of MERCHANTABILITY or
 * FITNESS FOR A PARTICULAR PURPOSE. See the GNU Affero General Public
 * License for more details.
 *
 * You should have received a copy of the GNU Affero General Public License
 * along with Bisq. If not, see <http://www.gnu.org/licenses/>.
 */

package bisq.desktop.main.offer;

import bisq.desktop.Navigation;
import bisq.desktop.common.model.ActivatableWithDataModel;
import bisq.desktop.main.MainView;
import bisq.desktop.main.funds.FundsView;
import bisq.desktop.main.funds.deposit.DepositView;
import bisq.desktop.main.overlays.popups.Popup;
import bisq.desktop.main.settings.SettingsView;
import bisq.desktop.main.settings.preferences.PreferencesView;
import bisq.desktop.util.DisplayUtils;
import bisq.desktop.util.GUIUtil;
import bisq.desktop.util.validation.AltcoinValidator;
import bisq.desktop.util.validation.BsqValidator;
import bisq.desktop.util.validation.BtcValidator;
import bisq.desktop.util.validation.FiatPriceValidator;
import bisq.desktop.util.validation.FiatVolumeValidator;
import bisq.desktop.util.validation.MonetaryValidator;
import bisq.desktop.util.validation.SecurityDepositValidator;

import bisq.core.btc.setup.WalletsSetup;
import bisq.core.btc.wallet.Restrictions;
import bisq.core.locale.CurrencyUtil;
import bisq.core.locale.Res;
import bisq.core.locale.TradeCurrency;
import bisq.core.monetary.Altcoin;
import bisq.core.monetary.Price;
import bisq.core.monetary.Volume;
import bisq.core.offer.Offer;
import bisq.core.offer.OfferPayload;
import bisq.core.offer.OfferRestrictions;
import bisq.core.offer.OfferUtil;
import bisq.core.payment.PaymentAccount;
import bisq.core.provider.price.MarketPrice;
import bisq.core.provider.price.PriceFeedService;
import bisq.core.user.Preferences;
import bisq.core.util.BSFormatter;
import bisq.core.util.BsqFormatter;
import bisq.core.util.ParsingUtils;
import bisq.core.util.validation.InputValidator;

import bisq.network.p2p.P2PService;

import bisq.common.Timer;
import bisq.common.UserThread;
import bisq.common.app.DevEnv;
import bisq.common.util.MathUtils;

import org.bitcoinj.core.Address;
import org.bitcoinj.core.Coin;
import org.bitcoinj.utils.Fiat;

import javax.inject.Inject;

import javafx.beans.property.BooleanProperty;
import javafx.beans.property.IntegerProperty;
import javafx.beans.property.ObjectProperty;
import javafx.beans.property.SimpleBooleanProperty;
import javafx.beans.property.SimpleIntegerProperty;
import javafx.beans.property.SimpleObjectProperty;
import javafx.beans.property.SimpleStringProperty;
import javafx.beans.property.StringProperty;
import javafx.beans.value.ChangeListener;

import java.util.Optional;
import java.util.concurrent.TimeUnit;

import static javafx.beans.binding.Bindings.createStringBinding;

public abstract class MutableOfferViewModel<M extends MutableOfferDataModel> extends ActivatableWithDataModel<M> {
    private final BtcValidator btcValidator;
    private final BsqValidator bsqValidator;
    protected final SecurityDepositValidator securityDepositValidator;
    private final P2PService p2PService;
    private final WalletsSetup walletsSetup;
    private final PriceFeedService priceFeedService;
    private final Navigation navigation;
    private final Preferences preferences;
    protected final BSFormatter btcFormatter;
    private final BsqFormatter bsqFormatter;
    private final FiatVolumeValidator fiatVolumeValidator;
    private final FiatPriceValidator fiatPriceValidator;
    private final AltcoinValidator altcoinValidator;

    private String amountDescription;
    private String directionLabel;
    private String addressAsString;
    private final String paymentLabel;
    private boolean createOfferRequested;

    public final StringProperty amount = new SimpleStringProperty();
    public final StringProperty minAmount = new SimpleStringProperty();
    protected final StringProperty buyerSecurityDeposit = new SimpleStringProperty();
    final StringProperty buyerSecurityDepositInBTC = new SimpleStringProperty();
    final StringProperty buyerSecurityDepositLabel = new SimpleStringProperty();

    // Price in the viewModel is always dependent on fiat/altcoin: Fiat Fiat/BTC, for altcoins we use inverted price.
    // The domain (dataModel) uses always the same price model (otherCurrencyBTC)
    // If we would change the price representation in the domain we would not be backward compatible
    public final StringProperty price = new SimpleStringProperty();
    final StringProperty tradeFee = new SimpleStringProperty();
    final StringProperty tradeFeeInBtcWithFiat = new SimpleStringProperty();
    final StringProperty tradeFeeInBsqWithFiat = new SimpleStringProperty();
    final StringProperty tradeFeeCurrencyCode = new SimpleStringProperty();
    final StringProperty tradeFeeDescription = new SimpleStringProperty();
    final BooleanProperty isTradeFeeVisible = new SimpleBooleanProperty(false);

    // Positive % value means always a better price form the maker's perspective:
    // Buyer (with fiat): lower price as market
    // Buyer (with altcoin): higher (display) price as market (display price is inverted)
    public final StringProperty marketPriceMargin = new SimpleStringProperty();
    public final StringProperty volume = new SimpleStringProperty();
    final StringProperty volumeDescriptionLabel = new SimpleStringProperty();
    final StringProperty volumePromptLabel = new SimpleStringProperty();
    final StringProperty tradeAmount = new SimpleStringProperty();
    final StringProperty totalToPay = new SimpleStringProperty();
    final StringProperty errorMessage = new SimpleStringProperty();
    final StringProperty tradeCurrencyCode = new SimpleStringProperty();
    final StringProperty waitingForFundsText = new SimpleStringProperty("");

    final BooleanProperty isPlaceOfferButtonDisabled = new SimpleBooleanProperty(true);
    final BooleanProperty cancelButtonDisabled = new SimpleBooleanProperty();
    public final BooleanProperty isNextButtonDisabled = new SimpleBooleanProperty(true);
    final BooleanProperty placeOfferCompleted = new SimpleBooleanProperty();
    final BooleanProperty showPayFundsScreenDisplayed = new SimpleBooleanProperty();
    private final BooleanProperty showTransactionPublishedScreen = new SimpleBooleanProperty();
    final BooleanProperty isWaitingForFunds = new SimpleBooleanProperty();

    final ObjectProperty<InputValidator.ValidationResult> amountValidationResult = new SimpleObjectProperty<>();
    final ObjectProperty<InputValidator.ValidationResult> minAmountValidationResult = new SimpleObjectProperty<>();
    final ObjectProperty<InputValidator.ValidationResult> priceValidationResult = new SimpleObjectProperty<>();
    final ObjectProperty<InputValidator.ValidationResult> volumeValidationResult = new SimpleObjectProperty<>();
    final ObjectProperty<InputValidator.ValidationResult> buyerSecurityDepositValidationResult = new SimpleObjectProperty<>();

    // Those are needed for the addressTextField
    private final ObjectProperty<Address> address = new SimpleObjectProperty<>();

    private ChangeListener<String> amountStringListener;
    private ChangeListener<String> minAmountStringListener;
    private ChangeListener<String> priceStringListener, marketPriceMarginStringListener;
    private ChangeListener<String> volumeStringListener;
    private ChangeListener<String> securityDepositStringListener;

    private ChangeListener<Coin> amountAsCoinListener;
    private ChangeListener<Coin> minAmountAsCoinListener;
    private ChangeListener<Price> priceListener;
    private ChangeListener<Volume> volumeListener;
    private ChangeListener<Number> securityDepositAsDoubleListener;

    private ChangeListener<Boolean> isWalletFundedListener;
    //private ChangeListener<Coin> feeFromFundingTxListener;
    private ChangeListener<String> errorMessageListener;
    private Offer offer;
    private Timer timeoutTimer;
    private boolean inputIsMarketBasedPrice;
    private ChangeListener<Boolean> useMarketBasedPriceListener;
    private boolean ignorePriceStringListener, ignoreVolumeStringListener, ignoreAmountStringListener, ignoreSecurityDepositStringListener;
    private MarketPrice marketPrice;
    final IntegerProperty marketPriceAvailableProperty = new SimpleIntegerProperty(-1);
    private ChangeListener<Number> currenciesUpdateListener;
    protected boolean syncMinAmountWithAmount = true;

    ///////////////////////////////////////////////////////////////////////////////////////////
    // Constructor, lifecycle
    ///////////////////////////////////////////////////////////////////////////////////////////

    @Inject
    public MutableOfferViewModel(M dataModel,
                                 FiatVolumeValidator fiatVolumeValidator,
                                 FiatPriceValidator fiatPriceValidator,
                                 AltcoinValidator altcoinValidator,
                                 BtcValidator btcValidator,
                                 BsqValidator bsqValidator,
                                 SecurityDepositValidator securityDepositValidator,
                                 P2PService p2PService,
                                 WalletsSetup walletsSetup,
                                 PriceFeedService priceFeedService,
                                 Navigation navigation,
                                 Preferences preferences,
                                 BSFormatter btcFormatter,
                                 BsqFormatter bsqFormatter) {
        super(dataModel);

        this.fiatVolumeValidator = fiatVolumeValidator;
        this.fiatPriceValidator = fiatPriceValidator;
        this.altcoinValidator = altcoinValidator;
        this.btcValidator = btcValidator;
        this.bsqValidator = bsqValidator;
        this.securityDepositValidator = securityDepositValidator;
        this.p2PService = p2PService;
        this.walletsSetup = walletsSetup;
        this.priceFeedService = priceFeedService;
        this.navigation = navigation;
        this.preferences = preferences;
        this.btcFormatter = btcFormatter;
        this.bsqFormatter = bsqFormatter;

        paymentLabel = Res.get("createOffer.fundsBox.paymentLabel", dataModel.shortOfferId);

        if (dataModel.getAddressEntry() != null) {
            addressAsString = dataModel.getAddressEntry().getAddressString();
            address.set(dataModel.getAddressEntry().getAddress());
        }
        createListeners();
    }

    @Override
    public void activate() {
        if (DevEnv.isDevMode()) {
            UserThread.runAfter(() -> {
                amount.set("1");
                price.set("0.03");
                minAmount.set(amount.get());
                onFocusOutPriceAsPercentageTextField(true, false);
                applyMakerFee();
                setAmountToModel();
                setMinAmountToModel();
                setPriceToModel();
                dataModel.calculateVolume();
                dataModel.calculateTotalToPay();
                updateButtonDisableState();
                updateSpinnerInfo();
            }, 100, TimeUnit.MILLISECONDS);
        }

        addBindings();
        addListeners();

        updateButtonDisableState();

        updateMarketPriceAvailable();
    }

    @Override
    protected void deactivate() {
        removeBindings();
        removeListeners();
        stopTimeoutTimer();
    }

    private void addBindings() {
        if (dataModel.getDirection() == OfferPayload.Direction.BUY) {
            volumeDescriptionLabel.bind(createStringBinding(
                    () -> Res.get("createOffer.amountPriceBox.buy.volumeDescription", dataModel.getTradeCurrencyCode().get()),
                    dataModel.getTradeCurrencyCode()));
        } else {
            volumeDescriptionLabel.bind(createStringBinding(
                    () -> Res.get("createOffer.amountPriceBox.sell.volumeDescription", dataModel.getTradeCurrencyCode().get()),
                    dataModel.getTradeCurrencyCode()));
        }
        volumePromptLabel.bind(createStringBinding(
                () -> Res.get("createOffer.volume.prompt", dataModel.getTradeCurrencyCode().get()),
                dataModel.getTradeCurrencyCode()));

        totalToPay.bind(createStringBinding(() -> btcFormatter.formatCoinWithCode(dataModel.totalToPayAsCoinProperty().get()),
                dataModel.totalToPayAsCoinProperty()));


        tradeAmount.bind(createStringBinding(() -> btcFormatter.formatCoinWithCode(dataModel.getAmount().get()),
                dataModel.getAmount()));


        tradeCurrencyCode.bind(dataModel.getTradeCurrencyCode());
    }

    private void removeBindings() {
        totalToPay.unbind();
        tradeAmount.unbind();
        tradeCurrencyCode.unbind();
        volumeDescriptionLabel.unbind();
        volumePromptLabel.unbind();
    }

    private void createListeners() {
        amountStringListener = (ov, oldValue, newValue) -> {
            if (!ignoreAmountStringListener) {
                if (isBtcInputValid(newValue).isValid) {
                    setAmountToModel();
                    dataModel.calculateVolume();
                    dataModel.calculateTotalToPay();
                }
                updateButtonDisableState();
            }
        };
        minAmountStringListener = (ov, oldValue, newValue) -> {
            if (isBtcInputValid(newValue).isValid)
                setMinAmountToModel();
            updateButtonDisableState();
        };
        priceStringListener = (ov, oldValue, newValue) -> {
            updateMarketPriceAvailable();
            final String currencyCode = dataModel.getTradeCurrencyCode().get();
            if (!ignorePriceStringListener) {
                if (isPriceInputValid(newValue).isValid) {
                    setPriceToModel();
                    dataModel.calculateVolume();
                    dataModel.calculateTotalToPay();

                    if (!inputIsMarketBasedPrice) {
                        if (marketPrice != null && marketPrice.isRecentExternalPriceAvailable()) {
                            double marketPriceAsDouble = marketPrice.getPrice();
                            try {
                                double priceAsDouble = ParsingUtils.parseNumberStringToDouble(price.get());
                                double relation = priceAsDouble / marketPriceAsDouble;
                                final OfferPayload.Direction compareDirection = CurrencyUtil.isCryptoCurrency(currencyCode) ?
                                        OfferPayload.Direction.SELL :
                                        OfferPayload.Direction.BUY;
                                double percentage = dataModel.getDirection() == compareDirection ? 1 - relation : relation - 1;
                                percentage = MathUtils.roundDouble(percentage, 4);
                                dataModel.setMarketPriceMargin(percentage);
                                marketPriceMargin.set(BSFormatter.formatToPercent(percentage));
                                applyMakerFee();
                            } catch (NumberFormatException t) {
                                marketPriceMargin.set("");
                                new Popup<>().warning(Res.get("validation.NaN")).show();
                            }
                        } else {
                            log.debug("We don't have a market price. We use the static price instead.");
                        }
                    }
                }
            }
            updateButtonDisableState();
        };
        marketPriceMarginStringListener = (ov, oldValue, newValue) -> {
            if (inputIsMarketBasedPrice) {
                try {
                    if (!newValue.isEmpty() && !newValue.equals("-")) {
                        double percentage = ParsingUtils.parsePercentStringToDouble(newValue);
                        if (percentage >= 1 || percentage <= -1) {
                            new Popup<>().warning(Res.get("popup.warning.tooLargePercentageValue") + "\n" +
                                    Res.get("popup.warning.examplePercentageValue"))
                                    .show();
                        } else {
                            final String currencyCode = dataModel.getTradeCurrencyCode().get();
                            MarketPrice marketPrice = priceFeedService.getMarketPrice(currencyCode);
                            if (marketPrice != null && marketPrice.isRecentExternalPriceAvailable()) {
                                percentage = MathUtils.roundDouble(percentage, 4);
                                double marketPriceAsDouble = marketPrice.getPrice();
                                final boolean isCryptoCurrency = CurrencyUtil.isCryptoCurrency(currencyCode);
                                final OfferPayload.Direction compareDirection = isCryptoCurrency ?
                                        OfferPayload.Direction.SELL :
                                        OfferPayload.Direction.BUY;
                                double factor = dataModel.getDirection() == compareDirection ?
                                        1 - percentage :
                                        1 + percentage;
                                double targetPrice = marketPriceAsDouble * factor;
                                int precision = isCryptoCurrency ?
                                        Altcoin.SMALLEST_UNIT_EXPONENT : Fiat.SMALLEST_UNIT_EXPONENT;
                                // protect from triggering unwanted updates
                                ignorePriceStringListener = true;
                                price.set(BSFormatter.formatRoundedDoubleWithPrecision(targetPrice, precision));
                                ignorePriceStringListener = false;
                                setPriceToModel();
                                dataModel.setMarketPriceMargin(percentage);
                                dataModel.calculateVolume();
                                dataModel.calculateTotalToPay();
                                updateButtonDisableState();
                                applyMakerFee();
                            } else {
                                marketPriceMargin.set("");
                                String id = "showNoPriceFeedAvailablePopup";
                                if (preferences.showAgain(id)) {
                                    new Popup<>().warning(Res.get("popup.warning.noPriceFeedAvailable"))
                                            .dontShowAgainId(id)
                                            .show();
                                }
                            }
                        }
                    }
                } catch (NumberFormatException t) {
                    log.error(t.toString());
                    t.printStackTrace();
                    new Popup<>().warning(Res.get("validation.NaN")).show();
                } catch (Throwable t) {
                    log.error(t.toString());
                    t.printStackTrace();
                    new Popup<>().warning(Res.get("validation.inputError", t.toString())).show();
                }
            }
        };
        useMarketBasedPriceListener = (observable, oldValue, newValue) -> {
            if (newValue)
                priceValidationResult.set(new InputValidator.ValidationResult(true));
        };

        volumeStringListener = (ov, oldValue, newValue) -> {
            if (!ignoreVolumeStringListener) {
                if (isVolumeInputValid(newValue).isValid) {
                    setVolumeToModel();
                    setPriceToModel();
                    dataModel.calculateAmount();
                    dataModel.calculateTotalToPay();
                }
                updateButtonDisableState();
            }
        };
        securityDepositStringListener = (ov, oldValue, newValue) -> {
            if (!ignoreSecurityDepositStringListener) {
                if (securityDepositValidator.validate(newValue).isValid) {
                    setBuyerSecurityDepositToModel();
                    dataModel.calculateTotalToPay();
                }
                updateButtonDisableState();
            }
        };


        amountAsCoinListener = (ov, oldValue, newValue) -> {
            if (newValue != null) {
                amount.set(btcFormatter.formatCoin(newValue));
                buyerSecurityDepositInBTC.set(btcFormatter.formatCoinWithCode(dataModel.getBuyerSecurityDepositAsCoin()));
            } else {
                amount.set("");
                buyerSecurityDepositInBTC.set("");
            }

            applyMakerFee();
        };
        minAmountAsCoinListener = (ov, oldValue, newValue) -> {
            if (newValue != null)
                minAmount.set(btcFormatter.formatCoin(newValue));
            else
                minAmount.set("");
        };
        priceListener = (ov, oldValue, newValue) -> {
            ignorePriceStringListener = true;
            if (newValue != null)
                price.set(BSFormatter.formatPrice(newValue));
            else
                price.set("");

            ignorePriceStringListener = false;
            applyMakerFee();
        };
        volumeListener = (ov, oldValue, newValue) -> {
            ignoreVolumeStringListener = true;
            if (newValue != null)
                volume.set(DisplayUtils.formatVolume(newValue));
            else
                volume.set("");

            ignoreVolumeStringListener = false;
            applyMakerFee();
        };

        securityDepositAsDoubleListener = (ov, oldValue, newValue) -> {
            if (newValue != null) {
                buyerSecurityDeposit.set(BSFormatter.formatToPercent((double) newValue));
                if (dataModel.getAmount().get() != null)
                    buyerSecurityDepositInBTC.set(btcFormatter.formatCoinWithCode(dataModel.getBuyerSecurityDepositAsCoin()));
            } else {
                buyerSecurityDeposit.set("");
                buyerSecurityDepositInBTC.set("");
            }
        };


        isWalletFundedListener = (ov, oldValue, newValue) -> updateButtonDisableState();
       /* feeFromFundingTxListener = (ov, oldValue, newValue) -> {
            updateButtonDisableState();
        };*/

        currenciesUpdateListener = (observable, oldValue, newValue) -> {
            updateMarketPriceAvailable();
            updateButtonDisableState();
        };
    }

    private void applyMakerFee() {
        Coin makerFeeAsCoin = dataModel.getMakerFee();
        if (makerFeeAsCoin != null) {
            isTradeFeeVisible.setValue(true);

            tradeFee.set(getFormatterForMakerFee().formatCoin(makerFeeAsCoin));

            Coin makerFeeInBtc = dataModel.getMakerFeeInBtc();
            Optional<Volume> optionalBtcFeeInFiat = OfferUtil.getFeeInUserFiatCurrency(makerFeeInBtc,
                    true, preferences, priceFeedService, bsqFormatter);
            String btcFeeWithFiatAmount = DisplayUtils.getFeeWithFiatAmount(makerFeeInBtc, optionalBtcFeeInFiat, btcFormatter);
            if (DevEnv.isDaoActivated()) {
                tradeFeeInBtcWithFiat.set(btcFeeWithFiatAmount);
            } else {
                tradeFeeInBtcWithFiat.set(btcFormatter.formatCoinWithCode(makerFeeAsCoin));
            }

            Coin makerFeeInBsq = dataModel.getMakerFeeInBsq();
            Optional<Volume> optionalBsqFeeInFiat = OfferUtil.getFeeInUserFiatCurrency(makerFeeInBsq,
                    false, preferences, priceFeedService, bsqFormatter);
            String bsqFeeWithFiatAmount = DisplayUtils.getFeeWithFiatAmount(makerFeeInBsq, optionalBsqFeeInFiat, bsqFormatter);
            if (DevEnv.isDaoActivated()) {
                tradeFeeInBsqWithFiat.set(bsqFeeWithFiatAmount);
            } else {
                // Before DAO is enabled we show fee as fiat and % in second line
                String feeInFiatAsString;
                if (optionalBtcFeeInFiat != null && optionalBtcFeeInFiat.isPresent()) {
                    feeInFiatAsString = DisplayUtils.formatVolumeWithCode(optionalBtcFeeInFiat.get());
                } else {
                    feeInFiatAsString = Res.get("shared.na");
                }

                double amountAsDouble = (double) dataModel.getAmount().get().value;
                double makerFeeInBtcAsDouble = (double) makerFeeInBtc.value;
                double percent = makerFeeInBtcAsDouble / amountAsDouble;

                tradeFeeInBsqWithFiat.set(Res.get("createOffer.tradeFee.fiatAndPercent",
                        feeInFiatAsString,
                        BSFormatter.formatToPercentWithSymbol(percent)));
            }
        }
        tradeFeeCurrencyCode.set(dataModel.isCurrencyForMakerFeeBtc() ? Res.getBaseCurrencyCode() : "BSQ");
        tradeFeeDescription.set(DevEnv.isDaoActivated() ? Res.get("createOffer.tradeFee.descriptionBSQEnabled") :
                Res.get("createOffer.tradeFee.descriptionBTCOnly"));
    }

    private void updateMarketPriceAvailable() {
        marketPrice = priceFeedService.getMarketPrice(dataModel.getTradeCurrencyCode().get());
        marketPriceAvailableProperty.set(marketPrice == null || !marketPrice.isExternallyProvidedPrice() ? 0 : 1);
        dataModel.setMarketPriceAvailable(marketPrice != null && marketPrice.isExternallyProvidedPrice());
    }

    private void addListeners() {
        // Bidirectional bindings are used for all input fields: amount, price, volume and minAmount
        // We do volume/amount calculation during input, so user has immediate feedback
        amount.addListener(amountStringListener);
        minAmount.addListener(minAmountStringListener);
        price.addListener(priceStringListener);
        marketPriceMargin.addListener(marketPriceMarginStringListener);
        dataModel.getUseMarketBasedPrice().addListener(useMarketBasedPriceListener);
        volume.addListener(volumeStringListener);
        buyerSecurityDeposit.addListener(securityDepositStringListener);

        // Binding with Bindings.createObjectBinding does not work because of bi-directional binding
        dataModel.getAmount().addListener(amountAsCoinListener);
        dataModel.getMinAmount().addListener(minAmountAsCoinListener);
        dataModel.getPrice().addListener(priceListener);
        dataModel.getVolume().addListener(volumeListener);
        dataModel.getBuyerSecurityDeposit().addListener(securityDepositAsDoubleListener);

        // dataModel.feeFromFundingTxProperty.addListener(feeFromFundingTxListener);
        dataModel.getIsBtcWalletFunded().addListener(isWalletFundedListener);

        priceFeedService.updateCounterProperty().addListener(currenciesUpdateListener);
    }

    private void removeListeners() {
        amount.removeListener(amountStringListener);
        minAmount.removeListener(minAmountStringListener);
        price.removeListener(priceStringListener);
        marketPriceMargin.removeListener(marketPriceMarginStringListener);
        dataModel.getUseMarketBasedPrice().removeListener(useMarketBasedPriceListener);
        volume.removeListener(volumeStringListener);
        buyerSecurityDeposit.removeListener(securityDepositStringListener);

        // Binding with Bindings.createObjectBinding does not work because of bi-directional binding
        dataModel.getAmount().removeListener(amountAsCoinListener);
        dataModel.getMinAmount().removeListener(minAmountAsCoinListener);
        dataModel.getPrice().removeListener(priceListener);
        dataModel.getVolume().removeListener(volumeListener);
        dataModel.getBuyerSecurityDeposit().removeListener(securityDepositAsDoubleListener);

        //dataModel.feeFromFundingTxProperty.removeListener(feeFromFundingTxListener);
        dataModel.getIsBtcWalletFunded().removeListener(isWalletFundedListener);

        if (offer != null && errorMessageListener != null)
            offer.getErrorMessageProperty().removeListener(errorMessageListener);

        priceFeedService.updateCounterProperty().removeListener(currenciesUpdateListener);
    }


    ///////////////////////////////////////////////////////////////////////////////////////////
    // API
    ///////////////////////////////////////////////////////////////////////////////////////////

    boolean initWithData(OfferPayload.Direction direction, TradeCurrency tradeCurrency) {
        boolean result = dataModel.initWithData(direction, tradeCurrency);
        if (dataModel.paymentAccount != null)
            btcValidator.setMaxValue(dataModel.paymentAccount.getPaymentMethod().getMaxTradeLimitAsCoin(dataModel.getTradeCurrencyCode().get()));
        btcValidator.setMaxTradeLimit(Coin.valueOf(dataModel.getMaxTradeLimit()));
        btcValidator.setMinValue(Restrictions.getMinTradeAmount());

        final boolean isBuy = dataModel.getDirection() == OfferPayload.Direction.BUY;
        directionLabel = isBuy ? Res.get("shared.buyBitcoin") : Res.get("shared.sellBitcoin");
        amountDescription = Res.get("createOffer.amountPriceBox.amountDescription",
                isBuy ? Res.get("shared.buy") : Res.get("shared.sell"));

        securityDepositValidator.setPaymentAccount(dataModel.paymentAccount);
        buyerSecurityDeposit.set(BSFormatter.formatToPercent(dataModel.getBuyerSecurityDeposit().get()));
        buyerSecurityDepositLabel.set(getSecurityDepositLabel());

        applyMakerFee();
        return result;
    }


    ///////////////////////////////////////////////////////////////////////////////////////////
    // UI actions
    ///////////////////////////////////////////////////////////////////////////////////////////

    void onPlaceOffer(Offer offer, Runnable resultHandler) {
        errorMessage.set(null);
        createOfferRequested = true;

        if (timeoutTimer == null) {
            timeoutTimer = UserThread.runAfter(() -> {
                stopTimeoutTimer();
                createOfferRequested = false;
                errorMessage.set(Res.get("createOffer.timeoutAtPublishing"));

                updateButtonDisableState();
                updateSpinnerInfo();

                resultHandler.run();
            }, 60);
        }
        errorMessageListener = (observable, oldValue, newValue) -> {
            if (newValue != null) {
                stopTimeoutTimer();
                createOfferRequested = false;
                if (offer.getState() == Offer.State.OFFER_FEE_PAID)
                    errorMessage.set(newValue + Res.get("createOffer.errorInfo"));
                else
                    errorMessage.set(newValue);

                updateButtonDisableState();
                updateSpinnerInfo();

                resultHandler.run();
            }
        };

        offer.errorMessageProperty().addListener(errorMessageListener);

        dataModel.onPlaceOffer(offer, transaction -> {
            stopTimeoutTimer();
            resultHandler.run();
            placeOfferCompleted.set(true);
            errorMessage.set(null);
        });

        updateButtonDisableState();
        updateSpinnerInfo();
    }

    public void onPaymentAccountSelected(PaymentAccount paymentAccount) {
        dataModel.onPaymentAccountSelected(paymentAccount);
        if (amount.get() != null)
            amountValidationResult.set(isBtcInputValid(amount.get()));

        btcValidator.setMaxValue(dataModel.paymentAccount.getPaymentMethod().getMaxTradeLimitAsCoin(dataModel.getTradeCurrencyCode().get()));
        btcValidator.setMaxTradeLimit(Coin.valueOf(dataModel.getMaxTradeLimit()));

        securityDepositValidator.setPaymentAccount(paymentAccount);
    }

    public void onCurrencySelected(TradeCurrency tradeCurrency) {
        dataModel.onCurrencySelected(tradeCurrency);

        marketPrice = priceFeedService.getMarketPrice(dataModel.getTradeCurrencyCode().get());
        marketPriceAvailableProperty.set(marketPrice == null || !marketPrice.isExternallyProvidedPrice() ? 0 : 1);
        updateButtonDisableState();
    }

    void onShowPayFundsScreen(Runnable actionHandler) {
        dataModel.estimateTxSize();
        dataModel.requestTxFee(actionHandler);
        showPayFundsScreenDisplayed.set(true);
        updateSpinnerInfo();
    }

    boolean fundFromSavingsWallet() {
        dataModel.fundFromSavingsWallet();
        if (dataModel.getIsBtcWalletFunded().get()) {
            updateButtonDisableState();
            return true;
        } else {
            new Popup<>().warning(Res.get("shared.notEnoughFunds",
                    btcFormatter.formatCoinWithCode(dataModel.totalToPayAsCoinProperty().get()),
                    btcFormatter.formatCoinWithCode(dataModel.getTotalAvailableBalance())))
                    .actionButtonTextWithGoTo("navigation.funds.depositFunds")
                    .onAction(() -> navigation.navigateTo(MainView.class, FundsView.class, DepositView.class))
                    .show();
            return false;
        }

    }

    public void setIsCurrencyForMakerFeeBtc(boolean isCurrencyForMakerFeeBtc) {
        dataModel.setPreferredCurrencyForMakerFeeBtc(isCurrencyForMakerFeeBtc);
        applyMakerFee();
    }

    ///////////////////////////////////////////////////////////////////////////////////////////
    // Handle focus
    ///////////////////////////////////////////////////////////////////////////////////////////

    // On focus out we do validation and apply the data to the model
    void onFocusOutAmountTextField(boolean oldValue, boolean newValue) {
        if (oldValue && !newValue) {
            InputValidator.ValidationResult result = isBtcInputValid(amount.get());
            amountValidationResult.set(result);
            if (result.isValid) {
                setAmountToModel();
                ignoreAmountStringListener = true;
                amount.set(btcFormatter.formatCoin(dataModel.getAmount().get()));
                ignoreAmountStringListener = false;
                dataModel.calculateVolume();

                if (!dataModel.isMinAmountLessOrEqualAmount())
                    minAmount.set(amount.get());
                else
                    amountValidationResult.set(result);

                if (minAmount.get() != null)
                    minAmountValidationResult.set(isBtcInputValid(minAmount.get()));
            } else if (amount.get() != null && btcValidator.getMaxTradeLimit() != null && btcValidator.getMaxTradeLimit().value == OfferRestrictions.TOLERATED_SMALL_TRADE_AMOUNT.value) {
                amount.set(btcFormatter.formatCoin(btcValidator.getMaxTradeLimit()));
                new Popup<>().information(Res.get("popup.warning.tradeLimitDueAccountAgeRestriction.buyer",
                        Res.get("offerbook.warning.newVersionAnnouncement")))
                        .width(900)
                        .show();
            }
            // We want to trigger a recalculation of the volume
            UserThread.execute(() -> {
                onFocusOutVolumeTextField(true, false);
                onFocusOutMinAmountTextField(true, false);
            });

            if (marketPriceMargin.get() == null && amount.get() != null && volume.get() != null) {
                updateMarketPriceToManual();
            }
        }
    }

    public void onFocusOutMinAmountTextField(boolean oldValue, boolean newValue) {
        if (oldValue && !newValue) {
            InputValidator.ValidationResult result = isBtcInputValid(minAmount.get());
            minAmountValidationResult.set(result);
            if (result.isValid) {
                Coin minAmountAsCoin = dataModel.getMinAmount().get();
                syncMinAmountWithAmount = minAmountAsCoin != null && minAmountAsCoin.equals(dataModel.getAmount().get());
                setMinAmountToModel();

                dataModel.calculateMinVolume();

                if (dataModel.getMinVolume().get() != null) {
                    InputValidator.ValidationResult minVolumeResult = isVolumeInputValid(
                            DisplayUtils.formatVolume(dataModel.getMinVolume().get()));

                    volumeValidationResult.set(minVolumeResult);

                    updateButtonDisableState();
                }

                this.minAmount.set(btcFormatter.formatCoin(minAmountAsCoin));

                if (!dataModel.isMinAmountLessOrEqualAmount()) {
                    this.amount.set(this.minAmount.get());
                } else {
                    minAmountValidationResult.set(result);
                    if (this.amount.get() != null)
                        amountValidationResult.set(isBtcInputValid(this.amount.get()));
                }
            } else {
                syncMinAmountWithAmount = true;
            }
        }
    }

    void onFocusOutPriceTextField(boolean oldValue, boolean newValue) {
        if (oldValue && !newValue) {
            InputValidator.ValidationResult result = isPriceInputValid(price.get());
            boolean isValid = result.isValid;
            priceValidationResult.set(result);
            if (isValid) {
                setPriceToModel();
                ignorePriceStringListener = true;
                if (dataModel.getPrice().get() != null)
                    price.set(BSFormatter.formatPrice(dataModel.getPrice().get()));
                ignorePriceStringListener = false;
                dataModel.calculateVolume();
                dataModel.calculateAmount();
                applyMakerFee();
            }

            // We want to trigger a recalculation of the volume and minAmount
            UserThread.execute(() -> {
                onFocusOutVolumeTextField(true, false);
                // We also need to update minAmount
                onFocusOutAmountTextField(true, false);
                onFocusOutMinAmountTextField(true, false);
            });
        }
    }

    public void onFocusOutPriceAsPercentageTextField(boolean oldValue, boolean newValue) {
        inputIsMarketBasedPrice = !oldValue && newValue;
        if (oldValue && !newValue) {
            if (marketPriceMargin.get() == null) {
                // field wasn't set manually
                inputIsMarketBasedPrice = true;
            }
<<<<<<< HEAD
            marketPriceMargin.set(btcFormatter.formatRoundedDoubleWithPrecision(dataModel.getMarketPriceMargin() * 100, 2));
        }
=======
        marketPriceMargin.set(BSFormatter.formatRoundedDoubleWithPrecision(dataModel.getMarketPriceMargin() * 100, 2));
>>>>>>> 13f00a9f

        // We want to trigger a recalculation of the volume
        UserThread.execute(() -> {
            onFocusOutVolumeTextField(true, false);
        });
    }

    void onFocusOutVolumeTextField(boolean oldValue, boolean newValue) {
        if (oldValue && !newValue) {
            InputValidator.ValidationResult result = isVolumeInputValid(volume.get());
            volumeValidationResult.set(result);
            if (result.isValid) {
                setVolumeToModel();
                ignoreVolumeStringListener = true;

                Volume volume = dataModel.getVolume().get();
                if (volume != null) {
                    // For HalCash we want multiple of 10 EUR
                    if (dataModel.isHalCashAccount())
                        volume = OfferUtil.getAdjustedVolumeForHalCash(volume);
                    else if (CurrencyUtil.isFiatCurrency(tradeCurrencyCode.get()))
                        volume = OfferUtil.getRoundedFiatVolume(volume);

                    this.volume.set(DisplayUtils.formatVolume(volume));
                }

                ignoreVolumeStringListener = false;

                dataModel.calculateAmount();

                if (!dataModel.isMinAmountLessOrEqualAmount()) {
                    minAmount.set(amount.getValue());
                } else {
                    if (amount.get() != null)
                        amountValidationResult.set(isBtcInputValid(amount.get()));

                    // We only check minAmountValidationResult if amountValidationResult is valid, otherwise we would get
                    // triggered a close of the popup when the minAmountValidationResult is applied
                    if (amountValidationResult.getValue() != null && amountValidationResult.getValue().isValid && minAmount.get() != null)
                        minAmountValidationResult.set(isBtcInputValid(minAmount.get()));
                }
            }

            if (marketPriceMargin.get() == null && amount.get() != null && volume.get() != null) {
                updateMarketPriceToManual();
            }
        }
    }

    void onFocusOutBuyerSecurityDepositTextField(boolean oldValue, boolean newValue) {
        if (oldValue && !newValue) {
            InputValidator.ValidationResult result = securityDepositValidator.validate(buyerSecurityDeposit.get());
            buyerSecurityDepositValidationResult.set(result);
            if (result.isValid) {
                double defaultSecurityDeposit = Restrictions.getDefaultBuyerSecurityDepositAsPercent(getPaymentAccount());
                String key = "buyerSecurityDepositIsLowerAsDefault";
                double depositAsDouble = ParsingUtils.parsePercentStringToDouble(buyerSecurityDeposit.get());
                if (preferences.showAgain(key) && depositAsDouble < defaultSecurityDeposit) {
                    String postfix = dataModel.isBuyOffer() ?
                            Res.get("createOffer.tooLowSecDeposit.makerIsBuyer") :
                            Res.get("createOffer.tooLowSecDeposit.makerIsSeller");
                    new Popup<>()
                            .warning(Res.get("createOffer.tooLowSecDeposit.warning",
                                    BSFormatter.formatToPercentWithSymbol(defaultSecurityDeposit)) + "\n\n" + postfix)
                            .width(800)
                            .actionButtonText(Res.get("createOffer.resetToDefault"))
                            .onAction(() -> {
                                dataModel.setBuyerSecurityDeposit(defaultSecurityDeposit);
                                ignoreSecurityDepositStringListener = true;
                                buyerSecurityDeposit.set(BSFormatter.formatToPercent(dataModel.getBuyerSecurityDeposit().get()));
                                ignoreSecurityDepositStringListener = false;
                            })
                            .closeButtonText(Res.get("createOffer.useLowerValue"))
                            .onClose(this::applyBuyerSecurityDepositOnFocusOut)
                            .dontShowAgainId(key)
                            .show();
                } else {
                    applyBuyerSecurityDepositOnFocusOut();
                }
            }
        }
    }

    private void applyBuyerSecurityDepositOnFocusOut() {
        setBuyerSecurityDepositToModel();
        ignoreSecurityDepositStringListener = true;
        buyerSecurityDeposit.set(BSFormatter.formatToPercent(dataModel.getBuyerSecurityDeposit().get()));
        ignoreSecurityDepositStringListener = false;
    }

    ///////////////////////////////////////////////////////////////////////////////////////////
    // Getters
    ///////////////////////////////////////////////////////////////////////////////////////////

    public boolean isPriceInRange() {
        if (marketPriceMargin.get() != null && !marketPriceMargin.get().isEmpty()) {
            if (Math.abs(ParsingUtils.parsePercentStringToDouble(marketPriceMargin.get())) > preferences.getMaxPriceDistanceInPercent()) {
                displayPriceOutOfRangePopup();
                return false;
            } else {
                return true;
            }
        } else {
            return true;
        }
    }

    private void displayPriceOutOfRangePopup() {
        Popup popup = new Popup<>();
        popup.warning(Res.get("createOffer.priceOutSideOfDeviation",
                BSFormatter.formatToPercentWithSymbol(preferences.getMaxPriceDistanceInPercent())))
                .actionButtonText(Res.get("createOffer.changePrice"))
                .onAction(popup::hide)
                .closeButtonTextWithGoTo("navigation.settings.preferences")
                .onClose(() -> navigation.navigateTo(MainView.class, SettingsView.class, PreferencesView.class))
                .show();
    }

    BSFormatter getBtcFormatter() {
        return btcFormatter;
    }

    public boolean isSellOffer() {
        return dataModel.getDirection() == OfferPayload.Direction.SELL;
    }

    public TradeCurrency getTradeCurrency() {
        return dataModel.getTradeCurrency();
    }

    public String getTradeAmount() {
        return btcFormatter.formatCoinWithCode(dataModel.getAmount().get());
    }

    public String getSecurityDepositLabel() {
        return dataModel.isBuyOffer() ? Res.get("createOffer.setDepositAsBuyer") : Res.get("createOffer.setDeposit");
    }

    public String getSecurityDepositPopOverLabel(String depositInBTC) {
        return dataModel.isBuyOffer() ? Res.get("createOffer.securityDepositInfoAsBuyer", depositInBTC) :
                Res.get("createOffer.securityDepositInfo", depositInBTC);
    }

    public String getSecurityDepositInfo() {
        return btcFormatter.formatCoinWithCode(dataModel.getSecurityDeposit()) +
                GUIUtil.getPercentageOfTradeAmount(dataModel.getSecurityDeposit(), dataModel.getAmount().get(), btcFormatter);
    }

    public String getSecurityDepositWithCode() {
        return btcFormatter.formatCoinWithCode(dataModel.getSecurityDeposit());
    }

    public String getTradeFee() {
        //TODO use last bisq market price to estimate BSQ val
        final Coin makerFeeAsCoin = dataModel.getMakerFee();
        final String makerFee = getFormatterForMakerFee().formatCoinWithCode(makerFeeAsCoin);
        if (dataModel.isCurrencyForMakerFeeBtc())
            return makerFee + GUIUtil.getPercentageOfTradeAmount(makerFeeAsCoin, dataModel.getAmount().get(), btcFormatter);
        else
            return makerFee + " (" + Res.get("shared.tradingFeeInBsqInfo", btcFormatter.formatCoinWithCode(makerFeeAsCoin)) + ")";
    }

    public String getMakerFeePercentage() {
        final Coin makerFeeAsCoin = dataModel.getMakerFee();
        if (dataModel.isCurrencyForMakerFeeBtc())
            return GUIUtil.getPercentage(makerFeeAsCoin, dataModel.getAmount().get(), btcFormatter);
        else
            return Res.get("dao.paidWithBsq");
    }

    public String getTotalToPayInfo() {
        final String totalToPay = this.totalToPay.get();
        if (dataModel.isCurrencyForMakerFeeBtc())
            return totalToPay;
        else
            return totalToPay + " + " + bsqFormatter.formatCoinWithCode(dataModel.getMakerFee());
    }

    public String getFundsStructure() {
        String fundsStructure;
        if (dataModel.isCurrencyForMakerFeeBtc()) {
            fundsStructure = Res.get("createOffer.fundsBox.fundsStructure",
                    getSecurityDepositWithCode(), getMakerFeePercentage(), getTxFeePercentage());
        } else {
            fundsStructure = Res.get("createOffer.fundsBox.fundsStructure.BSQ",
                    getSecurityDepositWithCode(), getTxFeePercentage(), bsqFormatter.formatCoinWithCode(dataModel.getMakerFee()));
        }
        return fundsStructure;
    }

    public String getTxFee() {
        Coin txFeeAsCoin = dataModel.getTxFee();
        return btcFormatter.formatCoinWithCode(txFeeAsCoin) +
                GUIUtil.getPercentageOfTradeAmount(txFeeAsCoin, dataModel.getAmount().get(), btcFormatter);

    }

    public String getTxFeePercentage() {
        Coin txFeeAsCoin = dataModel.getTxFee();
        return GUIUtil.getPercentage(txFeeAsCoin, dataModel.getAmount().get(), btcFormatter);
    }

    public PaymentAccount getPaymentAccount() {
        return dataModel.getPaymentAccount();
    }

    public String getAmountDescription() {
        return amountDescription;
    }

    public String getDirectionLabel() {
        return directionLabel;
    }

    public String getAddressAsString() {
        return addressAsString;
    }

    public String getPaymentLabel() {
        return paymentLabel;
    }

    public String formatCoin(Coin coin) {
        return btcFormatter.formatCoin(coin);
    }

    public Offer createAndGetOffer() {
        offer = dataModel.createAndGetOffer();
        return offer;
    }

    boolean hasAcceptedArbitrators() {
        return dataModel.hasAcceptedArbitrators();
    }

    boolean isReadyForTxBroadcast() {
        return GUIUtil.isReadyForTxBroadcast(p2PService, walletsSetup);
    }

    void showNotReadyForTxBroadcastPopups() {
        GUIUtil.showNotReadyForTxBroadcastPopups(p2PService, walletsSetup);
    }

    public M getDataModel() {
        return dataModel;
    }

    ///////////////////////////////////////////////////////////////////////////////////////////
    // Utils
    ///////////////////////////////////////////////////////////////////////////////////////////

    private void setAmountToModel() {
        if (amount.get() != null && !amount.get().isEmpty()) {
            Coin amount = DisplayUtils.parseToCoinWith4Decimals(this.amount.get(), btcFormatter);

            long maxTradeLimit = dataModel.getMaxTradeLimit();
            Price price = dataModel.getPrice().get();
            if (price != null) {
                if (dataModel.isHalCashAccount())
                    amount = OfferUtil.getAdjustedAmountForHalCash(amount, price, maxTradeLimit);
                else if (CurrencyUtil.isFiatCurrency(tradeCurrencyCode.get()))
                    amount = OfferUtil.getRoundedFiatAmount(amount, price, maxTradeLimit);
            }
            dataModel.setAmount(amount);
            if (syncMinAmountWithAmount ||
                    dataModel.getMinAmount().get() == null ||
                    dataModel.getMinAmount().get().equals(Coin.ZERO)) {
                minAmount.set(this.amount.get());
                setMinAmountToModel();
            }
        } else {
            dataModel.setAmount(null);
        }
    }

    private void setMinAmountToModel() {
        if (minAmount.get() != null && !minAmount.get().isEmpty()) {
            Coin minAmount = DisplayUtils.parseToCoinWith4Decimals(this.minAmount.get(), btcFormatter);

            Price price = dataModel.getPrice().get();
            long maxTradeLimit = dataModel.getMaxTradeLimit();
            if (price != null) {
                if (dataModel.isHalCashAccount())
                    minAmount = OfferUtil.getAdjustedAmountForHalCash(minAmount, price, maxTradeLimit);
                else if (CurrencyUtil.isFiatCurrency(tradeCurrencyCode.get()))
                    minAmount = OfferUtil.getRoundedFiatAmount(minAmount, price, maxTradeLimit);
            }

            dataModel.setMinAmount(minAmount);
        } else {
            dataModel.setMinAmount(null);
        }
    }

    private void setPriceToModel() {
        if (price.get() != null && !price.get().isEmpty()) {
            try {
                dataModel.setPrice(Price.parse(dataModel.getTradeCurrencyCode().get(), this.price.get()));
            } catch (Throwable t) {
                log.debug(t.getMessage());
            }
        } else {
            dataModel.setPrice(null);
        }
    }

    private void setVolumeToModel() {
        if (volume.get() != null && !volume.get().isEmpty()) {
            try {
                dataModel.setVolume(Volume.parse(volume.get(), dataModel.getTradeCurrencyCode().get()));
            } catch (Throwable t) {
                log.debug(t.getMessage());
            }
        } else {
            dataModel.setVolume(null);
        }
    }

    private void setBuyerSecurityDepositToModel() {
        if (buyerSecurityDeposit.get() != null && !buyerSecurityDeposit.get().isEmpty()) {
            dataModel.setBuyerSecurityDeposit(ParsingUtils.parsePercentStringToDouble(buyerSecurityDeposit.get()));
        } else {
            dataModel.setBuyerSecurityDeposit(Restrictions.getDefaultBuyerSecurityDepositAsPercent(getPaymentAccount()));
        }
    }

    private InputValidator.ValidationResult isBtcInputValid(String input) {
        return btcValidator.validate(input);
    }

    private InputValidator.ValidationResult isPriceInputValid(String input) {
        return getPriceValidator().validate(input);
    }

    private InputValidator.ValidationResult isVolumeInputValid(String input) {
        return getVolumeValidator().validate(input);
    }

    private MonetaryValidator getPriceValidator() {
        return CurrencyUtil.isCryptoCurrency(getTradeCurrency().getCode()) ? altcoinValidator : fiatPriceValidator;
    }

    private MonetaryValidator getVolumeValidator() {
        final String code = getTradeCurrency().getCode();
        if (CurrencyUtil.isCryptoCurrency(code)) {
            return code.equals("BSQ") ? bsqValidator : altcoinValidator;
        } else {
            return fiatVolumeValidator;
        }
    }

    private void updateSpinnerInfo() {
        if (!showPayFundsScreenDisplayed.get() ||
                errorMessage.get() != null ||
                showTransactionPublishedScreen.get()) {
            waitingForFundsText.set("");
        } else if (dataModel.getIsBtcWalletFunded().get()) {
            waitingForFundsText.set("");
           /* if (dataModel.isFeeFromFundingTxSufficient.get()) {
                spinnerInfoText.set("");
            } else {
                spinnerInfoText.set("Check if funding tx miner fee is sufficient...");
            }*/
        } else {
            waitingForFundsText.set(Res.get("shared.waitingForFunds"));
        }

        isWaitingForFunds.set(!waitingForFundsText.get().isEmpty());
    }

    private void updateButtonDisableState() {
        log.debug("updateButtonDisableState");
        boolean inputDataValid = isBtcInputValid(amount.get()).isValid &&
                isBtcInputValid(minAmount.get()).isValid &&
                isPriceInputValid(price.get()).isValid &&
                securityDepositValidator.validate(buyerSecurityDeposit.get()).isValid &&
                dataModel.getPrice().get() != null &&
                dataModel.getPrice().get().getValue() != 0 &&
                isVolumeInputValid(volume.get()).isValid &&
                isVolumeInputValid(DisplayUtils.formatVolume(dataModel.getMinVolume().get())).isValid &&
                dataModel.isMinAmountLessOrEqualAmount();

        isNextButtonDisabled.set(!inputDataValid);
        // boolean notSufficientFees = dataModel.isWalletFunded.get() && dataModel.isMainNet.get() && !dataModel.isFeeFromFundingTxSufficient.get();
        //isPlaceOfferButtonDisabled.set(createOfferRequested || !inputDataValid || notSufficientFees);
        isPlaceOfferButtonDisabled.set(createOfferRequested || !inputDataValid || !dataModel.getIsBtcWalletFunded().get());
    }

    private void stopTimeoutTimer() {
        if (timeoutTimer != null) {
            timeoutTimer.stop();
            timeoutTimer = null;
        }
    }

    private BSFormatter getFormatterForMakerFee() {
        return dataModel.isCurrencyForMakerFeeBtc() ? btcFormatter : bsqFormatter;
    }

<<<<<<< HEAD
    private void updateMarketPriceToManual() {
        final String currencyCode = dataModel.getTradeCurrencyCode().get();
        MarketPrice marketPrice = priceFeedService.getMarketPrice(currencyCode);
        if (marketPrice != null && marketPrice.isRecentExternalPriceAvailable()) {
            double marketPriceAsDouble = marketPrice.getPrice();
            double amountAsDouble = btcFormatter.parseNumberStringToDouble(amount.get());
            double volumeAsDouble =  btcFormatter.parseNumberStringToDouble(volume.get());
            double manualPriceAsDouble = dataModel.calculateMarketPriceManual(marketPriceAsDouble, volumeAsDouble, amountAsDouble);

            final boolean isCryptoCurrency = CurrencyUtil.isCryptoCurrency(currencyCode);
            int precision = isCryptoCurrency ?
                    Altcoin.SMALLEST_UNIT_EXPONENT : Fiat.SMALLEST_UNIT_EXPONENT;
            price.set(btcFormatter.formatRoundedDoubleWithPrecision(manualPriceAsDouble, precision));
            setPriceToModel();
            dataModel.calculateTotalToPay();
            updateButtonDisableState();
            applyMakerFee();
        } else {
            marketPriceMargin.set("");
            String id = "showNoPriceFeedAvailablePopup";
            if (preferences.showAgain(id)) {
                new Popup<>().warning(Res.get("popup.warning.noPriceFeedAvailable"))
                        .dontShowAgainId(id)
                        .show();
            }
        }
    }
=======
>>>>>>> 13f00a9f
}<|MERGE_RESOLUTION|>--- conflicted
+++ resolved
@@ -818,12 +818,8 @@
                 // field wasn't set manually
                 inputIsMarketBasedPrice = true;
             }
-<<<<<<< HEAD
             marketPriceMargin.set(btcFormatter.formatRoundedDoubleWithPrecision(dataModel.getMarketPriceMargin() * 100, 2));
         }
-=======
-        marketPriceMargin.set(BSFormatter.formatRoundedDoubleWithPrecision(dataModel.getMarketPriceMargin() * 100, 2));
->>>>>>> 13f00a9f
 
         // We want to trigger a recalculation of the volume
         UserThread.execute(() -> {
@@ -1223,7 +1219,6 @@
         return dataModel.isCurrencyForMakerFeeBtc() ? btcFormatter : bsqFormatter;
     }
 
-<<<<<<< HEAD
     private void updateMarketPriceToManual() {
         final String currencyCode = dataModel.getTradeCurrencyCode().get();
         MarketPrice marketPrice = priceFeedService.getMarketPrice(currencyCode);
@@ -1251,6 +1246,4 @@
             }
         }
     }
-=======
->>>>>>> 13f00a9f
 }