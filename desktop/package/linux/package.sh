--- conflicted
+++ resolved
@@ -6,13 +6,8 @@
 #   - Update version below
 #   - Ensure JAVA_HOME below is pointing to OracleJDK 10 directory
 
-<<<<<<< HEAD
-version=0.9.2-SNAPSHOT
+version=0.9.3-SNAPSHOT
 version_base=$(echo $version | awk -F'[_-]' '{print $1}')
-=======
-version=0.9.3-SNAPSHOT
-
->>>>>>> 6e753a29
 base_dir=$( cd "$(dirname "$0")" ; pwd -P )/../../..
 src_dir=$base_dir/desktop/package
 
