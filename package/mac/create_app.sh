--- conflicted
+++ resolved
@@ -5,11 +5,7 @@
 
 set -e
 
-<<<<<<< HEAD
 version="0.5.0.0"
-=======
-version="0.4.9.9"
->>>>>>> 59029cfc
 
 mvn clean package verify -DskipTests -Dmaven.javadoc.skip=true
 
