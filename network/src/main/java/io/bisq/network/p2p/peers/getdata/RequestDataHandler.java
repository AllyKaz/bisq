package io.bisq.network.p2p.peers.getdata;

import com.google.common.util.concurrent.FutureCallback;
import com.google.common.util.concurrent.Futures;
import com.google.common.util.concurrent.SettableFuture;
import io.bisq.common.Timer;
import io.bisq.common.UserThread;
import io.bisq.common.app.Log;
import io.bisq.common.proto.network.NetworkEnvelope;
import io.bisq.common.proto.network.NetworkPayload;
import io.bisq.network.p2p.NodeAddress;
import io.bisq.network.p2p.network.CloseConnectionReason;
import io.bisq.network.p2p.network.Connection;
import io.bisq.network.p2p.network.MessageListener;
import io.bisq.network.p2p.network.NetworkNode;
import io.bisq.network.p2p.peers.PeerManager;
import io.bisq.network.p2p.peers.getdata.messages.GetDataRequest;
import io.bisq.network.p2p.peers.getdata.messages.GetDataResponse;
import io.bisq.network.p2p.peers.getdata.messages.GetUpdatedDataRequest;
import io.bisq.network.p2p.peers.getdata.messages.PreliminaryGetDataRequest;
import io.bisq.network.p2p.storage.P2PDataStorage;
<<<<<<< HEAD
import io.bisq.network.p2p.storage.payload.*;
=======
import io.bisq.network.p2p.storage.payload.LazyProcessedPayload;
import io.bisq.network.p2p.storage.payload.PersistableNetworkPayload;
import io.bisq.network.p2p.storage.payload.ProtectedStorageEntry;
import io.bisq.network.p2p.storage.payload.ProtectedStoragePayload;
import lombok.extern.slf4j.Slf4j;
>>>>>>> 27d10833
import org.jetbrains.annotations.NotNull;
import org.jetbrains.annotations.Nullable;

import java.util.*;
import java.util.concurrent.TimeUnit;
import java.util.stream.Collectors;

import static com.google.common.base.Preconditions.checkArgument;

@Slf4j
class RequestDataHandler implements MessageListener {
    private static final long TIMEOUT = 60;
    private NodeAddress peersNodeAddress;


    ///////////////////////////////////////////////////////////////////////////////////////////
    // Listener
    ///////////////////////////////////////////////////////////////////////////////////////////

    public interface Listener {
        void onComplete();

        @SuppressWarnings("UnusedParameters")
        void onFault(String errorMessage, @SuppressWarnings("SameParameterValue") @Nullable Connection connection);
    }


    ///////////////////////////////////////////////////////////////////////////////////////////
    // Class fields
    ///////////////////////////////////////////////////////////////////////////////////////////

    private final NetworkNode networkNode;
    private final P2PDataStorage dataStorage;
    private final PeerManager peerManager;
    private final Listener listener;
    private Timer timeoutTimer;
    private final int nonce = new Random().nextInt();
    private boolean stopped;


    ///////////////////////////////////////////////////////////////////////////////////////////
    // Constructor
    ///////////////////////////////////////////////////////////////////////////////////////////

    public RequestDataHandler(NetworkNode networkNode,
                              P2PDataStorage dataStorage,
                              PeerManager peerManager,
                              Listener listener) {
        this.networkNode = networkNode;
        this.dataStorage = dataStorage;
        this.peerManager = peerManager;
        this.listener = listener;
    }

    public void cancel() {
        cleanup();
    }


    ///////////////////////////////////////////////////////////////////////////////////////////
    // API
    ///////////////////////////////////////////////////////////////////////////////////////////

    public void requestData(NodeAddress nodeAddress, boolean isPreliminaryDataRequest) {
        Log.traceCall("nodeAddress=" + nodeAddress);
        peersNodeAddress = nodeAddress;
        if (!stopped) {
            GetDataRequest getDataRequest;

            // We collect the keys of the PersistedStoragePayload items so we exclude them in our request.
            // PersistedStoragePayload items don't get removed, so we don't have an issue with the case that
            // an object gets removed in between PreliminaryGetDataRequest and the GetUpdatedDataRequest and we would
            // miss that event if we do not load the full set or use some delta handling.
            Set<byte[]> excludedKeys = dataStorage.getPersistableNetworkPayloadCollection().getMap().entrySet().stream()
                    .map(e -> e.getKey().bytes)
                    .collect(Collectors.toSet());

            // We add the keys from PersistedEntryMap. We don't expect hash collusion between the 2 different data containers.
            dataStorage.getPersistedEntryMap().getMap().keySet().stream().forEach(e->excludedKeys.add(e.bytes));

            if (isPreliminaryDataRequest)
                getDataRequest = new PreliminaryGetDataRequest(nonce, excludedKeys);
            else
                getDataRequest = new GetUpdatedDataRequest(networkNode.getNodeAddress(), nonce, excludedKeys);

            if (timeoutTimer == null) {
                timeoutTimer = UserThread.runAfter(() -> {  // setup before sending to avoid race conditions
                            if (!stopped) {
                                String errorMessage = "A timeout occurred at sending getDataRequest:" + getDataRequest +
                                        " on nodeAddress:" + nodeAddress;
                                log.debug(errorMessage + " / RequestDataHandler=" + RequestDataHandler.this);
                                handleFault(errorMessage, nodeAddress, CloseConnectionReason.SEND_MSG_TIMEOUT);
                            } else {
                                log.trace("We have stopped already. We ignore that timeoutTimer.run call. " +
                                        "Might be caused by an previous networkNode.sendMessage.onFailure.");
                            }
                        },
                        TIMEOUT);
            }

            log.info("We send a {} to peer {}. ", getDataRequest.getClass().getSimpleName(), nodeAddress);
            networkNode.addMessageListener(this);
            SettableFuture<Connection> future = networkNode.sendMessage(nodeAddress, getDataRequest);
            Futures.addCallback(future, new FutureCallback<Connection>() {
                @Override
                public void onSuccess(Connection connection) {
                    if (!stopped) {
                        log.trace("Send " + getDataRequest + " to " + nodeAddress + " succeeded.");
                    } else {
                        log.trace("We have stopped already. We ignore that networkNode.sendMessage.onSuccess call." +
                                "Might be caused by an previous timeout.");
                    }
                }

                @Override
                public void onFailure(@NotNull Throwable throwable) {
                    if (!stopped) {
                        String errorMessage = "Sending getDataRequest to " + nodeAddress +
                                " failed. That is expected if the peer is offline.\n\t" +
                                "getDataRequest=" + getDataRequest + "." +
                                "\n\tException=" + throwable.getMessage();
                        handleFault(errorMessage, nodeAddress, CloseConnectionReason.SEND_MSG_FAILURE);
                    } else {
                        log.trace("We have stopped already. We ignore that networkNode.sendMessage.onFailure call. " +
                                "Might be caused by an previous timeout.");
                    }
                }
            });
        } else {
            log.warn("We have stopped already. We ignore that requestData call.");
        }
    }


    ///////////////////////////////////////////////////////////////////////////////////////////
    // MessageListener implementation
    ///////////////////////////////////////////////////////////////////////////////////////////

    @Override
    public void onMessage(NetworkEnvelope networkEnvelop, Connection connection) {
        if (networkEnvelop instanceof GetDataResponse) {
            if (connection.getPeersNodeAddressOptional().isPresent() && connection.getPeersNodeAddressOptional().get().equals(peersNodeAddress)) {
                Log.traceCall(networkEnvelop.toString() + "\n\tconnection=" + connection);
                if (!stopped) {
                    GetDataResponse getDataResponse = (GetDataResponse) networkEnvelop;
                    Map<String, Set<NetworkPayload>> payloadByClassName = new HashMap<>();
                    final Set<ProtectedStorageEntry> dataSet = getDataResponse.getDataSet();
                    dataSet.stream().forEach(e -> {
                        final ProtectedStoragePayload protectedStoragePayload = e.getProtectedStoragePayload();
                        if (protectedStoragePayload == null) {
                            log.warn("StoragePayload was null: {}", networkEnvelop.toString());
                            return;
                        }

                        // For logging different data types
                        String className = protectedStoragePayload.getClass().getSimpleName();
                        if (!payloadByClassName.containsKey(className))
                            payloadByClassName.put(className, new HashSet<>());

                        payloadByClassName.get(className).add(protectedStoragePayload);
                    });


                    Set<PersistableNetworkPayload> persistableNetworkPayloadSet = getDataResponse.getPersistableNetworkPayloadSet();
                    if (persistableNetworkPayloadSet != null) {
                        persistableNetworkPayloadSet.stream().forEach(persistableNetworkPayload -> {
                            // For logging different data types
                            String className = persistableNetworkPayload.getClass().getSimpleName();
                            if (!payloadByClassName.containsKey(className))
                                payloadByClassName.put(className, new HashSet<>());

                            payloadByClassName.get(className).add(persistableNetworkPayload);
                        });
                    }

                    // Log different data types
                    StringBuilder sb = new StringBuilder();
                    sb.append("\n#################################################################\n");
                    sb.append("Connected to node: " + peersNodeAddress.getFullAddress() + "\n");
                    final int items = dataSet.size() +
                            (persistableNetworkPayloadSet != null ? persistableNetworkPayloadSet.size() : 0);
                    sb.append("Received ").append(items).append(" instances\n");
                    payloadByClassName.entrySet().stream().forEach(e -> sb.append(e.getKey())
                            .append(": ")
                            .append(e.getValue().size())
                            .append("\n"));
                    sb.append("#################################################################");
                    log.info(sb.toString());

                    if (getDataResponse.getRequestNonce() == nonce) {
                        stopTimeoutTimer();
                        checkArgument(connection.getPeersNodeAddressOptional().isPresent(),
                                "RequestDataHandler.onMessage: connection.getPeersNodeAddressOptional() must be present " +
                                        "at that moment");

                        final NodeAddress sender = connection.getPeersNodeAddressOptional().get();

                        List<NetworkPayload> processDelayedItems = new ArrayList<>();
                        dataSet.stream().forEach(e -> {
                            if (e.getProtectedStoragePayload() instanceof LazyProcessedPayload) {
                                processDelayedItems.add(e);
                            } else {
                                // We dont broadcast here (last param) as we are only connected to the seed node and would be pointless
                                dataStorage.addProtectedStorageEntry(e, sender, null, false, false);
                            }
                        });

                        if (persistableNetworkPayloadSet != null) {
                            persistableNetworkPayloadSet.stream().forEach(e -> {
                                if (e instanceof LazyProcessedPayload) {
                                    processDelayedItems.add(e);
                                } else {
                                    // We dont broadcast here as we are only connected to the seed node and would be pointless
                                    dataStorage.addPersistableNetworkPayload(e, sender, false, false, false, false);
                                }
                            });
                        }

                        // We process the LazyProcessedStoragePayload items (TradeStatistics) in batches with a delay in between.
                        // We want avoid that the UI get stuck when processing many entries.
                        // The dataStorage.add call is a bit expensive as sig checks is done there.

                        // Using a background thread might be an alternative but it would require much more effort and
                        // it would also decrease user experience if the app gets under heavy load (like at startup with wallet sync).
                        // Beside that we mitigated the problem already as we will not get the whole TradeStatistics as we
                        // pass the excludeKeys and we pack the latest data dump
                        // into the resources, so a new user do not need to request all data.

                        // In future we will probably limit by date or load on demand from user intent to not get too much data.

                        // We split the list into sub lists with max 50 items and delay each batch with 200 ms.
                        int size = processDelayedItems.size();
                        int chunkSize = 50;
                        int chunks = 1 + size / chunkSize;
                        int startIndex = 0;
                        for (int i = 0; i < chunks && startIndex < size; i++, startIndex += chunkSize) {
                            long delay = (i + 1) * 200;
                            int endIndex = Math.min(size, startIndex + chunkSize);
                            List<NetworkPayload> subList = processDelayedItems.subList(startIndex, endIndex);
                            UserThread.runAfter(() -> subList.stream().forEach(item -> {
                                if (item instanceof ProtectedStorageEntry)
                                    dataStorage.addProtectedStorageEntry((ProtectedStorageEntry) item, sender, null, false, false);
                                else if (item instanceof PersistableNetworkPayload)
                                    dataStorage.addPersistableNetworkPayload((PersistableNetworkPayload) item, sender, false, false, false, false);
                            }), delay, TimeUnit.MILLISECONDS);
                        }

                        cleanup();
                        listener.onComplete();
                    } else {
                        log.debug("Nonce not matching. That can happen rarely if we get a response after a canceled " +
                                        "handshake (timeout causes connection close but peer might have sent a msg before " +
                                        "connection was closed).\n\t" +
                                        "We drop that message. nonce={} / requestNonce={}",
                                nonce, getDataResponse.getRequestNonce());
                    }
                } else {
                    log.warn("We have stopped already. We ignore that onDataRequest call.");
                }
            } else {
                log.debug("We got the message from another connection and ignore it on that handler. That is expected if we have several requests open.");
            }
        }
    }

    public void stop() {
        cleanup();
    }

    ///////////////////////////////////////////////////////////////////////////////////////////
    // Private
    ///////////////////////////////////////////////////////////////////////////////////////////


    @SuppressWarnings("UnusedParameters")
    private void handleFault(String errorMessage, NodeAddress nodeAddress, CloseConnectionReason closeConnectionReason) {
        cleanup();
        log.info(errorMessage);
        //peerManager.shutDownConnection(nodeAddress, closeConnectionReason);
        peerManager.handleConnectionFault(nodeAddress);
        listener.onFault(errorMessage, null);
    }

    private void cleanup() {
        Log.traceCall();
        stopped = true;
        networkNode.removeMessageListener(this);
        stopTimeoutTimer();
    }

    private void stopTimeoutTimer() {
        if (timeoutTimer != null) {
            timeoutTimer.stop();
            timeoutTimer = null;
        }
    }
}<|MERGE_RESOLUTION|>--- conflicted
+++ resolved
@@ -19,15 +19,10 @@
 import io.bisq.network.p2p.peers.getdata.messages.GetUpdatedDataRequest;
 import io.bisq.network.p2p.peers.getdata.messages.PreliminaryGetDataRequest;
 import io.bisq.network.p2p.storage.P2PDataStorage;
-<<<<<<< HEAD
-import io.bisq.network.p2p.storage.payload.*;
-=======
 import io.bisq.network.p2p.storage.payload.LazyProcessedPayload;
 import io.bisq.network.p2p.storage.payload.PersistableNetworkPayload;
 import io.bisq.network.p2p.storage.payload.ProtectedStorageEntry;
 import io.bisq.network.p2p.storage.payload.ProtectedStoragePayload;
-import lombok.extern.slf4j.Slf4j;
->>>>>>> 27d10833
 import org.jetbrains.annotations.NotNull;
 import org.jetbrains.annotations.Nullable;
 
@@ -104,9 +99,6 @@
             Set<byte[]> excludedKeys = dataStorage.getPersistableNetworkPayloadCollection().getMap().entrySet().stream()
                     .map(e -> e.getKey().bytes)
                     .collect(Collectors.toSet());
-
-            // We add the keys from PersistedEntryMap. We don't expect hash collusion between the 2 different data containers.
-            dataStorage.getPersistedEntryMap().getMap().keySet().stream().forEach(e->excludedKeys.add(e.bytes));
 
             if (isPreliminaryDataRequest)
                 getDataRequest = new PreliminaryGetDataRequest(nonce, excludedKeys);
