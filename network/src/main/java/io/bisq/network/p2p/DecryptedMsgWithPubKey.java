/*
 * This file is part of bisq.
 *
 * bisq is free software: you can redistribute it and/or modify it
 * under the terms of the GNU Affero General Public License as published by
 * the Free Software Foundation, either version 3 of the License, or (at
 * your option) any later version.
 *
 * bisq is distributed in the hope that it will be useful, but WITHOUT
 * ANY WARRANTY; without even the implied warranty of MERCHANTABILITY or
 * FITNESS FOR A PARTICULAR PURPOSE. See the GNU Affero General Public
 * License for more details.
 *
 * You should have received a copy of the GNU Affero General Public License
 * along with bisq. If not, see <http://www.gnu.org/licenses/>.
 */

package io.bisq.network.p2p;

import io.bisq.common.app.Version;
import io.bisq.common.persistance.Persistable;
<<<<<<< HEAD
import lombok.EqualsAndHashCode;
import io.bisq.protobuffer.message.Message;
=======
>>>>>>> bc6f8d54

import java.security.PublicKey;

@EqualsAndHashCode
public final class DecryptedMsgWithPubKey implements Persistable {
    // That object is saved to disc. We need to take care of changes to not break deserialization.
    private static final long serialVersionUID = Version.LOCAL_DB_VERSION;

    public final Msg msg;
    public final PublicKey signaturePubKey;

    public DecryptedMsgWithPubKey(Msg msg, PublicKey signaturePubKey) {
        this.msg = msg;
        this.signaturePubKey = signaturePubKey;
    }

    @Override
<<<<<<< HEAD
=======
    public boolean equals(Object o) {
        if (this == o) return true;
        if (!(o instanceof DecryptedMsgWithPubKey)) return false;

        DecryptedMsgWithPubKey that = (DecryptedMsgWithPubKey) o;

        if (msg != null ? !msg.equals(that.msg) : that.msg != null) return false;
        return !(signaturePubKey != null ? !signaturePubKey.equals(that.signaturePubKey) : that.signaturePubKey != null);

    }

    @Override
    public int hashCode() {
        int result = msg != null ? msg.hashCode() : 0;
        result = 31 * result + (signaturePubKey != null ? signaturePubKey.hashCode() : 0);
        return result;
    }

    @Override
>>>>>>> bc6f8d54
    public String toString() {
        return "DecryptedMsgWithPubKey{" +
                "message=" + msg +
                ", signaturePubKey.hashCode()=" + signaturePubKey.hashCode() +
                '}';
    }
}<|MERGE_RESOLUTION|>--- conflicted
+++ resolved
@@ -19,11 +19,7 @@
 
 import io.bisq.common.app.Version;
 import io.bisq.common.persistance.Persistable;
-<<<<<<< HEAD
 import lombok.EqualsAndHashCode;
-import io.bisq.protobuffer.message.Message;
-=======
->>>>>>> bc6f8d54
 
 import java.security.PublicKey;
 
@@ -41,28 +37,6 @@
     }
 
     @Override
-<<<<<<< HEAD
-=======
-    public boolean equals(Object o) {
-        if (this == o) return true;
-        if (!(o instanceof DecryptedMsgWithPubKey)) return false;
-
-        DecryptedMsgWithPubKey that = (DecryptedMsgWithPubKey) o;
-
-        if (msg != null ? !msg.equals(that.msg) : that.msg != null) return false;
-        return !(signaturePubKey != null ? !signaturePubKey.equals(that.signaturePubKey) : that.signaturePubKey != null);
-
-    }
-
-    @Override
-    public int hashCode() {
-        int result = msg != null ? msg.hashCode() : 0;
-        result = 31 * result + (signaturePubKey != null ? signaturePubKey.hashCode() : 0);
-        return result;
-    }
-
-    @Override
->>>>>>> bc6f8d54
     public String toString() {
         return "DecryptedMsgWithPubKey{" +
                 "message=" + msg +
