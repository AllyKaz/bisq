package io.bisq.p2p.storage;

import com.google.common.collect.Lists;
import com.google.protobuf.InvalidProtocolBufferException;
import com.google.protobuf.util.JsonFormat;
import io.bisq.common.crypto.CryptoException;
import io.bisq.common.crypto.Sig;
import io.bisq.common.util.Utilities;
import io.bisq.common.wire.proto.Messages;
import io.bisq.crypto.EncryptionService;
import io.bisq.network_messages.NodeAddress;
import io.bisq.network_messages.alert.Alert;
import io.bisq.network_messages.crypto.Hash;
import io.bisq.network_messages.crypto.KeyRing;
import io.bisq.network_messages.crypto.KeyStorage;
import io.bisq.network_messages.trade.offer.payload.OfferPayload;
import io.bisq.p2p.TestUtils;
import io.bisq.p2p.network.NetworkNode;
import io.bisq.p2p.network.ProtoBufferUtilities;
import io.bisq.p2p.peers.Broadcaster;
import io.bisq.p2p.storage.mocks.MockData;
import io.bisq.storage.FileUtil;
import io.bisq.network_messages.p2p.storage.storageentry.ProtectedStorageEntry;
import io.bisq.network_messages.payload.StoragePayload;
import lombok.extern.slf4j.Slf4j;
import mockit.Mocked;
import mockit.integration.junit4.JMockit;
import org.bouncycastle.jce.provider.BouncyCastleProvider;
import org.jetbrains.annotations.NotNull;
import org.junit.After;
import org.junit.Before;
import org.junit.Test;
import org.junit.runner.RunWith;
import sun.security.provider.DSAPublicKeyImpl;

import java.io.*;
import java.nio.file.Path;
import java.nio.file.Paths;
import java.security.*;
import java.security.cert.CertificateException;
import java.util.Arrays;
import java.util.HashSet;
import java.util.Set;

import static org.junit.Assert.*;

@Slf4j
@RunWith(JMockit.class)
public class P2PDataStorageTest {
    private final Set<NodeAddress> seedNodes = new HashSet<>();
    private EncryptionService encryptionService1, encryptionService2;
    private P2PDataStorage dataStorage1;
    private KeyPair storageSignatureKeyPair1, storageSignatureKeyPair2;
    private KeyRing keyRing1, keyRing2;
    private MockData mockData;
    private StoragePayload storagePayload;
    private File dir1;
    private File dir2;

    @Mocked
    Broadcaster broadcaster;
    @Mocked
    NetworkNode networkNode;

    @Before
    public void setup() throws InterruptedException, NoSuchAlgorithmException, CertificateException, KeyStoreException, IOException, CryptoException, SignatureException, InvalidKeyException {
        Security.addProvider(new BouncyCastleProvider());
        dir1 = File.createTempFile("temp_tests1", "");
        dir1.delete();
        dir1.mkdir();
        dir2 = File.createTempFile("temp_tests2", "");
        dir2.delete();
        dir2.mkdir();

        keyRing1 = new KeyRing(new KeyStorage(dir1));

        storageSignatureKeyPair1 = keyRing1.getSignatureKeyPair();
        encryptionService1 = new EncryptionService(keyRing1);

        // for mailbox
        keyRing2 = new KeyRing(new KeyStorage(dir2));
        storageSignatureKeyPair2 = keyRing2.getSignatureKeyPair();
        encryptionService2 = new EncryptionService(keyRing2);
        dataStorage1 = new P2PDataStorage(broadcaster, networkNode, dir1);


    }

    @After
    public void tearDown() throws InterruptedException, NoSuchAlgorithmException, CertificateException, KeyStoreException, IOException, CryptoException, SignatureException, InvalidKeyException {
        Path path = Paths.get(TestUtils.test_dummy_dir);
        File dir = path.toFile();
        FileUtil.deleteDirectory(dir);
        FileUtil.deleteDirectory(dir1);
        FileUtil.deleteDirectory(dir2);
    }

    @Test
    public void testAddAndRemove() throws InterruptedException, NoSuchAlgorithmException, CertificateException, KeyStoreException, IOException, CryptoException, SignatureException, InvalidKeyException, NoSuchProviderException {
        //mockData = new MockData("mockData", keyRing1.getSignatureKeyPair().getPublic());
        storagePayload = new Alert("alert", false, "version", storageSignatureKeyPair2.getPublic().getEncoded(),
                "sig");

        ProtectedStorageEntry data = dataStorage1.getProtectedData(storagePayload, storageSignatureKeyPair1);
        assertTrue(dataStorage1.add(data, null, null, true));
        assertEquals(1, dataStorage1.getMap().size());

        int newSequenceNumber = data.sequenceNumber + 1;
        byte[] hashOfDataAndSeqNr = Hash.getHash(new P2PDataStorage.DataAndSeqNrPair(data.getStoragePayload(), newSequenceNumber));
        byte[] signature = Sig.sign(storageSignatureKeyPair1.getPrivate(), hashOfDataAndSeqNr);
        ProtectedStorageEntry dataToRemove = new ProtectedStorageEntry(data.getStoragePayload(), data.ownerPubKey, newSequenceNumber, signature);
        assertTrue(dataStorage1.remove(dataToRemove, null, true));
        assertEquals(0, dataStorage1.getMap().size());
    }

    @Test
    public void testAddAndRemove2() throws InterruptedException, NoSuchAlgorithmException, CertificateException, KeyStoreException, IOException, CryptoException, SignatureException, InvalidKeyException, NoSuchProviderException {
        //mockData = new MockData("mockData", keyRing1.getSignatureKeyPair().getPublic());
        storagePayload = getDummyOffer();

        ProtectedStorageEntry data = dataStorage1.getProtectedData(storagePayload, storageSignatureKeyPair1);
        setSignature(data);
        assertTrue(checkSignature(data));

        ByteArrayOutputStream byteOutputStream = new ByteArrayOutputStream();
        ((Messages.ProtectedStorageEntry) data.toProtoBuf()).writeTo(byteOutputStream);
        ProtectedStorageEntry protectedStorageEntry = ProtoBufferUtilities.getProtectedStorageEntry(Messages.ProtectedStorageEntry.parseFrom(new ByteArrayInputStream(byteOutputStream.toByteArray())));
        data.equals(protectedStorageEntry);
        assertEquals(Hash.getHash(data.getStoragePayload()), Hash.getHash(protectedStorageEntry.getStoragePayload()));
        assertEquals(data, protectedStorageEntry);
        assertTrue(checkSignature(protectedStorageEntry));
    }

    @Test
    public void testOfferRoundtrip() throws InvalidProtocolBufferException {
        OfferPayload offer1 = getDummyOffer();
        byte[] serialize = Utilities.serialize(offer1);
        byte[] serialize2 = Utilities.serialize(offer1);
        OfferPayload offer1des = Utilities.deserialize(serialize);
        assertTrue(Arrays.equals(serialize, serialize2));
        assertTrue(Arrays.equals(Utilities.serialize(offer1des), serialize));

        try {
            String buffer = JsonFormat.printer().print(offer1.toProtoBuf().getOffer());
            JsonFormat.Parser parser = JsonFormat.parser();
            Messages.Offer.Builder builder = Messages.Offer.newBuilder();
            parser.merge(buffer, builder);
            OfferPayload offer2 = ProtoBufferUtilities.getOffer(builder.build());
            assertEquals(offer1, offer2);
            for (int i = 0; i < offer1.getArbitratorNodeAddresses().size(); i++) {
                if (!offer1.getArbitratorNodeAddresses().get(i).equals(offer2.getArbitratorNodeAddresses().get(i)))
                    fail();
            }
            byte[] offerserNode1 = Utilities.serialize((Serializable) offer1.getArbitratorNodeAddresses());
            byte[] offerserNode2 = Utilities.serialize((Serializable) offer2.getArbitratorNodeAddresses());
            writeSer(offerserNode1, "out_arbit_1.bin");
            writeSer(offerserNode2, "out_arbit_2.bin");

            byte[] offerser1 = Utilities.serialize(offer1);
            byte[] offerser2 = Utilities.serialize(offer2);
            byte[] offerser3 = Utilities.serialize(offer2);
            byte[] offerProto = offer1.toProtoBuf().toByteString().toByteArray();
            byte[] offerProto1 = offer2.toProtoBuf().toByteString().toByteArray();

            writeSer(offerser1, "out1.bin");
            writeSer(offerser2, "out2.bin");

            assertTrue(Arrays.equals(offerserNode1, offerserNode2));
            assertTrue(Arrays.equals(offerProto, offerProto1));
            assertTrue(Arrays.equals(offerser2, offerser3));
            assertTrue(Arrays.equals(offerser1, offerser2));
            assertTrue(Arrays.equals(Hash.getHash(offer1), Hash.getHash(offer2)));
        } catch (IOException e) {
            e.printStackTrace();
            fail();
        }
    }

    private void writeSer(byte[] ser, String file) throws IOException {
        FileOutputStream fos = new FileOutputStream(file);
        fos.write(ser);
        fos.close();
    }

    @NotNull
    private OfferPayload getDummyOffer() {
        NodeAddress nodeAddress = new NodeAddress("host", 1000);
        NodeAddress nodeAddress2 = new NodeAddress("host1", 1001);
        NodeAddress nodeAddress3 = new NodeAddress("host2", 1002);
        NodeAddress nodeAddress4 = new NodeAddress("host3", 1002);
<<<<<<< HEAD
        return new OfferPayload("id",
                System.currentTimeMillis(),
                nodeAddress4,
                keyRing1.getPubKeyRing(),
                OfferPayload.Direction.BUY,
                1200L,
=======
        return new Offer("id",
                System.currentTimeMillis(),
                nodeAddress4,
                keyRing1.getPubKeyRing(),
                Offer.Direction.BUY,
                1200,
>>>>>>> 5afd2bde
                1.5,
                true,
                100,
                50,
                "USD",
<<<<<<< HEAD
                Lists.newArrayList(nodeAddress, nodeAddress2, nodeAddress3),
=======
                Lists.newArrayList(nodeAddress,
                        nodeAddress2,
                        nodeAddress3),
>>>>>>> 5afd2bde
                "SEPA",
                "accountid",
                "feetxId",
                "BE",
                Lists.newArrayList("BE", "AU"),
                "bankid",
<<<<<<< HEAD
                Lists.newArrayList("BANK1", "BANK2"),
                "versionNr",
                100,
=======
                Lists.newArrayList("BANK1", "BANK2"), null,
                "version",
>>>>>>> 5afd2bde
                100,
                100,
                100,
                100,
                1000,
<<<<<<< HEAD
                true,
                true,
                1000,
                10000,
=======
                1000,
                1000,
                false,
                false,

                1000,
                1000,
>>>>>>> 5afd2bde
                false,
                "hash",
                null);
    }

    @Test
    public void testProtectedStorageEntryRoundtrip() throws InvalidProtocolBufferException {
        NodeAddress nodeAddress = new NodeAddress("host", 1000);
        OfferPayload offer = getDummyOffer();
        try {
            String buffer = JsonFormat.printer().print(offer.toProtoBuf().getOffer());
            JsonFormat.Parser parser = JsonFormat.parser();
            Messages.Offer.Builder builder = Messages.Offer.newBuilder();
            parser.merge(buffer, builder);
            assertEquals(offer, ProtoBufferUtilities.getOffer(builder.build()));
        } catch (IOException e) {
            e.printStackTrace();
            fail();
        }
    }

    private void setSignature(ProtectedStorageEntry entry) throws CryptoException {
        int newSequenceNumber = entry.sequenceNumber;
        byte[] hashOfDataAndSeqNr = Hash.getHash(new P2PDataStorage.DataAndSeqNrPair(entry.getStoragePayload(), newSequenceNumber));
        byte[] signature = Sig.sign(storageSignatureKeyPair1.getPrivate(), hashOfDataAndSeqNr);
        entry.signature = signature;
    }

    private boolean checkSignature(ProtectedStorageEntry entry) throws CryptoException {
        byte[] hashOfDataAndSeqNr = Hash.getHash(new P2PDataStorage.DataAndSeqNrPair(entry.getStoragePayload(), entry.sequenceNumber));
        return dataStorage1.checkSignature(entry.ownerPubKey, hashOfDataAndSeqNr, entry.signature);
    }


    public void testProtoAndBack() {
        P2PDataStorage p2PDataStorage = new P2PDataStorage(null, null, null);

        //p2PDataStorage.add();
        byte[] bytes = new byte[10];
        try {
            boolean result = p2PDataStorage.checkSignature(new DSAPublicKeyImpl(bytes), bytes, bytes);
            assertFalse(result);

/*
            ProtectedDataStorageTest



            byte[] hashOfDataAndSeqNr = Hash.getHash(new DataAndSeqNrPair(protectedStorageEntry.getStoragePayload(), protectedStorageEntry.sequenceNumber));
            return checkSignature(protectedStorageEntry.ownerPubKey, hashOfDataAndSeqNr, protectedStorageEntry.signature);

*/


        } catch (InvalidKeyException e) {
            e.printStackTrace();
        }

    }

}<|MERGE_RESOLUTION|>--- conflicted
+++ resolved
@@ -188,58 +188,33 @@
         NodeAddress nodeAddress2 = new NodeAddress("host1", 1001);
         NodeAddress nodeAddress3 = new NodeAddress("host2", 1002);
         NodeAddress nodeAddress4 = new NodeAddress("host3", 1002);
-<<<<<<< HEAD
         return new OfferPayload("id",
-                System.currentTimeMillis(),
-                nodeAddress4,
-                keyRing1.getPubKeyRing(),
-                OfferPayload.Direction.BUY,
-                1200L,
-=======
-        return new Offer("id",
                 System.currentTimeMillis(),
                 nodeAddress4,
                 keyRing1.getPubKeyRing(),
                 Offer.Direction.BUY,
                 1200,
->>>>>>> 5afd2bde
                 1.5,
                 true,
                 100,
                 50,
                 "USD",
-<<<<<<< HEAD
-                Lists.newArrayList(nodeAddress, nodeAddress2, nodeAddress3),
-=======
                 Lists.newArrayList(nodeAddress,
                         nodeAddress2,
                         nodeAddress3),
->>>>>>> 5afd2bde
                 "SEPA",
                 "accountid",
                 "feetxId",
                 "BE",
                 Lists.newArrayList("BE", "AU"),
                 "bankid",
-<<<<<<< HEAD
-                Lists.newArrayList("BANK1", "BANK2"),
-                "versionNr",
-                100,
-=======
                 Lists.newArrayList("BANK1", "BANK2"), null,
                 "version",
->>>>>>> 5afd2bde
-                100,
-                100,
-                100,
-                100,
-                1000,
-<<<<<<< HEAD
-                true,
-                true,
-                1000,
-                10000,
-=======
+                100,
+                100,
+                100,
+                100,
+                1000,
                 1000,
                 1000,
                 false,
@@ -247,7 +222,6 @@
 
                 1000,
                 1000,
->>>>>>> 5afd2bde
                 false,
                 "hash",
                 null);
