/*
 * This file is part of Bisq.
 *
 * Bisq is free software: you can redistribute it and/or modify it
 * under the terms of the GNU Affero General Public License as published by
 * the Free Software Foundation, either version 3 of the License, or (at
 * your option) any later version.
 *
 * Bisq is distributed in the hope that it will be useful, but WITHOUT
 * ANY WARRANTY; without even the implied warranty of MERCHANTABILITY or
 * FITNESS FOR A PARTICULAR PURPOSE. See the GNU Affero General Public
 * License for more details.
 *
 * You should have received a copy of the GNU Affero General Public License
 * along with Bisq. If not, see <http://www.gnu.org/licenses/>.
 */

package io.bisq.common.locale;

import io.bisq.common.GlobalSettings;
import lombok.extern.slf4j.Slf4j;

import java.util.*;
import java.util.stream.Collectors;

@Slf4j
public class CurrencyUtil {
    private static String baseCurrencyCode = "BTC";

    public static void setBaseCurrencyCode(String baseCurrencyCode) {
        CurrencyUtil.baseCurrencyCode = baseCurrencyCode;
    }

    private static List<FiatCurrency> allSortedFiatCurrencies;

    private static List<FiatCurrency> createAllSortedFiatCurrenciesList() {
        Set<FiatCurrency> set = CountryUtil.getAllCountries().stream()
                .map(country -> getCurrencyByCountryCode(country.code))
                .collect(Collectors.toSet());
        List<FiatCurrency> list = new ArrayList<>(set);
        list.sort(TradeCurrency::compareTo);
        return list;
    }

    public static List<FiatCurrency> getAllSortedFiatCurrencies() {
        if (Objects.isNull(allSortedFiatCurrencies)) {
            allSortedFiatCurrencies = createAllSortedFiatCurrenciesList();
        }
        return allSortedFiatCurrencies;
    }


    public static List<FiatCurrency> getMainFiatCurrencies() {
        TradeCurrency defaultTradeCurrency = getDefaultTradeCurrency();
        List<FiatCurrency> list = new ArrayList<>();
        // Top traded currencies
        list.add(new FiatCurrency("USD"));
        list.add(new FiatCurrency("EUR"));
        list.add(new FiatCurrency("GBP"));
        list.add(new FiatCurrency("CAD"));
        list.add(new FiatCurrency("AUD"));
        list.add(new FiatCurrency("RUB"));
        list.add(new FiatCurrency("INR"));

        list.sort(TradeCurrency::compareTo);

        FiatCurrency defaultFiatCurrency = defaultTradeCurrency instanceof FiatCurrency ? (FiatCurrency) defaultTradeCurrency : null;
        if (defaultFiatCurrency != null && list.contains(defaultFiatCurrency)) {
            //noinspection SuspiciousMethodCalls
            list.remove(defaultTradeCurrency);
            list.add(0, defaultFiatCurrency);
        }
        return list;
    }

    private static List<CryptoCurrency> allSortedCryptoCurrencies;

    public static List<CryptoCurrency> getAllSortedCryptoCurrencies() {
        if (allSortedCryptoCurrencies == null)
            allSortedCryptoCurrencies = createAllSortedCryptoCurrenciesList();
        return allSortedCryptoCurrencies;
    }

    // Don't make a PR for adding a coin but follow the steps described here:
    // https://forum.bisq.io/t/how-to-add-your-favorite-altcoin/
    public static List<CryptoCurrency> createAllSortedCryptoCurrenciesList() {
        final List<CryptoCurrency> result = new ArrayList<>();

<<<<<<< HEAD
        result.add(new CryptoCurrency("AIB", "Advanced Internet Blocks"));
        result.add(new CryptoCurrency("ANC", "Anoncoin"));
        result.add(new CryptoCurrency("ANTI", "Anti"));
        result.add(new CryptoCurrency("ARCO", "AquariusCoin"));
        result.add(new CryptoCurrency("ARG", "Argentum"));
        result.add(new CryptoCurrency("REP", "Augur", true));
        result.add(new CryptoCurrency("BATL", "Battlestars"));
        result.add(new CryptoCurrency("BIGUP", "BigUp"));
        result.add(new CryptoCurrency("BSQ", "Bisq Token"));
=======
        // result.add(new CryptoCurrency("BSQ", "Bisq Token"));
>>>>>>> 36b266a2
        if (!baseCurrencyCode.equals("BTC"))
            result.add(new CryptoCurrency("BTC", "Bitcoin"));
        result.add(new CryptoCurrency("BURST", "Burstcoin"));
        result.add(new CryptoCurrency("GBYTE", "Byte"));
        result.add(new CryptoCurrency("XCP", "Counterparty"));
        result.add(new CryptoCurrency("DNET", "DarkNet"));
        if (!baseCurrencyCode.equals("DASH"))
            result.add(new CryptoCurrency("DASH", "Dash"));
        result.add(new CryptoCurrency("DEC", "DECENT"));
        result.add(new CryptoCurrency("DCR", "Decred"));
        if (!baseCurrencyCode.equals("DOGE"))
            result.add(new CryptoCurrency("DOGE", "Dogecoin"));
        result.add(new CryptoCurrency("DMC", "DynamicCoin"));
        result.add(new CryptoCurrency("ESP", "Espers"));
        result.add(new CryptoCurrency("ETH", "Ether"));
        result.add(new CryptoCurrency("ETC", "Ether Classic"));
<<<<<<< HEAD
        result.add(new CryptoCurrency("ERC", "Europecoin"));
        result.add(new CryptoCurrency("EGC", "EverGreenCoin"));
        result.add(new CryptoCurrency("FCT", "Factom"));
        result.add(new CryptoCurrency("FAIR", "FairCoin"));
        result.add(new CryptoCurrency("FLO", "FlorinCoin"));
        result.add(new CryptoCurrency("GAME", "GameCredits"));
        result.add(new CryptoCurrency("GEMZ", "Gemz"));
        result.add(new CryptoCurrency("GRC", "Gridcoin"));
        result.add(new CryptoCurrency("GRS", "Groestlcoin"));
        result.add(new CryptoCurrency("NLG", "Gulden"));
        result.add(new CryptoCurrency("HODL", "HOdlcoin"));
        result.add(new CryptoCurrency("HNC", "HunCoin"));
        result.add(new CryptoCurrency("IOC", "I/O Coin"));
=======
>>>>>>> 36b266a2
        result.add(new CryptoCurrency("IOP", "Fermat"));
        result.add(new CryptoCurrency("GRC", "Gridcoin"));
        result.add(new CryptoCurrency("LBC", "LBRY Credits"));
        result.add(new CryptoCurrency("LSK", "Lisk"));
        if (!baseCurrencyCode.equals("LTC"))
            result.add(new CryptoCurrency("LTC", "Litecoin"));
        result.add(new CryptoCurrency("MAID", "MaidSafeCoin"));
        result.add(new CryptoCurrency("XMR", "Monero"));
        result.add(new CryptoCurrency("MT", "Mycelium Token", true));
        result.add(new CryptoCurrency("NAV", "Nav Coin"));
        result.add(new CryptoCurrency("NMC", "Namecoin"));
        result.add(new CryptoCurrency("NBT", "NuBits"));
        result.add(new CryptoCurrency("NXT", "Nxt"));
        result.add(new CryptoCurrency("888", "OctoCoin"));
        result.add(new CryptoCurrency("PASC", "Pascal Coin", true));
        result.add(new CryptoCurrency("PEPECASH", "Pepe Cash"));
        result.add(new CryptoCurrency("PIVX", "PIVX"));
<<<<<<< HEAD
        result.add(new CryptoCurrency("XPTX", "PlatinumBar"));
        result.add(new CryptoCurrency("PLU", "Plutons", true));
        result.add(new CryptoCurrency("PNC", "Pranacoin"));
=======
>>>>>>> 36b266a2
        result.add(new CryptoCurrency("POST", "PostCoin"));
        result.add(new CryptoCurrency("PNC", "Pranacoin"));
        result.add(new CryptoCurrency("RDD", "ReddCoin"));
        result.add(new CryptoCurrency("SFSC", "Safe FileSystem Coin"));
        result.add(new CryptoCurrency("SC", "Siacoin"));
        result.add(new CryptoCurrency("SF", "Siafund"));
        result.add(new CryptoCurrency("SIB", "Sibcoin"));
        result.add(new CryptoCurrency("STEEM", "STEEM"));
        result.add(new CryptoCurrency("UNO", "Unobtanium"));
<<<<<<< HEAD
        result.add(new CryptoCurrency("VCN", "VCoin"));
        result.add(new CryptoCurrency("VPN", "VPNCoin"));
        result.add(new CryptoCurrency("XVG", "Verge"));
        result.add(new CryptoCurrency("VRC", "VeriCoin"));
        result.add(new CryptoCurrency("WAC", "WACoins"));
        result.add(new CryptoCurrency("WAVES", "Waves"));
        result.add(new CryptoCurrency("WDC", "Worldcoin"));
        result.add(new CryptoCurrency("XAUR", "Xaurum"));
        result.add(new CryptoCurrency("YACC", "YACCoin"));
        result.add(new CryptoCurrency("YBC", "YbCoin"));
        result.add(new CryptoCurrency("ZEC", "Zcash"));
        result.add(new CryptoCurrency("XZC", "Zcoin"));
        result.add(new CryptoCurrency("ZEN", "ZenCash"));
       
=======
        result.add(new CryptoCurrency("WAC", "WACoins"));
        result.add(new CryptoCurrency("ZEC", "Zcash"));
        result.add(new CryptoCurrency("XZC", "Zcoin"));
        result.add(new CryptoCurrency("ZEN", "ZenCash"));

>>>>>>> 36b266a2
        result.sort(TradeCurrency::compareTo);

        // Util for printing all altcoins for adding to FAQ page
        /*
        StringBuilder sb = new StringBuilder();
        result.stream().forEach(e -> sb.append("<li>\"")
                .append(e.getCode())
                .append("\", \"")
                .append(e.getName())
                .append("\"</li>")
                .append("\n"));
        log.info(sb.toString());
        */
        return result;
    }

    public static List<CryptoCurrency> getMainCryptoCurrencies() {
        final List<CryptoCurrency> result = new ArrayList<>();
        result.add(new CryptoCurrency("BSQ", "Bisq Token"));
        if (!baseCurrencyCode.equals("BTC"))
            result.add(new CryptoCurrency("BTC", "Bitcoin"));
        if (!baseCurrencyCode.equals("DASH"))
            result.add(new CryptoCurrency("DASH", "Dash"));
        result.add(new CryptoCurrency("DCR", "Decred"));
        if (!baseCurrencyCode.equals("DOGE"))
            result.add(new CryptoCurrency("DOGE", "Dogecoin"));
        result.add(new CryptoCurrency("ETH", "Ether"));
        result.add(new CryptoCurrency("ETC", "Ether Classic"));
        result.add(new CryptoCurrency("GRC", "Gridcoin"));
        if (!baseCurrencyCode.equals("LTC"))
            result.add(new CryptoCurrency("LTC", "Litecoin"));
        result.add(new CryptoCurrency("XMR", "Monero"));
        result.add(new CryptoCurrency("MT", "Mycelium Token", true));
        result.add(new CryptoCurrency("NMC", "Namecoin"));
        result.add(new CryptoCurrency("SC", "Siacoin"));
        result.add(new CryptoCurrency("SF", "Siafund"));
        result.add(new CryptoCurrency("UNO", "Unobtanium"));
        result.add(new CryptoCurrency("ZEC", "Zcash"));
        result.sort(TradeCurrency::compareTo);

        return result;
    }


    /**
     * @return Sorted list of SEPA currencies with EUR as first item
     */
    private static Set<TradeCurrency> getSortedSEPACurrencyCodes() {
        return CountryUtil.getAllSepaCountries().stream()
                .map(country -> getCurrencyByCountryCode(country.code))
                .collect(Collectors.toSet());
    }

    // At OKPay you can exchange internally those currencies
    public static List<TradeCurrency> getAllOKPayCurrencies() {
        ArrayList<TradeCurrency> currencies = new ArrayList<>(Arrays.asList(
                new FiatCurrency("EUR"),
                new FiatCurrency("USD"),
                new FiatCurrency("GBP"),
                new FiatCurrency("CHF"),
                new FiatCurrency("RUB"),
                new FiatCurrency("PLN"),
                new FiatCurrency("JPY"),
                new FiatCurrency("CAD"),
                new FiatCurrency("AUD"),
                new FiatCurrency("CZK"),
                new FiatCurrency("NOK"),
                new FiatCurrency("SEK"),
                new FiatCurrency("DKK"),
                new FiatCurrency("HRK"),
                new FiatCurrency("HUF"),
                new FiatCurrency("NZD"),
                new FiatCurrency("RON"),
                new FiatCurrency("TRY"),
                new FiatCurrency("ZAR"),
                new FiatCurrency("HKD"),
                new FiatCurrency("CNY")
        ));
        currencies.sort(TradeCurrency::compareTo);
        return currencies;
    }

    public static boolean isFiatCurrency(String currencyCode) {
        try {
            return currencyCode != null && !currencyCode.isEmpty() && !isCryptoCurrency(currencyCode) && Currency.getInstance(currencyCode) != null;
        } catch (Throwable t) {
            return false;
        }
    }

    public static Optional<FiatCurrency> getFiatCurrency(String currencyCode) {
        return getAllSortedFiatCurrencies().stream().filter(e -> e.getCode().equals(currencyCode)).findAny();
    }

    @SuppressWarnings("WeakerAccess")
    public static boolean isCryptoCurrency(String currencyCode) {
        return getCryptoCurrency(currencyCode).isPresent();
    }

    public static Optional<CryptoCurrency> getCryptoCurrency(String currencyCode) {
        return getAllSortedCryptoCurrencies().stream().filter(e -> e.getCode().equals(currencyCode)).findAny();
    }

    public static Optional<TradeCurrency> getTradeCurrency(String currencyCode) {
        Optional<FiatCurrency> fiatCurrencyOptional = getFiatCurrency(currencyCode);
        if (isFiatCurrency(currencyCode) && fiatCurrencyOptional.isPresent()) {
            return Optional.of(fiatCurrencyOptional.get());
        } else {
            Optional<CryptoCurrency> cryptoCurrencyOptional = getCryptoCurrency(currencyCode);
            if (isCryptoCurrency(currencyCode) && cryptoCurrencyOptional.isPresent()) {
                return Optional.of(cryptoCurrencyOptional.get());
            } else {
                return Optional.empty();
            }
        }
    }


    public static FiatCurrency getCurrencyByCountryCode(String countryCode) {
        return new FiatCurrency(Currency.getInstance(new Locale(LanguageUtil.getDefaultLanguage(), countryCode)).getCurrencyCode());
    }


    public static String getNameByCode(String currencyCode) {
        if (isCryptoCurrency(currencyCode))
            return getCryptoCurrency(currencyCode).get().getName();
        else
            try {
                return Currency.getInstance(currencyCode).getDisplayName();
            } catch (Throwable t) {
                log.debug("No currency name available " + t.getMessage());
                return currencyCode;
            }
    }


    public static String getNameAndCode(String currencyCode) {
        return getNameByCode(currencyCode) + " (" + currencyCode + ")";
    }

    public static TradeCurrency getDefaultTradeCurrency() {
        return GlobalSettings.getDefaultTradeCurrency();
    }
}<|MERGE_RESOLUTION|>--- conflicted
+++ resolved
@@ -86,19 +86,7 @@
     public static List<CryptoCurrency> createAllSortedCryptoCurrenciesList() {
         final List<CryptoCurrency> result = new ArrayList<>();
 
-<<<<<<< HEAD
-        result.add(new CryptoCurrency("AIB", "Advanced Internet Blocks"));
-        result.add(new CryptoCurrency("ANC", "Anoncoin"));
-        result.add(new CryptoCurrency("ANTI", "Anti"));
-        result.add(new CryptoCurrency("ARCO", "AquariusCoin"));
-        result.add(new CryptoCurrency("ARG", "Argentum"));
-        result.add(new CryptoCurrency("REP", "Augur", true));
-        result.add(new CryptoCurrency("BATL", "Battlestars"));
-        result.add(new CryptoCurrency("BIGUP", "BigUp"));
-        result.add(new CryptoCurrency("BSQ", "Bisq Token"));
-=======
         // result.add(new CryptoCurrency("BSQ", "Bisq Token"));
->>>>>>> 36b266a2
         if (!baseCurrencyCode.equals("BTC"))
             result.add(new CryptoCurrency("BTC", "Bitcoin"));
         result.add(new CryptoCurrency("BURST", "Burstcoin"));
@@ -115,22 +103,6 @@
         result.add(new CryptoCurrency("ESP", "Espers"));
         result.add(new CryptoCurrency("ETH", "Ether"));
         result.add(new CryptoCurrency("ETC", "Ether Classic"));
-<<<<<<< HEAD
-        result.add(new CryptoCurrency("ERC", "Europecoin"));
-        result.add(new CryptoCurrency("EGC", "EverGreenCoin"));
-        result.add(new CryptoCurrency("FCT", "Factom"));
-        result.add(new CryptoCurrency("FAIR", "FairCoin"));
-        result.add(new CryptoCurrency("FLO", "FlorinCoin"));
-        result.add(new CryptoCurrency("GAME", "GameCredits"));
-        result.add(new CryptoCurrency("GEMZ", "Gemz"));
-        result.add(new CryptoCurrency("GRC", "Gridcoin"));
-        result.add(new CryptoCurrency("GRS", "Groestlcoin"));
-        result.add(new CryptoCurrency("NLG", "Gulden"));
-        result.add(new CryptoCurrency("HODL", "HOdlcoin"));
-        result.add(new CryptoCurrency("HNC", "HunCoin"));
-        result.add(new CryptoCurrency("IOC", "I/O Coin"));
-=======
->>>>>>> 36b266a2
         result.add(new CryptoCurrency("IOP", "Fermat"));
         result.add(new CryptoCurrency("GRC", "Gridcoin"));
         result.add(new CryptoCurrency("LBC", "LBRY Credits"));
@@ -148,12 +120,6 @@
         result.add(new CryptoCurrency("PASC", "Pascal Coin", true));
         result.add(new CryptoCurrency("PEPECASH", "Pepe Cash"));
         result.add(new CryptoCurrency("PIVX", "PIVX"));
-<<<<<<< HEAD
-        result.add(new CryptoCurrency("XPTX", "PlatinumBar"));
-        result.add(new CryptoCurrency("PLU", "Plutons", true));
-        result.add(new CryptoCurrency("PNC", "Pranacoin"));
-=======
->>>>>>> 36b266a2
         result.add(new CryptoCurrency("POST", "PostCoin"));
         result.add(new CryptoCurrency("PNC", "Pranacoin"));
         result.add(new CryptoCurrency("RDD", "ReddCoin"));
@@ -163,28 +129,11 @@
         result.add(new CryptoCurrency("SIB", "Sibcoin"));
         result.add(new CryptoCurrency("STEEM", "STEEM"));
         result.add(new CryptoCurrency("UNO", "Unobtanium"));
-<<<<<<< HEAD
-        result.add(new CryptoCurrency("VCN", "VCoin"));
-        result.add(new CryptoCurrency("VPN", "VPNCoin"));
-        result.add(new CryptoCurrency("XVG", "Verge"));
-        result.add(new CryptoCurrency("VRC", "VeriCoin"));
-        result.add(new CryptoCurrency("WAC", "WACoins"));
-        result.add(new CryptoCurrency("WAVES", "Waves"));
-        result.add(new CryptoCurrency("WDC", "Worldcoin"));
-        result.add(new CryptoCurrency("XAUR", "Xaurum"));
-        result.add(new CryptoCurrency("YACC", "YACCoin"));
-        result.add(new CryptoCurrency("YBC", "YbCoin"));
-        result.add(new CryptoCurrency("ZEC", "Zcash"));
-        result.add(new CryptoCurrency("XZC", "Zcoin"));
-        result.add(new CryptoCurrency("ZEN", "ZenCash"));
-       
-=======
         result.add(new CryptoCurrency("WAC", "WACoins"));
         result.add(new CryptoCurrency("ZEC", "Zcash"));
         result.add(new CryptoCurrency("XZC", "Zcoin"));
         result.add(new CryptoCurrency("ZEN", "ZenCash"));
 
->>>>>>> 36b266a2
         result.sort(TradeCurrency::compareTo);
 
         // Util for printing all altcoins for adding to FAQ page
@@ -203,7 +152,7 @@
 
     public static List<CryptoCurrency> getMainCryptoCurrencies() {
         final List<CryptoCurrency> result = new ArrayList<>();
-        result.add(new CryptoCurrency("BSQ", "Bisq Token"));
+        //  result.add(new CryptoCurrency("BSQ", "Bisq Token"));
         if (!baseCurrencyCode.equals("BTC"))
             result.add(new CryptoCurrency("BTC", "Bitcoin"));
         if (!baseCurrencyCode.equals("DASH"))
