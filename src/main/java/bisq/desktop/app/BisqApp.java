--- conflicted
+++ resolved
@@ -45,14 +45,11 @@
 import bisq.core.btc.wallet.WalletsManager;
 import bisq.core.btc.wallet.WalletsSetup;
 import bisq.core.dao.DaoSetup;
-<<<<<<< HEAD
 import bisq.core.dao.param.DaoParamService;
 import bisq.core.dao.vote.blindvote.BlindVoteService;
 import bisq.core.dao.vote.myvote.MyVoteService;
 import bisq.core.dao.vote.proposal.MyProposalService;
 import bisq.core.dao.vote.proposal.ProposalService;
-=======
->>>>>>> a426e8fe
 import bisq.core.filter.FilterManager;
 import bisq.core.locale.Res;
 import bisq.core.offer.OpenOfferManager;
@@ -146,42 +143,10 @@
             injector = Guice.createInjector(bisqAppModule);
             injector.getInstance(InjectorViewFactory.class).setInjector(injector);
 
-<<<<<<< HEAD
-            // All classes which are persisting objects need to be added here
-            // Maintain order!
-            ArrayList<PersistedDataHost> persistedDataHosts = new ArrayList<>();
-            final Preferences preferences = injector.getInstance(Preferences.class);
-            persistedDataHosts.add(preferences);
-            persistedDataHosts.add(injector.getInstance(User.class));
-            persistedDataHosts.add(injector.getInstance(Navigation.class));
-            persistedDataHosts.add(injector.getInstance(AddressEntryList.class));
-            persistedDataHosts.add(injector.getInstance(OpenOfferManager.class));
-            persistedDataHosts.add(injector.getInstance(TradeManager.class));
-            persistedDataHosts.add(injector.getInstance(ClosedTradableManager.class));
-            persistedDataHosts.add(injector.getInstance(FailedTradesManager.class));
-            persistedDataHosts.add(injector.getInstance(DisputeManager.class));
-            persistedDataHosts.add(injector.getInstance(P2PService.class));
-            persistedDataHosts.add(injector.getInstance(MyProposalService.class));
-            persistedDataHosts.add(injector.getInstance(ProposalService.class));
-            persistedDataHosts.add(injector.getInstance(BlindVoteService.class));
-            persistedDataHosts.add(injector.getInstance(MyVoteService.class));
-            persistedDataHosts.add(injector.getInstance(DaoParamService.class));
-
-            // we apply at startup the reading of persisted data but don't want to get it triggered in the constructor
-            persistedDataHosts.forEach(e -> {
-                try {
-                    log.debug("call readPersisted at " + e.getClass().getSimpleName());
-                    e.readPersisted();
-                } catch (Throwable e1) {
-                    log.error("readPersisted error", e1);
-                }
-            });
-=======
             PersistedDataHost.apply(CorePersistedDataHost.getPersistedDataHosts(injector));
             PersistedDataHost.apply(DesktopPersistedDataHost.getPersistedDataHosts(injector));
 
             DevEnv.setup(injector);
->>>>>>> a426e8fe
 
             MainView mainView = loadMainView(injector);
             scene = createAndConfigScene(mainView, injector);
