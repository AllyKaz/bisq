/*
Theme colors:

logo colors:

bisq blue: 0f86c3
bisq grey: 666666

00abff
orange web page quotes : ff7f00


main bg grey: dddddd
content bg grey: f4f4f4
tab pane upper bg gradient color mid dark grey to bright grey: cfcfcf -> dddddd
upper border on tab: cfcfcf
lower border on tab: b5b5b5
upper gradient color on tab: d3d3d3
lower gradient color on tab: dddddd
bg color of non edit textFields: fafafa
*/

@font-face {
    src: url("/fonts/Verdana.ttf");
}

@font-face {
    src: url("/fonts/VerdanaBold.ttf");
}

@font-face {
    src: url("/fonts/DroidSansMono.ttf");
}

.root {
    -bs-very-dark-grey3: #444; /* 3 usages */
    -bs-grey: #666666; /* 8 usages */
    -bs-medium-grey: #AAAAAA; /* 8 usages */
    -bs-bg-grey: #dddddd; /* 25 usages */
    -bs-bg-grey2: #bbb; /* 1 usages */
    -bs-bg-grey3: #d3d3d3; /* 1 usages */
    -bs-dark-grey: #999; /* 8 usages */
    -bs-light-grey: #cccccc; /* derive(-bs-white, -20%); 13 usages */
    -bs-content-bg-grey: #f4f4f4; /* 14 usages */
    -bs-very-light-grey: #f8f8f8; /* 10 usages */
    -bs-bg-light: #FAFAFA; /* derive(-bs-white, -2%) 4 usages */
    -bs-very-light-grey: #F0F0F0; /* derive(-bs-white, -6%) 10 usages */
    -bs-very-dark-grey: #3c3c3c; /* 8 usages */
    -bs-very-dark-grey2: #111; /* 1 usages */
    -bs-black-transparent: rgba(0, 0, 0, 0.5); /* 1 usages */
    -bs-light-grey2: #cfcfcf; /* 2 usages */
    -bs-light-grey3: #b5b5b5; /* 1 usages */
    -bs-bg-grey4: #f6f6f6; /* 1 usages */
    -bs-black: #000000; /* 13 usages */
    -bs-font-dark: #333; /* 11 usages */
    -bs-bg-grey7: #e0e0e0; /* 2 usages */
    -bs-white: #ffffff; /* 30 usages */
    -bs-bg-grey9: #fcfcfc; /* 1 usages */
    -bs-bg-grey10: #e5e5e5; /* 1 usages */
    -bs-bg-grey11: #f1f1f1; /* 1 usages */
    -bs-dark-grey: #555; /* 8 usages */
    -bs-dim-grey: dimgrey; /* 1 usages */
    -bs-very-dark-grey3: #333000; /* 3 usages */

    -bs-red: red; /* 5 usages */
    -bs-error-red: #dd0000; /* 5 usages */
    -bs-soft-red: #ee6664; /* 1 usages */
    -bs-pink: #ff8986; /* 2 usages */
    -bs-orange: #ff8a2b; /* 2 usages */
    -bs-orange2: #dd6900; /* 1 usages */
    -bs-yellow: #ffb60f; /* 2 usages */
    -bs-yellow-light: derive(-bs-yellow, 81%);
    -bs-bg-grey8: #E1E9E1; /* 1 usages */
    -bs-bg-green2: #619865; /* 2 usages */
    -bs-bg-green: #99ba9c; /* 4 usages */
    -bs-green: #00aa33; /* 6 usages */
    -bs-turquoise: #2cacaf; /* 1 usages */
    -bs-bg-grey5: #f1f6f7; /* 4 usages */
    -bs-bg-grey6: #e7f5f9; /* 3 usages */
    -bs-bg-blue2: #6aa4b6; /* 3 usages */
    -bs-bg-blue1: #b5e1ef; /* 3 usages */
    -bs-bg-blue4: #57acc9; /* 1 usages */
    -bs-bg-blue3: #9bbdc9; /* 1 usages */
    -fx-faint-focus-color: #0f87c322; /* 5 usages */
    -fx-accent: #0f86c3; /* 18 usages */
    -bs-blue-transparent: #0f87c344;
    -bs-blue: blue; /* 1 usages */

    -bs-green-soft: derive(-bs-green, 60%); /* 2 usages */
    -bs-red-soft: derive(-bs-error-red, 60%); /* 2 usages */

    -bs-warning: -bs-orange; /* 1 usages */

    -bs-buy: -bs-yellow; /* 12 usages */
    -bs-buy-focus: derive(-bs-buy, -50%); /* 2 usages */
    -bs-buy-hover: derive(-bs-buy, -10%); /* 2 usages */
    -bs-buy-transparent: derive(-bs-buy, 75%); /* 1 usages */

    -bs-sell: -bs-turquoise; /* 11 usages */
    -bs-sell-focus: derive(-bs-sell, -50%); /* 2 usages */
    -bs-sell-hover: derive(-bs-sell, -10%); /* 2 usages */
    -bs-sell-transparent: derive(-bs-sell, 95%); /* 1 usages */

    -bs-cancel: -bs-bg-grey; /* 5 usages */
    -bs-cancel-focus: derive(-bs-cancel, -50%); /* 1 usages */
    -bs-cancel-hover: derive(-bs-cancel, -10%); /* 1 usages */

    -fx-default-button: derive(-fx-accent, 95%);
    -fx-focus-color: -fx-accent;
    -fx-selection-bar: derive(-fx-accent, 50%);

    -fx-font-size: 13;
    -fx-font-family: "Verdana";
}

/********************************************************************************************************************
 *                                                                                                                  *
 * General                                                                                                          *
 *                                                                                                                  *
 ********************************************************************************************************************/

/* Text */
.error-text {
    -fx-text-fill: -bs-error-red;
}

.error {
    -fx-accent: -bs-error-red;
}

.success-text {
    -fx-text-fill: -bs-green;
}

.highlight, .highlight-static {
    -fx-text-fill: -fx-accent;
    -fx-fill: -fx-accent;
}

.highlight:hover {
    -fx-text-fill: -bs-black;
    -fx-fill: -bs-black;
}

.info {
    -fx-text-fill: -bs-green;
    -fx-fill: -bs-green;
}

.info:hover {
    -fx-text-fill: -bs-grey;
    -fx-fill: -bs-grey;
}

.headline-label {
    -fx-font-weight: bold;
    -fx-font-size: 1.692em;
}

.warning-box {
    -fx-background-color: -bs-yellow-light;
    -fx-spacing: 6;
    -fx-alignment: center;
}

.warning {
    -fx-text-fill: -bs-yellow;
    -fx-fill: -bs-yellow;
}

.warning:hover {
    -fx-text-fill: -bs-grey;
    -fx-fill: -bs-grey;
}

.zero-decimals {
    -fx-text-fill: -bs-light-grey;
}

/* Other UI Elements */

.separator {
    -fx-background: -bs-light-grey;
}

/* Behavior */

.show-hand {
    -fx-cursor: hand;
}

.hide-focus {
    -fx-focus-color: transparent;
}

/* Font */

.very-small-text {
    -fx-font-size: 0.692em;
}

.small-text {
    -fx-font-size: 0.769em;
}

.normal-text {
    -fx-font-size: 0.923em;
}

.default-text {
    -fx-font-size: 13;
}

/* Splash */

#splash {
    -fx-background-color: -bs-white;
}

/* Main UI */
#base-content-container {
    -fx-background-color: -bs-bg-grey;
}

#content-pane {
    -fx-background-color: -bs-content-bg-grey;
}

#footer-pane {
    -fx-background-color: -bs-bg-grey;
    -fx-font-size: 0.923em;
    -fx-text-fill: -bs-font-dark;
}

#footer-pane-line {
    -fx-background: -bs-bg-grey2;
}

#headline-label {
    -fx-font-weight: bold;
    -fx-font-size: 1.385em;
}

/* Main navigation */
#nav-button {
    -fx-cursor: hand;
    -fx-background-color: transparent;
}

#nav-button .text {
    -fx-font-size: 0.769em;
}

#nav-button:selected .text {
    -fx-font-size: 0.846em;
    -fx-font-weight: bold;
    -fx-fill: -fx-accent;
}

#nav-balance-label {
    -fx-font-size: 0.769em;
    -fx-alignment: center;
}

#nav-alert-label {
    -fx-font-weight: bold;
    -fx-alignment: center;
    -fx-font-size: 0.846em;
    -fx-text-fill: -bs-white;
}

.text-field {
    -fx-prompt-text-fill: derive(-fx-control-inner-background, -30%);
}

.text-field:readonly {
    -fx-text-fill: -bs-black;
    -fx-background-color: -bs-bg-light;
}

.display-text-field {
    -fx-alignment: center;
    -fx-background-color: -bs-white;
}

.text-area:readonly .content {
    -fx-background-color: -bs-bg-light;
}

.text-area {
    -fx-prompt-text-fill: derive(-fx-control-inner-background, -30%);
}

#label-url {
    -fx-cursor: hand;
    -fx-text-fill: -bs-blue;
    -fx-underline: true;
}

.icon, icon:hover {
    -fx-cursor: hand;
}

.hidden-icon-button {
    -fx-background-color: transparent;
    -fx-cursor: hand;
}

#icon-button {
    -fx-cursor: hand;
    -fx-background-color: transparent;
}

.copy-icon-disputes {
    -fx-text-fill: -bs-white;
}

.copy-icon:hover {
    -fx-text-fill: -bs-black;
}

.received-funds-icon {
    -fx-text-fill: -bs-green-soft;
}

.sent-funds-icon {
    -fx-text-fill: -bs-red-soft;
}

.version {
    -fx-text-fill: black;
    -fx-underline: false;
    -fx-cursor: null;
}

.version-new {
    -fx-text-fill: -bs-error-red;
    -fx-underline: true;
    -fx-cursor: hand;
}

/*******************************************************************************
 *                                                                             *
 * Tooltip                                                                     *
 *                                                                             *
 ******************************************************************************/

.tooltip {
    -fx-background: -bs-white;
    -fx-text-fill: -bs-black;
    -fx-background-color: -bs-white;
    -fx-background-radius: 6px;
    -fx-background-insets: 0;
    -fx-padding: 0.667em 0.75em 0.667em 0.75em; /* 10px */
    -fx-effect: dropshadow(three-pass-box, -bs-black-transparent, 10, 0.0, 0, 3);
    -fx-font-size: 0.85em;
}

/* Same style like non editable textfield. But textfield spans a whole column in a grid, so we use generally
textfield */
#label-with-background {
    -fx-background-color: -bs-bg-light;
    -fx-border-radius: 4;
    -fx-padding: 4 4 4 4;
}

#funds-confidence {
    -fx-progress-color: -bs-dim-grey;
}

.hyperlink,
.hyperlink:hover,
.hyperlink:visited,
.hyperlink:hover:visited,
.hyperlink:focused {
    -fx-border-style: none;
    -fx-border-width: 0px;
}

.hyperlink {
    -fx-text-fill: -fx-accent;
}

.hyperlink:hover {
    -fx-text-fill: -bs-black;
}

.hyperlink:hover,
.hyperlink:visited,
.hyperlink:hover:visited {
    -fx-underline: false;
}

.market-price-tooltip {
    -fx-font-size: 0.923em;
}

/*******************************************************************************
 *                                                                             *
 * Table                                                                       *
 *                                                                             *
 ******************************************************************************/

.table-view .table-cell {
    -fx-alignment: center;
}

#addressColumn {
    -fx-alignment: center-left;
}

.table-view .column-header .label {
    -fx-alignment: center;
    -fx-font-weight: bold;
}

.table-view .focus {
    -fx-alignment: center;
}

.table-view .text {
    -fx-fill: -bs-black;
}

.table-view:focused {
    /*-fx-background-color: transparent;*/
}

/* horizontal scrollbars are never needed and are flickering at scaling so lets turn them off */
.table-view > .scroll-bar:horizontal {
    -fx-opacity: 0;
}

.table-view:focused {
    -fx-background-color: -fx-box-border, -fx-control-inner-background;
    -fx-background-insets: 0, 1;
    -fx-padding: 1;
}

.table-view .table-row-cell:selected .table-row-cell:row-selection .table-row-cell:cell-selection .text {
    -fx-fill: -bs-white;
}

.table-view .table-row-cell:selected .button .text {
    -fx-fill: -bs-black;
}

.table-view .table-row-cell .copy-icon .text,
.table-view .table-row-cell .copy-icon .text:hover {
    -fx-fill: -fx-accent;
}

.table-view .table-row-cell:selected .copy-icon .text {
    -fx-fill: -bs-white;
}

.table-view .table-row-cell:selected .copy-icon .text:hover {
    -fx-fill: -bs-black;
}

.table-view .table-row-cell:selected .hyperlink .text {
    -fx-fill: -bs-white;
    -fx-border-style: none;
    -fx-border-width: 0px;
}

.table-view .table-row-cell .hyperlink .text {
    -fx-fill: -fx-accent;
    -fx-border-style: none;
    -fx-border-width: 0px;
}

.table-view .table-row-cell .hyperlink .text:hover,
.table-view .table-row-cell:selected .hyperlink .text:hover {
    -fx-fill: -bs-black;
    -fx-border-style: none;
    -fx-border-width: 0px;
}

.table-view .table-row-cell .hyperlink:hover,
.table-view .table-row-cell .hyperlink:visited,
.table-view .table-row-cell .hyperlink:hover:visited {
    -fx-underline: false;
    -fx-border-style: none;
    -fx-border-width: 0px;
}

.table-view .table-row-cell .hyperlink:focused {
    -fx-border-style: none;
    -fx-border-width: 0px;
}

.number-column.table-cell {

    -fx-font-family: "Droid Sans Mono";
    -fx-font-size: 1em;
    -fx-padding: 0 0 0 0;
}

/*******************************************************************************
 *                                                                             *
 * Icons                                                                       *
 *                                                                             *
 ******************************************************************************/

#non-clickable-icon {
    -fx-text-fill: -bs-medium-grey;
}

.delete-icon {
    -fx-fill: -bs-red;
}

.delete {
    -fx-text-fill: -bs-error-red;
    -fx-fill: -bs-error-red;
}

.delete:hover {
    -fx-text-fill: -bs-black;
    -fx-fill: -bs-black;
}

/*******************************************************************************
 *                                                                             *
 * Images                                                                      *
 *                                                                             *
 ******************************************************************************/

.qr-code {
    -fx-cursor: hand;
}

/*******************************************************************************
 *                                                                             *
 * Textarea                                                                    *
 *                                                                             *
 ******************************************************************************/

.text-area {
    -fx-border-color: -bs-bg-grey;
}

/*******************************************************************************
 *                                                                             *
 * Tab pane                                                                    *
 *                                                                             *
 ******************************************************************************/

.tab-pane .tab-label {
    -fx-font-size: 1.154em;
}

.tab-pane:focused {
    -fx-background-color: transparent;
}

.tab-header-area:focused {
    -fx-background-color: transparent;
}

.tab:focused {
    -fx-background-color: transparent;
}

#form-header-text {
    -fx-font-weight: bold;
    -fx-font-size: 1.077em;
}

#form-title {
    -fx-font-weight: bold;
}

/* scroll-pane */

.scroll-pane {
    -fx-background-insets: 0;
    -fx-padding: 0;
}

.scroll-pane:focused {
    -fx-background-insets: 0;
}

.scroll-pane .corner {
    -fx-background-insets: 0;
}

/* validation */
#validation-error {
    -fx-text-fill: -bs-red;
}

/* Account */

#content-pane-top {
    -fx-background-color: -bs-light-grey2,
    linear-gradient(-bs-light-grey2 0%, -bs-light-grey3 100%),
    linear-gradient(-bs-bg-grey3 0%, -bs-bg-grey 100%);
    -fx-background-insets: 0 0 0 0, 0, 1;
}

#info-icon-label {
    -fx-font-size: 1.231em;
    -fx-text-fill: -bs-very-dark-grey3;
}

/* OfferPayload book */
#num-offers {
    -fx-font-size: 0.923em;
}

/* Create offer */
#direction-icon-label {
    -fx-font-weight: bold;
    -fx-font-size: 1.231em;
    -fx-text-fill: -bs-grey;
}

#input-description-label {
    -fx-font-size: 0.846em;
    -fx-alignment: center;
}

#create-offer-calc-label {
    -fx-font-weight: bold;
    -fx-font-size: 1.538em;
    -fx-padding: 15 5 0 5;
}

#currency-info-label {
    -fx-border-radius: 0 4 4 0;
    -fx-padding: 4 4 4 4;
    -fx-background-color: -bs-bg-grey4;
    -fx-border-color: -bs-medium-grey;
    -fx-border-style: solid solid solid none;
    -fx-border-insets: 0 0 0 -2;
}

#currency-info-label-disabled {
    -fx-border-radius: 0 4 4 0;
    -fx-padding: 4 4 4 4;
    -fx-background-color: -bs-bg-grey7;
    -fx-border-color: -bs-bg-grey7;
    -fx-border-style: solid solid solid none;
    -fx-border-insets: 0 0 0 -2;
}

#toggle-price-left {
    -fx-border-radius: 4 0 0 4;
    -fx-padding: 4 4 4 4;
    -fx-border-color: -bs-medium-grey;
    -fx-border-style: solid none solid solid;
    -fx-border-insets: 0 -2 0 0;
    -fx-background-insets: 0 -2 0 0;
    -fx-background-radius: 4 0 0 4;
}

#toggle-price-right {
    -fx-border-radius: 0 4 4 0;
    -fx-padding: 4 4 4 4;
    -fx-border-color: -bs-medium-grey;
    -fx-border-style: solid solid solid none;
    -fx-border-insets: 0 0 0 -2;
    -fx-background-insets: 0 0 0 -2;
    -fx-background-radius: 0 4 4 0;
}

#totals-separator {
    -fx-background: -bs-medium-grey;
}

#payment-info {
    -fx-background-color: -bs-content-bg-grey;
}

.toggle-button-active {
    -fx-background-color: -bs-blue-transparent;
}

.toggle-button-inactive {
    -fx-background-color: -bs-very-light-grey;
}

/* Open Offer */
.offer-disabled .label {
    -fx-text-fill: -bs-light-grey;
}

/* OfferBook */

.table-title {
    -fx-font-weight: bold;
    -fx-font-size: 1.231em;
    -fx-alignment: center;
}

/* Offer */

.percentage-label {
    -fx-alignment: center;
}

.offer-separator {
    -fx-background: -bs-grey;
}

#address-text-field {
    -fx-cursor: hand;
    -fx-text-fill: -fx-accent;
}

#address-text-field:hover {
    -fx-text-fill: -bs-black;
}

/* Account setup */
#wizard-item-background-deactivated {
    -fx-body-color: linear-gradient(to bottom, -bs-content-bg-grey, -bs-very-light-grey);
    -fx-outer-border: linear-gradient(to bottom, -bs-bg-grey, -bs-light-grey);
    -fx-background-color: -fx-shadow-highlight-color,
    -fx-outer-border,
    -fx-inner-border,
    -fx-body-color;
    -fx-background-insets: 0 0 -1 0, 0, 1, 2;
    -fx-background-radius: 3px, 3px, 2px, 1px;
}

#wizard-item-background-active {
    -fx-body-color: linear-gradient(to bottom, -bs-bg-grey5, -bs-bg-grey6);
    -fx-outer-border: linear-gradient(to bottom, -bs-bg-blue1, -bs-bg-blue2);
    -fx-background-color: -fx-shadow-highlight-color,
    -fx-outer-border,
    -fx-inner-border,
    -fx-body-color;
    -fx-background-insets: 0 0 -1 0, 0, 1, 2;
    -fx-background-radius: 3px, 3px, 2px, 1px;
}

#wizard-item-background-completed {
    -fx-body-color: linear-gradient(to bottom, -bs-content-bg-grey, -bs-very-light-grey);
    -fx-outer-border: linear-gradient(to bottom, -bs-bg-green, -bs-bg-green2);
    -fx-background-color: -fx-shadow-highlight-color,
    -fx-outer-border,
    -fx-inner-border,
    -fx-body-color;
    -fx-background-insets: 0 0 -1 0, 0, 1, 2;
    -fx-background-radius: 3px, 3px, 2px, 1px;
}

/* Account settings */

#account-settings-item-background-disabled {
    -fx-body-color: linear-gradient(to bottom, -bs-content-bg-grey, -bs-very-light-grey);
    -fx-outer-border: linear-gradient(to bottom, -bs-bg-grey, -bs-light-grey);
    -fx-background-color: -fx-shadow-highlight-color,
    -fx-outer-border,
    -fx-inner-border,
    -fx-body-color;
    -fx-background-insets: 0 0 -1 0, 0, 1, 2;
    -fx-background-radius: 3px, 3px, 2px, 1px;
}

#account-settings-item-background-active {
    -fx-body-color: linear-gradient(to bottom, -bs-content-bg-grey, -bs-very-light-grey);
    -fx-outer-border: linear-gradient(to bottom, -bs-bg-grey, -bs-light-grey);
    -fx-background-color: -fx-shadow-highlight-color,
    -fx-outer-border,
    -fx-inner-border,
    -fx-body-color;
    -fx-background-insets: 0 0 -1 0, 0, 1, 2;
    -fx-background-radius: 3px, 3px, 2px, 1px;
}

#account-settings-item-background-selected {
    -fx-body-color: linear-gradient(to bottom, -bs-bg-grey5, -bs-bg-grey6);
    -fx-outer-border: linear-gradient(to bottom, -bs-bg-blue1, -bs-bg-blue2);
    -fx-background-color: -fx-shadow-highlight-color,
    -fx-outer-border,
    -fx-inner-border,
    -fx-body-color;
    -fx-background-insets: 0 0 -1 0, 0, 1, 2;
    -fx-background-radius: 3px, 3px, 2px, 1px;
}

/* Pending trades */
#trade-wizard-item-background-disabled {
    -fx-text-fill: -bs-grey;
    -fx-body-color: linear-gradient(to bottom, -bs-content-bg-grey, -bs-very-light-grey);
    -fx-outer-border: linear-gradient(to bottom, -bs-bg-grey, -bs-light-grey);
    /*  -fx-body-color:  -bs-very-light-grey;
      -fx-outer-border:  -bs-light-grey;*/
    -fx-background-color: -fx-shadow-highlight-color,
    -fx-outer-border,
    -fx-inner-border,
    -fx-body-color;
    -fx-background-insets: 0 0 -1 0, 0, 1, 2;
    -fx-background-radius: 1px, 1px, 1px, 1px;
}

#trade-wizard-item-background-active {
    -fx-font-weight: bold;
    -fx-font-size: 1.077em;
    -fx-body-color: linear-gradient(to bottom, -bs-bg-grey5, -bs-bg-grey6);
    -fx-outer-border: linear-gradient(to bottom, -bs-bg-blue1, -bs-bg-blue2);
    -fx-background-color: -fx-shadow-highlight-color,
    -fx-outer-border,
    -fx-inner-border,
    -fx-body-color;
    -fx-background-insets: 0 0 -1 0, 0, 1, 2;
    -fx-background-radius: 1px, 1px, 1px, 1px;
}

#trade-wizard-item-background-completed {
    -fx-body-color: linear-gradient(to bottom, -bs-content-bg-grey, -bs-bg-grey8);
    -fx-outer-border: linear-gradient(to bottom, -bs-bg-green, -bs-bg-green2);
    -fx-background-color: -fx-shadow-highlight-color,
    -fx-outer-border,
    -fx-inner-border,
    -fx-body-color;
    -fx-background-insets: 0 0 -1 0, 0, 1, 2;
    -fx-background-radius: 1px, 1px, 1px, 1px;
}

#open-support-button {
    -fx-font-weight: bold;
    -fx-font-size: 1.077em;
    -fx-base: -bs-warning;
}

#open-dispute-button {
    -fx-font-weight: bold;
    -fx-font-size: 1.077em;
    -fx-base: -bs-error-red;
}

/* TitledGroupBg */
#titled-group-bg-label {
    -fx-font-weight: bold;
    -fx-font-size: 1.077em;
    -fx-text-fill: -bs-grey;
    -fx-background-color: -bs-content-bg-grey;
}

#titled-group-bg-label-active {
    -fx-font-weight: bold;
    -fx-font-size: 1.077em;
    -fx-text-fill: -fx-accent;
    -fx-background-color: -bs-content-bg-grey;
}

#titled-group-bg {
    -fx-body-color: linear-gradient(to bottom, -bs-content-bg-grey, -bs-very-light-grey);
    -fx-outer-border: linear-gradient(to bottom, -bs-bg-grey, -bs-light-grey);
    -fx-background-color: -fx-shadow-highlight-color,
    -fx-outer-border,
    -fx-inner-border,
    -fx-body-color;
    -fx-background-insets: 0 0 -1 0, 0, 1, 2;
    -fx-background-radius: 3px, 3px, 2px, 1px;
}

#titled-group-bg-active {
    -fx-body-color: linear-gradient(to bottom, -bs-content-bg-grey, -bs-very-light-grey);
    -fx-outer-border: linear-gradient(to bottom, -bs-bg-blue3, -bs-bg-blue4);
    -fx-background-color: -fx-shadow-highlight-color,
    -fx-outer-border,
    -fx-inner-border,
    -fx-body-color;
    -fx-background-insets: 0 0 -1 0, 0, 1, 2;
    -fx-background-radius: 3px, 3px, 2px, 1px;
}

/* TableGroupHeadline */
#table-group-headline {
    -fx-background-color: -bs-content-bg-grey;
    -fx-background-insets: 10 0 -1 0, 0, 1, 2;
    -fx-background-radius: 3px, 3px, 2px, 1px;
}

/* copied form modena.css text-input */
#flow-pane-checkboxes-bg {
    -fx-text-fill: -fx-text-inner-color;
    -fx-highlight-fill: derive(-fx-control-inner-background, -20%);
    -fx-highlight-text-fill: -fx-text-inner-color;
    -fx-prompt-text-fill: derive(-fx-control-inner-background, -30%);
    -fx-background-color: linear-gradient(to bottom, derive(-fx-text-box-border, -10%), -fx-text-box-border),
    linear-gradient(from 0px 0px to 0px 5px, derive(-fx-control-inner-background, -9%), -fx-control-inner-background);
    -fx-background-insets: 0, 1;
    -fx-background-radius: 3, 2;
    -fx-padding: 0.333333em 0.583em 0.333333em 0.583em; /* 4 7 4 7 */
}

#flow-pane-checkboxes-non-editable-bg {
    -fx-text-fill: -fx-text-inner-color;
    -fx-highlight-fill: derive(-fx-control-inner-background, -20%);
    -fx-highlight-text-fill: -fx-text-inner-color;
    -fx-prompt-text-fill: derive(-fx-control-inner-background, -30%);
    -fx-background-color: linear-gradient(to bottom, derive(-fx-text-box-border, -10%), -fx-text-box-border),
    linear-gradient(from 0px 0px to 0px 5px, derive(-fx-control-inner-background, -9%), -bs-very-light-grey);
    -fx-background-insets: 0, 1;
    -fx-background-radius: 3, 2;
    -fx-padding: 0.333333em 0.583em 0.333333em 0.583em; /* 4 7 4 7 */
}

/* message-list-view*/
#message-list-view.list-view:focused > .virtual-flow > .clipped-container > .sheet > .list-cell:filled:selected {
    -fx-background-color: -bs-white;
}

#message-list-view.list-view > .virtual-flow > .clipped-container > .sheet > .list-cell {
    -fx-background-color: -bs-white;
}

#message-list-view.list-view > .virtual-flow > .clipped-container > .sheet > .list-cell:filled {
    -fx-background-color: -bs-white;
}

#message-list-view.list-view > .virtual-flow > .clipped-container > .sheet > .list-cell:filled:selected {
    -fx-background-color: -bs-white;
}

#message-list-view.list-view:focused > .virtual-flow > .clipped-container > .sheet > .list-cell {
    -fx-background-color: -bs-white;
}

#message-list-view.list-cell {
    -fx-padding: 0.25em 0.583em 0.25em 0.583em;
}

#message-list-view.list-view {
    -fx-background-color: -fx-box-border, -fx-control-inner-background;
    -fx-background-insets: 0, 1;
    -fx-padding: 1;
}

#message-list-view.list-view:focused {
    -fx-background-color: -fx-box-border, -fx-control-inner-background;
    -fx-background-insets: 0, 1;
    -fx-padding: 1;
}

/* bubble */
#message-bubble-green {
    -fx-background-color: -bs-green;
    -fx-background-radius: 10 10 10 10;
}

#message-bubble-blue {
    -fx-background-color: -fx-accent;
    -fx-background-radius: 10 10 10 10;
}

#message-bubble-grey {
    -fx-background-color: -bs-light-grey;
    -fx-background-radius: 10 10 10 10;
}

.attachment-icon {
    -fx-text-fill: -bs-white;
    -fx-cursor: hand;
}

.attachment-icon-black {
    -fx-text-fill: -bs-black;
    -fx-cursor: hand;
}

/*******************************************************************************
 *                                                                             *
 * Grid pane                                                                   *
 *                                                                             *
 ******************************************************************************/

.grid-pane {
    -fx-background-color: -bs-content-bg-grey;
    -fx-background-radius: 5;
    -fx-effect: dropshadow(gaussian, -bs-dark-grey, 10, 0, 0, 0);
    -fx-background-insets: 10;
}

/********************************************************************************************************************
 *                                                                                                                  *
 * Text validation                                                                                                  *
 *                                                                                                                  *
 ********************************************************************************************************************/

.text-field.validation_error, .text-area.validation_error .content, .date-picker.validation_error > .text-field {
    -fx-background-color: -bs-red,
    linear-gradient(
            to bottom,
            derive(-bs-pink, 40%) 5%,
            derive(-bs-pink, 70%) 40%
    );
}

/********************************************************************************************************************
 *                                                                                                                  *
 * Market overview                                                                                                  *
 *                                                                                                                  *
 ********************************************************************************************************************/

#charts .chart-legend {
    -fx-font-size: 1.077em;
    -fx-alignment: center;
}

#charts .axis, #price-chart .axis, #volume-chart .axis {
    -fx-tick-label-fill: -bs-black;
    -fx-tick-label-font-size: 0.846em;
}

#charts .chart-plot-background {
    -fx-background-color: -bs-white;
}

#charts .default-color0.chart-area-symbol {
    -fx-background-color: -bs-sell, -bs-white;
}

#charts .default-color1.chart-area-symbol {
    -fx-background-color: -bs-buy, -bs-white;
}

#charts .default-color0.chart-series-area-line {
    -fx-stroke: -bs-sell;
}

#charts .default-color1.chart-series-area-line {
    -fx-stroke: -bs-buy;
}

#charts .default-color0.chart-series-area-fill {
    -fx-fill: -bs-sell-transparent;
}

#charts .default-color1.chart-series-area-fill {
    -fx-fill: -bs-buy-transparent;
}

#charts .axis-label {
    -fx-font-size: 1.231em;
    -fx-alignment: center;
}

/********************************************************************************************************************
 *                                                                                                                  *
 * Rounded buttons                                                                                                  *
 *                                                                                                                  *
 ********************************************************************************************************************/

#buy-button-big {
    -fx-base: -bs-buy;
    -fx-text-fill: -bs-white;
    -fx-font-weight: bold;
    -fx-font-size: 1.154em;
    -fx-background-radius: 5;
}

#buy-button-big:focused {
    -fx-background-color: -bs-buy-focus, -fx-inner-border, -fx-body-color, -fx-faint-focus-color, -fx-body-color;
}

#buy-button-big:hover {
    -fx-base: -bs-buy-hover;
}

#buy-button {
    -fx-base: -bs-buy;
    -fx-text-fill: -bs-white;
    -fx-font-weight: bold;
}

#buy-button:focused {
    -fx-background-color: -bs-buy-focus, -fx-inner-border, -fx-body-color, -fx-faint-focus-color, -fx-body-color;
}

#buy-button:hover {
    -fx-base: -bs-buy-hover;
}

#sell-button-big {
    -fx-base: -bs-sell;
    -fx-text-fill: -bs-white;
    -fx-font-weight: bold;
    -fx-font-size: 1.154em;
    -fx-background-radius: 5;
}

#sell-button-big:focused {
    -fx-background-color: -bs-sell-focus, -fx-inner-border, -fx-body-color, -fx-faint-focus-color, -fx-body-color;
}

#sell-button-big:hover {
    -fx-base: -bs-sell-hover;
}

#sell-button {
    -fx-base: -bs-sell;
    -fx-text-fill: -bs-white;
    -fx-font-weight: bold;
}

#sell-button:focused {
    -fx-background-color: -bs-sell-focus, -fx-inner-border, -fx-body-color, -fx-faint-focus-color, -fx-body-color;
}

#sell-button:hover {
    -fx-base: -bs-sell-hover;
}

#cancel-button {
    -fx-base: -bs-cancel;
    -fx-text-fill: -bs-very-dark-grey3;
    -fx-font-weight: bold;
}

#cancel-button:hover {
    -fx-base: -bs-cancel-hover;
}

#cancel-button:focused {
    -fx-background-color: -bs-cancel-focus, -fx-inner-border, -fx-body-color, -fx-faint-focus-color, -fx-body-color;
}

/********************************************************************************************************************
 *                                                                                                                  *
 * Popups                                                                                                           *
 *                                                                                                                  *
 ********************************************************************************************************************/

#popup-headline {
    -fx-font-size: 1.231em;
    -fx-text-fill: -bs-font-dark;
}

#popup-bg {
    -fx-font-size: 1.077em;
    -fx-text-fill: -bs-font-dark;
    -fx-background-color: -bs-white;
    -fx-background-radius: 10 10 10 10;
    -fx-background-insets: 10;
    -fx-effect: dropshadow(gaussian, -bs-dark-grey, 10, 0, 0, 0);
}

#popup-bg-top {
    -fx-font-size: 1.077em;
    -fx-text-fill: -bs-font-dark;
    -fx-background-color: -bs-white;
    -fx-background-radius: 0 0 10 10;
    -fx-background-insets: 10;
    -fx-effect: dropshadow(gaussian, -bs-dark-grey, 10, 0, 0, 0);
}

#popup-grid-pane-bg {
    -fx-font-size: 1.077em;
    -fx-text-fill: #333;
    -fx-background-color: -bs-content-bg-grey;
    -fx-background-radius: 10 10 10 10;
    -fx-background-insets: 10;
    -fx-effect: dropshadow(gaussian, #999, 10, 0, 0, 0);
}

#notification-popup-headline {
    -fx-font-size: 1em;
    -fx-font-weight: bold;
    -fx-text-fill: -bs-font-dark;
}

#notification-popup-bg {
    -fx-font-size: 0.846em;
    -fx-text-fill: -bs-very-dark-grey;
    -fx-background-color: linear-gradient(to bottom, -bs-bg-grey9, -bs-bg-grey10);
    -fx-background-radius: 5 5 5 5;
    -fx-background-insets: 5 5 20 20;
    -fx-effect: dropshadow(gaussian, -bs-grey, 12, 0, -1, 3);
}

#peer-info-popup-bg {
    -fx-font-size: 0.846em;
    -fx-text-fill: -bs-very-dark-grey;
    -fx-background-color: linear-gradient(to bottom, -bs-bg-light, -bs-bg-grey11);
    -fx-background-radius: 3 3 3 3;
    -fx-background-insets: 5 5 20 20;
    -fx-effect: dropshadow(gaussian, -bs-grey, 12, 0, -1, 3);
}

#peer-info-popup-headline {
    -fx-font-size: 1em;
    -fx-font-weight: bold;
    -fx-text-fill: -bs-font-dark;
}

.popup-icon-information {
    -fx-text-fill: -bs-bg-grey;
}

.popup-icon-warning {
    -fx-text-fill: -bs-orange2;
}

#price-feed-combo {
    -fx-background-color: -bs-dark-grey;
    -fx-text-fill: -bs-white;
    -fx-alignment: center;
}

#invert-market-price {
    -fx-text-fill: -bs-very-dark-grey2;
}

#popup-qr-code-info {
    -fx-font-size: 0.846em;
}

#ident-num-label {
    -fx-font-weight: bold;
    -fx-alignment: center;
    -fx-font-size: 0.769em;
    -fx-text-fill: -bs-white;
}

#toggle-left {
    -fx-border-radius: 4 0 0 4;
    -fx-padding: 4 4 4 4;
    -fx-border-color: -bs-medium-grey;
    -fx-border-style: solid solid solid solid;
    -fx-border-insets: 0 -2 0 0;
    -fx-background-insets: 0 -2 0 0;
    -fx-background-radius: 4 0 0 4;
}

#toggle-center {
    -fx-border-radius: 0 0 0 0;
    -fx-padding: 4 4 4 4;
    -fx-border-color: -bs-medium-grey;
    -fx-border-style: solid solid solid solid;
    -fx-border-insets: 0 0 0 0;
    -fx-background-insets: 0 0 0 0;
    -fx-background-radius: 0 0 0 0;
}

#toggle-right {
    -fx-border-radius: 0 4 4 0;
    -fx-padding: 4 4 4 4;
    -fx-border-color: -bs-medium-grey;
    -fx-border-style: solid solid solid solid;
    -fx-border-insets: 0 0 0 -2;
    -fx-background-insets: 0 0 0 -2;
    -fx-background-radius: 0 4 4 0;
}

/********************************************************************************************************************
 *                                                                                                                  *
 * Arbitration                                                                                                      *
 *                                                                                                                  *
 ********************************************************************************************************************/

.message {
    -fx-text-fill: -bs-black;
}

.my-message {
    -fx-text-fill: -bs-white;
}

.message-header {
    -fx-text-fill: -bs-light-grey;
    -fx-font-size: 0.846em;
}

.my-message-header {
    -fx-text-fill: -fx-accent;
    -fx-fill: -fx-accent;
    -fx-font-size: 0.846em;
}

/********************************************************************************************************************
 *                                                                                                                  *
 * DAO                                                                                                              *
 *                                                                                                                  *
 ********************************************************************************************************************/

.dao-tx-type-trade-fee-icon,
.dao-tx-type-trade-fee-icon:hover {
    -fx-text-fill: #689f43;
}

.dao-tx-type-unverified-icon,
.dao-tx-type-unverified-icon:hover {
    -fx-text-fill: #ffac00;
}

.dao-tx-type-invalid-icon,
.dao-tx-type-invalid-icon:hover {
    -fx-text-fill: #ff4500;
}

.dao-tx-type-self-icon,
.dao-tx-type-self-icon:hover {
    -fx-text-fill: #818181;
}

.dao-tx-type-proposal-fee-icon,
.dao-tx-type-proposal-fee-icon:hover {
    -fx-text-fill: #6c8b3b;
}

.dao-tx-type-genesis-icon,
.dao-tx-type-genesis-icon:hover {
    -fx-text-fill: -fx-accent;
}

.dao-tx-type-received-funds-icon,
.dao-tx-type-received-funds-icon:hover {
    -fx-text-fill: -bs-green-soft;
}

.dao-tx-type-sent-funds-icon,
.dao-tx-type-sent-funds-icon:hover {
    -fx-text-fill: -bs-red-soft;
}

.dao-tx-type-vote-icon,
.dao-tx-type-vote-icon:hover {
    -fx-text-fill: #0a4576;
}

.dao-tx-type-vote-reveal-icon,
.dao-tx-type-vote-reveal-icon:hover {
    -fx-text-fill: #4AC5FF;
}

.dao-tx-type-issuance-icon,
.dao-tx-type-issuance-icon:hover {
    -fx-text-fill: #04a908;
}

.dao-tx-type-lockup-icon,
.dao-tx-type-lockup-icon:hover {
    -fx-text-fill: #203e7f;
}

.dao-tx-type-unlock-icon,
.dao-tx-type-unlock-icon:hover {
    -fx-text-fill: #438e6c;
}

.dao-accepted-icon {
    -fx-text-fill: -bs-green;
}

.dao-rejected-icon {
    -fx-text-fill: -bs-error-red;
}

.dao-ignored-icon {
    -fx-text-fill: -bs-medium-grey;
}

.compensation-root {
    -fx-background-insets: 0, 0 0 0 0
}

<<<<<<< HEAD
.info-icon {
    -fx-text-fill: -fx-accent;
}

.info-icon-button {
    -fx-cursor: hand;
    -fx-background-color: transparent;
}

.dao-remove-proposal-icon {
    -fx-text-fill: -fx-accent;
}


/*
.vote-result-table-row-accepted {
    -fx-background-color: rgba(0, 255, 0, 0.4);
}

.vote-result-table-row-rejected {
    -fx-background-color: rgba(255, 0, 68, 0.23);
}

.vote-result-table-row-ignored {
    -fx-background-color: rgba(182, 182, 182, 0.4);
}*/
=======
/********************************************************************************************************************
 *                                                                                                                  *
 * Notifications                                                                                                              *
 *                                                                                                                  *
 ********************************************************************************************************************/

#notification-erase-button {
    -fx-background-color: -bs-soft-red;
    -fx-text-fill: #ffffff;
}
>>>>>>> 0c2f5828
<|MERGE_RESOLUTION|>--- conflicted
+++ resolved
@@ -1363,7 +1363,6 @@
     -fx-background-insets: 0, 0 0 0 0
 }
 
-<<<<<<< HEAD
 .info-icon {
     -fx-text-fill: -fx-accent;
 }
@@ -1377,20 +1376,6 @@
     -fx-text-fill: -fx-accent;
 }
 
-
-/*
-.vote-result-table-row-accepted {
-    -fx-background-color: rgba(0, 255, 0, 0.4);
-}
-
-.vote-result-table-row-rejected {
-    -fx-background-color: rgba(255, 0, 68, 0.23);
-}
-
-.vote-result-table-row-ignored {
-    -fx-background-color: rgba(182, 182, 182, 0.4);
-}*/
-=======
 /********************************************************************************************************************
  *                                                                                                                  *
  * Notifications                                                                                                              *
@@ -1400,5 +1385,4 @@
 #notification-erase-button {
     -fx-background-color: -bs-soft-red;
     -fx-text-fill: #ffffff;
-}
->>>>>>> 0c2f5828
+}