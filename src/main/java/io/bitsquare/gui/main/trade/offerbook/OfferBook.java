--- conflicted
+++ resolved
@@ -172,13 +172,8 @@
     private void startPolling() {
         addListeners();
         setBankAccount(user.getCurrentBankAccount());
-<<<<<<< HEAD
-        pollingTimer = Utilities.setInterval(1000, (animationTimer) -> {
+        pollingTimer = Utilities.setInterval(3000, (animationTimer) -> {
             offerRepository.requestInvalidationTimeStampFromDHT(fiatCode);
-=======
-        pollingTimer = Utilities.setInterval(3000, (animationTimer) -> {
-            messageFacade.requestInvalidationTimeStampFromDHT(fiatCode);
->>>>>>> e201bf88
             return null;
         });
 
