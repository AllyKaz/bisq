--- conflicted
+++ resolved
@@ -31,10 +31,7 @@
 import java.util.Set;
 import java.util.concurrent.CopyOnWriteArraySet;
 import java.util.concurrent.TimeUnit;
-<<<<<<< HEAD
-=======
 import java.util.stream.Collectors;
->>>>>>> c535ebbf
 
 import lombok.Value;
 import lombok.extern.slf4j.Slf4j;
@@ -50,11 +47,8 @@
     private final Set<BroadcastHandler> broadcastHandlers = new CopyOnWriteArraySet<>();
     private final List<BroadcastRequest> broadcastRequests = new ArrayList<>();
     private Timer timer;
-<<<<<<< HEAD
-=======
     private boolean shutDownRequested;
     private Runnable shutDownResultHandler;
->>>>>>> c535ebbf
 
 
     ///////////////////////////////////////////////////////////////////////////////////////////
@@ -67,14 +61,6 @@
         this.peerManager = peerManager;
     }
 
-<<<<<<< HEAD
-    public void shutDown() {
-        broadcastHandlers.forEach(BroadcastHandler::cancel);
-
-        if (timer != null) {
-            timer.stop();
-        }
-=======
     public void shutDown(Runnable resultHandler) {
         shutDownRequested = true;
         shutDownResultHandler = resultHandler;
@@ -93,7 +79,6 @@
             timer.stop();
         }
         shutDownResultHandler.run();
->>>>>>> c535ebbf
     }
 
 
@@ -111,11 +96,8 @@
                           @Nullable NodeAddress sender,
                           @Nullable BroadcastHandler.Listener listener) {
         broadcastRequests.add(new BroadcastRequest(message, sender, listener));
-<<<<<<< HEAD
-=======
         // Keep that log on INFO for better debugging if the feature works as expected. Later it can
         // be remove or set to DEBUG
->>>>>>> c535ebbf
         log.info("Broadcast requested for {}. We queue it up for next bundled broadcast.",
                 message.getClass().getSimpleName());
 
@@ -126,19 +108,12 @@
 
     private void maybeBroadcastBundle() {
         if (!broadcastRequests.isEmpty()) {
-<<<<<<< HEAD
-            log.info("Broadcast bundled requests of {} messages", broadcastRequests.size());
-            BroadcastHandler broadcastHandler = new BroadcastHandler(networkNode, peerManager, this);
-            broadcastHandlers.add(broadcastHandler);
-            broadcastHandler.broadcast(new ArrayList<>(broadcastRequests));
-=======
             log.info("Broadcast bundled requests of {} messages. Message types: {}",
                     broadcastRequests.size(),
                     broadcastRequests.stream().map(e -> e.getMessage().getClass().getSimpleName()).collect(Collectors.toList()));
             BroadcastHandler broadcastHandler = new BroadcastHandler(networkNode, peerManager, this);
             broadcastHandlers.add(broadcastHandler);
             broadcastHandler.broadcast(new ArrayList<>(broadcastRequests), shutDownRequested);
->>>>>>> c535ebbf
             broadcastRequests.clear();
 
             timer = null;
