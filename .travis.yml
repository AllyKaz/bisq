--- conflicted
+++ resolved
@@ -1,11 +1,7 @@
 language: java
-<<<<<<< HEAD
 jdk: oraclejdk10
-=======
-jdk: oraclejdk8
 before_install:
   grep -v '^#' src/main/resources/META-INF/services/bisq.asset.Asset | sort --check --dictionary-order --ignore-case
->>>>>>> f1447e8a
 notifications:
   slack:
     on_success: change
