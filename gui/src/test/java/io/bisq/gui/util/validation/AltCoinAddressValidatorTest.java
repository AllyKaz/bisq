/*
 * This file is part of Bisq.
 *
 * Bisq is free software: you can redistribute it and/or modify it
 * under the terms of the GNU Affero General Public License as published by
 * the Free Software Foundation, either version 3 of the License, or (at
 * your option) any later version.
 *
 * Bisq is distributed in the hope that it will be useful, but WITHOUT
 * ANY WARRANTY; without even the implied warranty of MERCHANTABILITY or
 * FITNESS FOR A PARTICULAR PURPOSE. See the GNU Affero General Public
 * License for more details.
 *
 * You should have received a copy of the GNU Affero General Public License
 * along with Bisq. If not, see <http://www.gnu.org/licenses/>.
 */

package io.bisq.gui.util.validation;

import io.bisq.common.locale.CurrencyUtil;
import io.bisq.common.locale.Res;
import io.bisq.core.app.BisqEnvironment;
import io.bisq.core.btc.BaseCurrencyNetwork;
import org.junit.Before;
import org.junit.Test;

import static junit.framework.TestCase.assertFalse;
import static org.junit.Assert.assertTrue;

public class AltCoinAddressValidatorTest {
    @Before
    public void setup() {
        final BaseCurrencyNetwork baseCurrencyNetwork = BisqEnvironment.getBaseCurrencyNetwork();
        final String currencyCode = baseCurrencyNetwork.getCurrencyCode();
        Res.setBaseCurrencyCode(currencyCode);
        Res.setBaseCurrencyName(baseCurrencyNetwork.getCurrencyName());
        CurrencyUtil.setBaseCurrencyCode(currencyCode);
    }

    @Test
    public void testBTC() {
        AltCoinAddressValidator validator = new AltCoinAddressValidator();
        validator.setCurrencyCode("BTC");

        assertTrue(validator.validate("17VZNX1SN5NtKa8UQFxwQbFeFc3iqRYhem").isValid);
        assertTrue(validator.validate("3EktnHQD7RiAE6uzMj2ZifT9YgRrkSgzQX").isValid);
        assertTrue(validator.validate("1111111111111111111114oLvT2").isValid);
        assertTrue(validator.validate("1BitcoinEaterAddressDontSendf59kuE").isValid);

        assertFalse(validator.validate("17VZNX1SN5NtKa8UQFxwQbFeFc3iqRYhemqq").isValid);
        assertFalse(validator.validate("17VZNX1SN5NtKa8UQFxwQbFeFc3iqRYheO").isValid);
        assertFalse(validator.validate("17VZNX1SN5NtKa8UQFxwQbFeFc3iqRYhek#").isValid);
    }

    @Test
    public void testPIVX() {
        AltCoinAddressValidator validator = new AltCoinAddressValidator();
        validator.setCurrencyCode("PIVX");

        assertTrue(validator.validate("DFJku78A14HYwPSzC5PtUmda7jMr5pbD2B").isValid);
        assertTrue(validator.validate("DAeiBSH4nudXgoxS4kY6uhTPobc7ALrWDA").isValid);
        assertTrue(validator.validate("DRbnCYbuMXdKU4y8dya9EnocL47gFjErWe").isValid);
        assertTrue(validator.validate("DTPAqTryNRCE2FgsxzohTtJXfCBCDnG6Rc").isValid);

        assertFalse(validator.validate("17VZNX1SN5NtKa8UQFxwQbFeFc3iqRYhemqq").isValid);
        assertFalse(validator.validate("17VZNX1SN5NtKa8UQFxwQbFeFc3iqRYheO").isValid);
        assertFalse(validator.validate("17VZNX1SN5NtKa8UQFxwQbFeFc3iqRYhek#").isValid);
    }

    @Test
    public void testIOP() {
        AltCoinAddressValidator validator = new AltCoinAddressValidator();
        validator.setCurrencyCode("IOP");

        assertTrue(validator.validate("pKbz7iRUSiUaTgh4UuwQCnc6pWZnyCGWxM").isValid);
        assertTrue(validator.validate("pAubDQFjUMaR93V4RjHYFh1YW1dzJ9YPW1").isValid);

        assertFalse(validator.validate("17VZNX1SN5NtKa8UQFxwQbFeFc3iqRYhem").isValid);
    }

    @Test
    public void testGBYTE() {
        AltCoinAddressValidator validator = new AltCoinAddressValidator();
        validator.setCurrencyCode("GBYTE");

        assertTrue(validator.validate("BN7JXKXWEG4BVJ7NW6Q3Z7SMJNZJYM3G").isValid);
        assertTrue(validator.validate("XGKZODTTTRXIUA75TKONWHFDCU6634DE").isValid);

        assertFalse(validator.validate("XGKZODTGTRXIUA75TKONWHFDCU6634DE").isValid);
        assertFalse(validator.validate("XGKZODTTTRXIUA75TKONWHFDCU6634D").isValid);
        assertFalse(validator.validate("XGKZODTTTRXIUA75TKONWHFDCU6634DZ").isValid);
    }

    @Test
    public void testETH() {
        AltCoinAddressValidator validator = new AltCoinAddressValidator();
        validator.setCurrencyCode("ETH");

        assertTrue(validator.validate("0x2a65Aca4D5fC5B5C859090a6c34d164135398226").isValid);
        assertTrue(validator.validate("2a65Aca4D5fC5B5C859090a6c34d164135398226").isValid);

        assertFalse(validator.validate("0x2a65Aca4D5fC5B5C859090a6c34d1641353982266").isValid);
        assertFalse(validator.validate("0x2a65Aca4D5fC5B5C859090a6c34d16413539822g").isValid);
        assertFalse(validator.validate("2a65Aca4D5fC5B5C859090a6c34d16413539822g").isValid);
        assertFalse(validator.validate("").isValid);
    }

    @Test
    public void test888() {
        AltCoinAddressValidator validator = new AltCoinAddressValidator();
        validator.setCurrencyCode("888");

        assertTrue(validator.validate("8TP9rh3SH6n9cSLmV22vnSNNw56LKGpLra").isValid);
        assertTrue(validator.validate("37NwrYsD1HxQW5zfLTuQcUUXGMPvQgzTSn").isValid);

        assertFalse(validator.validate("1ANNa15ZQXAZUgFiqJ2i7Z2DPU2J6hW62i").isValid);
        assertFalse(validator.validate("38NwrYsD1HxQW5zfLT0QcUUXGMPvQgzTSn").isValid);
        assertFalse(validator.validate("8tP9rh3SH6n9cSLmV22vnSNNw56LKGpLrB").isValid);
        assertFalse(validator.validate("8Zbvjr").isValid);
    }

    @Test
    public void testNXT() {
        AltCoinAddressValidator validator = new AltCoinAddressValidator();
        validator.setCurrencyCode("NXT");

        assertTrue(validator.validate("NXT-JM2U-U4AE-G7WF-3NP9F").isValid);
        assertTrue(validator.validate("NXT-6UNJ-UMFM-Z525-4S24M").isValid);
        assertTrue(validator.validate("NXT-2223-2222-KB8Y-22222").isValid);

        assertFalse(validator.validate("").isValid);
        assertFalse(validator.validate("abcde").isValid);
        assertFalse(validator.validate("NXT-").isValid);
        assertFalse(validator.validate("NXT-JM2U-U4AE-G7WF-3ND9F").isValid);
        assertFalse(validator.validate("NXT-JM2U-U4AE-G7WF-3Np9F").isValid);
        assertFalse(validator.validate("NXT-2222-2222-2222-22222").isValid);
    }

    @Test
    public void testPNC() {
        AltCoinAddressValidator validator = new AltCoinAddressValidator();
        validator.setCurrencyCode("PNC");

        assertTrue(validator.validate("3AB1qXhaU3hK5oAPQfwzN3QkM8LxAgL8vB").isValid);
        assertTrue(validator.validate("PD57PGdk69yioZ6FD3zFNzVUeJhMf6Kti4").isValid);

        assertFalse(validator.validate("3AB1qXhaU3hK5oAPQfwzN3QkM8LxAgL8v").isValid);
        assertFalse(validator.validate("PD57PGdk69yioZ6FD3zFNzVUeJhMf6Kti42").isValid);
        assertFalse(validator.validate("PD57PGdk69yioZ6FD3zFNzVUeJhMMMKti4").isValid);
        assertFalse(validator.validate("PD57PG").isValid);
    }

    @Test
    public void testZEN() {
        AltCoinAddressValidator validator = new AltCoinAddressValidator();
        validator.setCurrencyCode("ZEN");

        assertTrue(validator.validate("znk62Ey7ptTyHgYLaLDTEwhLF6uN1DXTBfa").isValid);
        assertTrue(validator.validate("znTqzi5rTXf6KJnX5tLaC5CMGHfeWJwy1c7").isValid);
        assertTrue(validator.validate("t1V9h2P9n4sYg629Xn4jVDPySJJxGmPb1HK").isValid);  // Random address from ZCash blockchain
        assertTrue(validator.validate("t3Ut4KUq2ZSMTPNE67pBU5LqYCi2q36KpXQ").isValid);  // Random address from ZCash blockchain

        assertFalse(validator.validate("zcKffBrza1cirFY47aKvXiV411NZMscf7zUY5bD1HwvkoQvKHgpxLYUHtMCLqBAeif1VwHmMjrMAKNrdCknCVqCzRNizHUq").isValid);
        assertFalse(validator.validate("AFTqzi5rTXf6KJnX5tLaC5CMGHfeWJwy1c7").isValid);
        assertFalse(validator.validate("zig-zag").isValid);
        assertFalse(validator.validate("0123456789").isValid);
        assertFalse(validator.validate("").isValid);
    }

    @Test
    public void testWAC() {
        AltCoinAddressValidator validator = new AltCoinAddressValidator();
        validator.setCurrencyCode("WAC");

        assertTrue(validator.validate("WfEnB3VGrBqW7uamJMymymEwxMBYQKELKY").isValid);
        assertTrue(validator.validate("WTLWtNN5iJJQyTeMfZMMrfrDvdGZrYGP5U").isValid);
        assertTrue(validator.validate("WemK3MgwREsEaF4vdtYLxmMqAXp49C2LYQ").isValid);
        assertTrue(validator.validate("WZggcFY5cJdAxx9unBW5CVPAH8VLTxZ6Ym").isValid);

        assertFalse(validator.validate("").isValid);
        assertFalse(validator.validate("abcde").isValid);
        assertFalse(validator.validate("mWvZ7nZAUzpRMFp2Bfjxz27Va47nUfB79E").isValid);
        assertFalse(validator.validate("WemK3MgwREsE23fgsadtYLxmMqAX9C2LYQ").isValid);
    }
   
    @Test
    public void testDCT() {
        AltCoinAddressValidator validator = new AltCoinAddressValidator();
        validator.setCurrencyCode("DCT");

        assertTrue(validator.validate("ud6910c2790bda53bcc53cb131f8fa3bf").isValid);
        assertTrue(validator.validate("decent-account123").isValid);
	    assertTrue(validator.validate("decent.acc-123").isValid);

        assertFalse(validator.validate("my.acc123").isValid);
        assertFalse(validator.validate("123decent").isValid);
        assertFalse(validator.validate("decent_acc").isValid);
        assertFalse(validator.validate("dEcent").isValid);
	    assertFalse(validator.validate("dct1").isValid);
	    assertFalse(validator.validate("decent-").isValid);
        assertFalse(validator.validate("").isValid);
    }

    @Test
    public void testELLA() {
        AltCoinAddressValidator validator = new AltCoinAddressValidator();
        validator.setCurrencyCode("ELLA");

        assertTrue(validator.validate("0x65767ec6d4d3d18a200842352485cdc37cbf3a21").isValid);
        assertTrue(validator.validate("65767ec6d4d3d18a200842352485cdc37cbf3a21").isValid);

        assertFalse(validator.validate("0x65767ec6d4d3d18a200842352485cdc37cbf3a216").isValid);
        assertFalse(validator.validate("0x65767ec6d4d3d18a200842352485cdc37cbf3a2g").isValid);
        assertFalse(validator.validate("65767ec6d4d3d18a200842352485cdc37cbf3a2g").isValid);
        assertFalse(validator.validate("").isValid);
    }
<<<<<<< HEAD
	
	@Test
    public void testXCN() {
        AltCoinAddressValidator validator = new AltCoinAddressValidator();
        validator.setCurrencyCode("XCN");

        assertTrue(validator.validate("CT49DTNo5itqYoAD6XTGyTKbe8z5nGY2D5").isValid);
        assertTrue(validator.validate("CGTta3M4t3yXu8uRgkKvaWd2d8DQvDPnpL").isValid);
        assertTrue(validator.validate("Cco3zGiEJMyz3wrndEr6wg5cm1oUAbBoR2").isValid);
        assertTrue(validator.validate("CPzmjGCDEdQuRffmbpkrYQtSiUAm4oZJgt").isValid);

        assertFalse(validator.validate("CT49DTNo5itqYoAD6XTGyTKbe8z5nGY2D4").isValid);
        assertFalse(validator.validate("CGTta3M4t3yXu8uRgkKvaWd2d8DQvDPnpl").isValid);
        assertFalse(validator.validate("Cco3zGiEJMyz3wrndEr6wg5cm1oUAbBoR1").isValid);
        assertFalse(validator.validate("CPzmjGCDEdQuRffmbpkrYQtSiUAm4oZJgT").isValid);
        assertFalse(validator.validate("CT49DTNo5itqYoAD6XTGyTKbe8z5nGY2Da").isValid);
        assertFalse(validator.validate("").isValid);
        assertFalse(validator.validate("asdasd").isValid);
        assertFalse(validator.validate("cT49DTNo5itqYoAD6XTGyTKbe8z5nGY2Da").isValid);
        assertFalse(validator.validate("No5itqYoAD6XTGyTKbe8z5nGY2Da").isValid);
=======

    @Test
    public void testTRC() {
        AltCoinAddressValidator validator = new AltCoinAddressValidator();
        validator.setCurrencyCode("TRC");

        assertTrue(validator.validate("1Bys8pZaKo4GTWcpArMg92cBgYqij8mKXt").isValid);
        assertTrue(validator.validate("12Ycuof6g5GRyWy56eQ3NvJpwAM8z9pb4g").isValid);
        assertTrue(validator.validate("1DEBTTVCn1h9bQS9scVP6UjoSsjbtJBvXF").isValid);
        assertTrue(validator.validate("18s142HdWDfDQXYBpuyMvsU3KHwryLxnCr").isValid);

        assertFalse(validator.validate("18s142HdWDfDQXYBpyuMvsU3KHwryLxnCr").isValid);
        assertFalse(validator.validate("18s142HdWDfDQXYBpuyMvsU3KHwryLxnC").isValid);
        assertFalse(validator.validate("8s142HdWDfDQXYBpuyMvsU3KHwryLxnCr").isValid);
        assertFalse(validator.validate("18s142HdWDfDQXYBuyMvsU3KHwryLxnCr").isValid);
        assertFalse(validator.validate("").isValid);
        assertFalse(validator.validate("1asdasd").isValid);
        assertFalse(validator.validate("asdasd").isValid);
>>>>>>> 0871459c
    }
}<|MERGE_RESOLUTION|>--- conflicted
+++ resolved
@@ -182,7 +182,7 @@
         assertFalse(validator.validate("mWvZ7nZAUzpRMFp2Bfjxz27Va47nUfB79E").isValid);
         assertFalse(validator.validate("WemK3MgwREsE23fgsadtYLxmMqAX9C2LYQ").isValid);
     }
-   
+
     @Test
     public void testDCT() {
         AltCoinAddressValidator validator = new AltCoinAddressValidator();
@@ -214,8 +214,7 @@
         assertFalse(validator.validate("65767ec6d4d3d18a200842352485cdc37cbf3a2g").isValid);
         assertFalse(validator.validate("").isValid);
     }
-<<<<<<< HEAD
-	
+
 	@Test
     public void testXCN() {
         AltCoinAddressValidator validator = new AltCoinAddressValidator();
@@ -235,7 +234,7 @@
         assertFalse(validator.validate("asdasd").isValid);
         assertFalse(validator.validate("cT49DTNo5itqYoAD6XTGyTKbe8z5nGY2Da").isValid);
         assertFalse(validator.validate("No5itqYoAD6XTGyTKbe8z5nGY2Da").isValid);
-=======
+    }
 
     @Test
     public void testTRC() {
@@ -254,6 +253,5 @@
         assertFalse(validator.validate("").isValid);
         assertFalse(validator.validate("1asdasd").isValid);
         assertFalse(validator.validate("asdasd").isValid);
->>>>>>> 0871459c
     }
 }