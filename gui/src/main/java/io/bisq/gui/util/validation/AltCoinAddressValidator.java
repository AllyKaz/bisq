/*
 * This file is part of Bisq.
 *
 * Bisq is free software: you can redistribute it and/or modify it
 * under the terms of the GNU Affero General Public License as published by
 * the Free Software Foundation, either version 3 of the License, or (at
 * your option) any later version.
 *
 * Bisq is distributed in the hope that it will be useful, but WITHOUT
 * ANY WARRANTY; without even the implied warranty of MERCHANTABILITY or
 * FITNESS FOR A PARTICULAR PURPOSE. See the GNU Affero General Public
 * License for more details.
 *
 * You should have received a copy of the GNU Affero General Public License
 * along with Bisq. If not, see <http://www.gnu.org/licenses/>.
 */

package io.bisq.gui.util.validation;


import io.bisq.common.locale.Res;
import io.bisq.core.app.BisqEnvironment;
import io.bisq.gui.util.validation.altcoins.*;
import io.bisq.gui.util.validation.params.*;
import io.bisq.gui.util.validation.params.btc.BTGParams;
import io.bisq.gui.util.validation.params.btc.BtcMainNetParamsForValidation;
import lombok.extern.slf4j.Slf4j;
import org.bitcoinj.core.Address;
import org.bitcoinj.core.AddressFormatException;
import org.bitcoinj.core.Base58;
import org.bitcoinj.params.MainNetParams;
import org.bitcoinj.params.RegTestParams;
import org.bitcoinj.params.TestNet3Params;
import org.jetbrains.annotations.NotNull;
import org.libdohj.params.*;

@Slf4j
public final class AltCoinAddressValidator extends InputValidator {

    private String currencyCode;


    ///////////////////////////////////////////////////////////////////////////////////////////
    // Public methods
    ///////////////////////////////////////////////////////////////////////////////////////////

    public void setCurrencyCode(String currencyCode) {
        this.currencyCode = currencyCode;
    }

    @Override
    public ValidationResult validate(String input) {
        ValidationResult validationResult = super.validate(input);
        if (!validationResult.isValid || currencyCode == null) {
            return validationResult;
        } else {
            ValidationResult wrongChecksum = new ValidationResult(false,
                    Res.get("validation.altcoin.wrongChecksum"));
            ValidationResult regexTestFailed = new ValidationResult(false,
                    Res.get("validation.altcoin.wrongStructure", currencyCode));

            switch (currencyCode) {
                case "BTC":
                    try {
                        switch (BisqEnvironment.getBaseCurrencyNetwork()) {
                            case BTC_MAINNET:
                                Address.fromBase58(MainNetParams.get(), input);
                                break;
                            case BTC_TESTNET:
                                Address.fromBase58(TestNet3Params.get(), input);
                                break;
                            case BTC_REGTEST:
                                Address.fromBase58(RegTestParams.get(), input);
                                break;
                            case LTC_MAINNET:
                            case LTC_TESTNET:
                            case LTC_REGTEST:
                            case DOGE_MAINNET:
                            case DOGE_TESTNET:
                            case DOGE_REGTEST:
                            case DASH_MAINNET:
                            case DASH_TESTNET:
                            case DASH_REGTEST:
                                // We cannot use MainNetParams because that would be one of the other base currencies,
                                // so we cloned the MainNetParams to BtcMainNetParamsForValidation
                                Address.fromBase58(BtcMainNetParamsForValidation.get(), input);
                                return new ValidationResult(true);
                        }
                        return new ValidationResult(true);
                    } catch (AddressFormatException e) {
                        return new ValidationResult(false, getErrorMessage(e));
                    }
                case "BSQ":
                    if (!input.startsWith("B"))
                        return new ValidationResult(false, Res.get("validation.altcoin.invalidAddress",
                                currencyCode, "BSQ address must start with \"B\""));

                    String addressAsBtc = input.substring(1, input.length());
                    try {
                        switch (BisqEnvironment.getBaseCurrencyNetwork()) {
                            case BTC_MAINNET:
                                Address.fromBase58(MainNetParams.get(), addressAsBtc);
                                break;
                            case BTC_TESTNET:
                                Address.fromBase58(TestNet3Params.get(), addressAsBtc);
                                break;
                            case BTC_REGTEST:
                                Address.fromBase58(RegTestParams.get(), addressAsBtc);
                                break;
                        }
                        return new ValidationResult(true);
                    } catch (AddressFormatException e) {
                        return new ValidationResult(false, getErrorMessage(e));
                    }
                case "LTC":
                    try {
                        switch (BisqEnvironment.getBaseCurrencyNetwork()) {
                            case BTC_MAINNET:
                            case BTC_TESTNET:
                            case BTC_REGTEST:
                            case DOGE_MAINNET:
                            case DOGE_TESTNET:
                            case DOGE_REGTEST:
                            case DASH_MAINNET:
                            case DASH_TESTNET:
                            case DASH_REGTEST:
                            case LTC_MAINNET:
                                Address.fromBase58(LitecoinMainNetParams.get(), input);
                                break;
                            case LTC_TESTNET:
                                Address.fromBase58(LitecoinTestNet3Params.get(), input);
                                break;
                            case LTC_REGTEST:
                                Address.fromBase58(LitecoinRegTestParams.get(), input);
                                break;
                        }
                        return new ValidationResult(true);
                    } catch (AddressFormatException e) {
                        return new ValidationResult(false, getErrorMessage(e));
                    }
                case "DOGE":
                    try {
                        switch (BisqEnvironment.getBaseCurrencyNetwork()) {
                            case BTC_MAINNET:
                            case BTC_TESTNET:
                            case BTC_REGTEST:
                            case LTC_MAINNET:
                            case LTC_TESTNET:
                            case LTC_REGTEST:
                            case DASH_MAINNET:
                            case DASH_TESTNET:
                            case DASH_REGTEST:
                            case DOGE_MAINNET:
                                Address.fromBase58(DogecoinMainNetParams.get(), input);
                                break;
                            case DOGE_TESTNET:
                                Address.fromBase58(DogecoinTestNet3Params.get(), input);
                                break;
                            case DOGE_REGTEST:
                                Address.fromBase58(DogecoinRegTestParams.get(), input);
                                break;
                        }
                        return new ValidationResult(true);
                    } catch (AddressFormatException e) {
                        return new ValidationResult(false, getErrorMessage(e));
                    }
                case "DASH":
                    try {
                        switch (BisqEnvironment.getBaseCurrencyNetwork()) {
                            case BTC_MAINNET:
                            case BTC_TESTNET:
                            case BTC_REGTEST:
                            case LTC_MAINNET:
                            case LTC_TESTNET:
                            case LTC_REGTEST:
                            case DOGE_MAINNET:
                            case DOGE_TESTNET:
                            case DOGE_REGTEST:
                            case DASH_MAINNET:
                                Address.fromBase58(DashMainNetParams.get(), input);
                                break;
                            case DASH_TESTNET:
                                Address.fromBase58(DashTestNet3Params.get(), input);
                                break;
                            case DASH_REGTEST:
                                Address.fromBase58(DashRegTestParams.get(), input);
                                break;
                        }
                        return new ValidationResult(true);
                    } catch (AddressFormatException e) {
                        return new ValidationResult(false, getErrorMessage(e));
                    }
                case "ETH":
                    // https://github.com/ethereum/web3.js/blob/master/lib/utils/utils.js#L403
                    if (!input.matches("^(0x)?[0-9a-fA-F]{40}$"))
                        return regexTestFailed;
                    else
                        return new ValidationResult(true);
                case "PIVX":
                    if (input.matches("^[D][a-km-zA-HJ-NP-Z1-9]{25,34}$")) {
                        //noinspection ConstantConditions
                        try {
                            Address.fromBase58(PivxParams.get(), input);
                            return new ValidationResult(true);
                        } catch (AddressFormatException e) {
                            return new ValidationResult(false, getErrorMessage(e));
                        }
                    } else {
                        return regexTestFailed;
                    }
                case "IOP":
                    if (input.matches("^[p][a-km-zA-HJ-NP-Z1-9]{25,34}$")) {
                        //noinspection ConstantConditions
                        try {
                            Address.fromBase58(IOPParams.get(), input);
                            return new ValidationResult(true);
                        } catch (AddressFormatException e) {
                            return new ValidationResult(false, getErrorMessage(e));
                        }
                    } else {
                        return regexTestFailed;
                    }
                case "888":
                    if (input.matches("^[83][a-km-zA-HJ-NP-Z1-9]{25,34}$")) {
                        if (OctocoinAddressValidator.ValidateAddress(input)) {
                            try {
                                Address.fromBase58(OctocoinParams.get(), input);
                                return new ValidationResult(true);
                            } catch (AddressFormatException e) {
                                return new ValidationResult(false, getErrorMessage(e));
                            }
                        } else {
                            return wrongChecksum;
                        }
                    } else {
                        return regexTestFailed;
                    }
                case "ZEC":
                    // We only support t addresses (transparent transactions)
                    if (input.startsWith("t"))
                        return validationResult;
                    else
                        return new ValidationResult(false, Res.get("validation.altcoin.zAddressesNotSupported"));
                case "GBYTE":
                    return ByteballAddressValidator.validate(input);
                case "NXT":
                    if (!input.startsWith("NXT-") || !input.equals(input.toUpperCase())) {
                        return regexTestFailed;
                    }
                    try {
                        long accountId = NxtReedSolomonValidator.decode(input.substring(4));
                        return new ValidationResult(accountId != 0);
                    } catch (NxtReedSolomonValidator.DecodeException e) {
                        return wrongChecksum;
                    }
                case "DCT":
                    if (input.matches("^(?=.{5,63}$)([a-z][a-z0-9-]+[a-z0-9])(\\.[a-z][a-z0-9-]+[a-z0-9])*$"))
                        return new ValidationResult(true);
                    else
                        return regexTestFailed;
                case "PNC":
                    if (input.matches("^[P3][a-km-zA-HJ-NP-Z1-9]{25,34}$")) {
                        if (PNCAddressValidator.ValidateAddress(input)) {
                            try {
                                Address.fromBase58(PNCParams.get(), input);
                                return new ValidationResult(true);
                            } catch (AddressFormatException e) {
                                return new ValidationResult(false, getErrorMessage(e));
                            }
                        } else {
                            return wrongChecksum;
                        }
                    } else {
                        return regexTestFailed;
                    }
                case "WAC":
                    try {
                        Address.fromBase58(WACoinsParams.get(), input);
                    } catch (AddressFormatException e) {
                        return new ValidationResult(false, getErrorMessage(e));
                    }
                    return new ValidationResult(true);
                case "ZEN":
                    try {
                        // Get the non Base58 form of the address and the bytecode of the first two bytes
                        byte[] byteAddress = Base58.decodeChecked(input);
                        int version0 = byteAddress[0] & 0xFF;
                        int version1 = byteAddress[1] & 0xFF;

                        // We only support public ("zn" (0x20,0x89), "t1" (0x1C,0xB8))
                        // and multisig ("zs" (0x20,0x96), "t3" (0x1C,0xBD)) addresses

                        // Fail for private addresses
                        if (version0 == 0x16 && version1 == 0x9A) {
                            // Address starts with "zc"
                            return new ValidationResult(false, Res.get("validation.altcoin.zAddressesNotSupported"));
                        } else if (version0 == 0x1C && (version1 == 0xB8 || version1 == 0xBD)) {
                            // "t1" or "t3" address
                            return new ValidationResult(true);
                        } else if (version0 == 0x20 && (version1 == 0x89 || version1 == 0x96)) {
                            // "zn" or "zs" address
                            return new ValidationResult(true);
                        } else {
                            // Unknown Type
                            return new ValidationResult(false);
                        }
                    } catch (AddressFormatException e) {
                        // Unhandled Exception (probably a checksum error)
                        return new ValidationResult(false);
                    }
                case "ELLA":
                    // https://github.com/ethereum/web3.js/blob/master/lib/utils/utils.js#L403
                    if (!input.matches("^(0x)?[0-9a-fA-F]{40}$"))
                        return regexTestFailed;
                    else
                        return new ValidationResult(true);
                case "XCN":
                    // https://bitcointalk.org/index.php?topic=1801595
                    return XCNAddressValidator.ValidateAddress(input);
                case "TRC":
                    try {
                        Address.fromBase58(TerracoinParams.get(), input);
                    } catch (AddressFormatException e) {
                        return new ValidationResult(false, getErrorMessage(e));
                    }
                    return new ValidationResult(true);
                case "INXT":
                    if (!input.matches("^(0x)?[0-9a-fA-F]{40}$"))
                        return regexTestFailed;
                    else
                        return new ValidationResult(true);
                case "PART":
                    if (input.matches("^[RP][a-km-zA-HJ-NP-Z1-9]{25,34}$")) {
                        //noinspection ConstantConditions
                        try {
                            Address.fromBase58(PARTParams.get(), input);
                            return new ValidationResult(true);
                        } catch (AddressFormatException e) {
                            return new ValidationResult(false, getErrorMessage(e));
                        }
                    } else {
                        return regexTestFailed;
                    }
                case "MDC":
                    if (input.matches("^L[a-zA-Z0-9]{26,33}$"))
                        return new ValidationResult(true);
                    else
                        return regexTestFailed;
                case "BCH":
                    try {
                        Address.fromBase58(BtcMainNetParamsForValidation.get(), input);
                        return new ValidationResult(true);
                    } catch (AddressFormatException e) {
                        return new ValidationResult(false, getErrorMessage(e));
                    }
                case "BCHC":
                    try {
                        Address.fromBase58(BtcMainNetParamsForValidation.get(), input);
                        return new ValidationResult(true);
                    } catch (AddressFormatException e) {
                        return new ValidationResult(false, getErrorMessage(e));
                    }
                case "BTG":
                    try {
                        Address.fromBase58(BTGParams.get(), input);
                        return new ValidationResult(true);
                    } catch (AddressFormatException e) {
                        return new ValidationResult(false, getErrorMessage(e));
                    }
<<<<<<< HEAD
				case "CAGE":
                    if (input.matches("^[D][a-zA-Z0-9]{26,34}$")) {
                        //noinspection ConstantConditions
                        try {
                            Address.fromBase58(CageParams.get(), input);
                            return new ValidationResult(true);
                        } catch (AddressFormatException e) {
                            return new ValidationResult(false, getErrorMessage(e));
                        }
                    } else {
                        return regexTestFailed;
                    }
=======
                case "CRED":
                    if (!input.matches("^(0x)?[0-9a-fA-F]{40}$"))
                        return regexTestFailed;
                    else
                        return new ValidationResult(true);
>>>>>>> f3b75904
                    // Add new coins at the end...
                default:
                    log.debug("Validation for AltCoinAddress not implemented yet. currencyCode: " + currencyCode);
                    return validationResult;
            }
        }
    }

    @NotNull
    private String getErrorMessage(AddressFormatException e) {
        return Res.get("validation.altcoin.invalidAddress", currencyCode, e.getMessage());
    }
}<|MERGE_RESOLUTION|>--- conflicted
+++ resolved
@@ -367,7 +367,6 @@
                     } catch (AddressFormatException e) {
                         return new ValidationResult(false, getErrorMessage(e));
                     }
-<<<<<<< HEAD
 				case "CAGE":
                     if (input.matches("^[D][a-zA-Z0-9]{26,34}$")) {
                         //noinspection ConstantConditions
@@ -380,13 +379,11 @@
                     } else {
                         return regexTestFailed;
                     }
-=======
                 case "CRED":
                     if (!input.matches("^(0x)?[0-9a-fA-F]{40}$"))
                         return regexTestFailed;
                     else
                         return new ValidationResult(true);
->>>>>>> f3b75904
                     // Add new coins at the end...
                 default:
                     log.debug("Validation for AltCoinAddress not implemented yet. currencyCode: " + currencyCode);
