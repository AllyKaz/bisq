--- conflicted
+++ resolved
@@ -23,10 +23,6 @@
 import io.bisq.core.payment.PaymentAccount;
 import io.bisq.core.payment.payload.OKPayAccountPayload;
 import io.bisq.core.payment.payload.PaymentAccountPayload;
-<<<<<<< HEAD
-import io.bisq.core.user.PreferencesImpl;
-=======
->>>>>>> 30df6f97
 import io.bisq.gui.components.InputTextField;
 import io.bisq.gui.util.BSFormatter;
 import io.bisq.gui.util.Layout;
@@ -96,11 +92,7 @@
         else
             flowPane.setId("flow-pane-checkboxes-non-editable-bg");
 
-<<<<<<< HEAD
-        CurrencyUtil.getAllOKPayCurrencies(PreferencesImpl.getDefaultLocale()).stream().forEach(e ->
-=======
         CurrencyUtil.getAllOKPayCurrencies().stream().forEach(e ->
->>>>>>> 30df6f97
         {
             CheckBox checkBox = new CheckBox(e.getCode());
             checkBox.setMouseTransparent(!isEditable);
