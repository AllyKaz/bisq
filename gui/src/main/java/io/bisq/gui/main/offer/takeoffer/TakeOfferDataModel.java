/*
 * This file is part of Bisq.
 *
 * Bisq is free software: you can redistribute it and/or modify it
 * under the terms of the GNU Affero General Public License as published by
 * the Free Software Foundation, either version 3 of the License, or (at
 * your option) any later version.
 *
 * Bisq is distributed in the hope that it will be useful, but WITHOUT
 * ANY WARRANTY; without even the implied warranty of MERCHANTABILITY or
 * FITNESS FOR A PARTICULAR PURPOSE. See the GNU Affero General Public
 * License for more details.
 *
 * You should have received a copy of the GNU Affero General Public License
 * along with Bisq. If not, see <http://www.gnu.org/licenses/>.
 */

package io.bisq.gui.main.offer.takeoffer;

import com.google.inject.Inject;
import io.bisq.common.app.DevEnv;
import io.bisq.common.locale.CurrencyUtil;
import io.bisq.common.locale.Res;
import io.bisq.common.monetary.Price;
import io.bisq.common.monetary.Volume;
import io.bisq.core.app.BisqEnvironment;
import io.bisq.core.arbitration.Arbitrator;
import io.bisq.core.btc.AddressEntry;
import io.bisq.core.btc.Restrictions;
import io.bisq.core.btc.listeners.BalanceListener;
import io.bisq.core.btc.wallet.BsqWalletService;
import io.bisq.core.btc.wallet.BtcWalletService;
import io.bisq.core.btc.wallet.TradeWalletService;
import io.bisq.core.filter.FilterManager;
import io.bisq.core.offer.Offer;
import io.bisq.core.offer.OfferPayload;
import io.bisq.core.payment.AccountAgeWitnessService;
import io.bisq.core.payment.PaymentAccount;
import io.bisq.core.payment.PaymentAccountUtil;
import io.bisq.core.payment.payload.PaymentMethod;
import io.bisq.core.provider.fee.FeeService;
import io.bisq.core.provider.price.PriceFeedService;
import io.bisq.core.trade.TradeManager;
import io.bisq.core.trade.handlers.TradeResultHandler;
import io.bisq.core.user.Preferences;
import io.bisq.core.user.User;
import io.bisq.core.util.CoinUtil;
import io.bisq.gui.common.model.ActivatableDataModel;
import io.bisq.gui.main.overlays.notifications.Notification;
import io.bisq.gui.main.overlays.popups.Popup;
import io.bisq.gui.util.BSFormatter;
import javafx.beans.property.*;
import javafx.collections.ObservableList;
import org.bitcoinj.core.Address;
import org.bitcoinj.core.Coin;
import org.bitcoinj.core.InsufficientMoneyException;
import org.bitcoinj.core.Transaction;
import org.bitcoinj.wallet.Wallet;

import javax.annotation.Nullable;
import java.util.List;

import static com.google.common.base.Preconditions.checkArgument;
import static com.google.common.base.Preconditions.checkNotNull;

/**
 * Domain for that UI element.
 * Note that the create offer domain has a deeper scope in the application domain (TradeManager).
 * That model is just responsible for the domain specific parts displayed needed in that UI element.
 */
class TakeOfferDataModel extends ActivatableDataModel {
    private final TradeManager tradeManager;
    private final BtcWalletService btcWalletService;
    private final BsqWalletService bsqWalletService;
    private final User user;
    private final FeeService feeService;
    private final FilterManager filterManager;
    final Preferences preferences;
    private final PriceFeedService priceFeedService;
    private final TradeWalletService tradeWalletService;
    private final AccountAgeWitnessService accountAgeWitnessService;
    private final BSFormatter formatter;

    private Coin txFeeFromFeeService;
    private Coin securityDeposit;
    // Coin feeFromFundingTx = Coin.NEGATIVE_SATOSHI;

    private Offer offer;

    private AddressEntry addressEntry;
    final BooleanProperty isWalletFunded = new SimpleBooleanProperty();
    // final BooleanProperty isFeeFromFundingTxSufficient = new SimpleBooleanProperty();
    // final BooleanProperty isMainNet = new SimpleBooleanProperty();
    private final ObjectProperty<Coin> amount = new SimpleObjectProperty<>();
    final ObjectProperty<Volume> volume = new SimpleObjectProperty<>();
    final ObjectProperty<Coin> totalToPayAsCoin = new SimpleObjectProperty<>();
    final ObjectProperty<Coin> balance = new SimpleObjectProperty<>();
    final ObjectProperty<Coin> missingCoin = new SimpleObjectProperty<>(Coin.ZERO);

    private BalanceListener balanceListener;
    private PaymentAccount paymentAccount;
    private boolean isTabSelected;
    private boolean useSavingsWallet;
    Coin totalAvailableBalance;
    private Notification walletFundedNotification;
    Price tradePrice;
    // 260 kb is size of typical trade fee tx with 1 input but trade tx (deposit and payout) are larger so we adjust to 320
    private int feeTxSize = 320;
    private int feeTxSizeEstimationRecursionCounter;
    private boolean freezeFee;
    private Coin txFeePerByteFromFeeService;


    ///////////////////////////////////////////////////////////////////////////////////////////
    // Constructor, lifecycle
    ///////////////////////////////////////////////////////////////////////////////////////////


    @Inject
    TakeOfferDataModel(TradeManager tradeManager,
                       BtcWalletService btcWalletService, BsqWalletService bsqWalletService,
                       User user, FeeService feeService, FilterManager filterManager,
                       Preferences preferences, PriceFeedService priceFeedService, TradeWalletService tradeWalletService,
                       AccountAgeWitnessService accountAgeWitnessService, BSFormatter formatter) {
        this.tradeManager = tradeManager;
        this.btcWalletService = btcWalletService;
        this.bsqWalletService = bsqWalletService;
        this.user = user;
        this.feeService = feeService;
        this.filterManager = filterManager;
        this.preferences = preferences;
        this.priceFeedService = priceFeedService;
        this.tradeWalletService = tradeWalletService;
        this.accountAgeWitnessService = accountAgeWitnessService;
        this.formatter = formatter;

        // isMainNet.set(preferences.getBaseCryptoNetwork() == BitcoinNetwork.BTC_MAINNET);
    }

    @Override
    protected void activate() {
        // when leaving screen we reset state
        offer.setState(Offer.State.UNKNOWN);

        addListeners();

        updateBalance();

        // TODO In case that we have funded but restarted, or canceled but took again the offer we would need to
        // store locally the result when we received the funding tx(s).
        // For now we just ignore that rare case and bypass the check by setting a sufficient value
        // if (isWalletFunded.get())
        //     feeFromFundingTxProperty.set(FeePolicy.getMinRequiredFeeForFundingTx());

        if (isTabSelected)
            priceFeedService.setCurrencyCode(offer.getCurrencyCode());

        tradeManager.checkOfferAvailability(offer,
                () -> {
                },
                errorMessage -> new Popup<>().warning(errorMessage).show());
    }

    @Override
    protected void deactivate() {
        removeListeners();
        if (offer != null)
            tradeManager.onCancelAvailabilityRequest(offer);
    }


    ///////////////////////////////////////////////////////////////////////////////////////////
    // API
    ///////////////////////////////////////////////////////////////////////////////////////////

    // called before activate
    void initWithData(Offer offer) {
        this.offer = offer;
        tradePrice = offer.getPrice();
        addressEntry = btcWalletService.getOrCreateAddressEntry(offer.getId(), AddressEntry.Context.OFFER_FUNDING);
        checkNotNull(addressEntry, "addressEntry must not be null");

        ObservableList<PaymentAccount> possiblePaymentAccounts = getPossiblePaymentAccounts();
        checkArgument(!possiblePaymentAccounts.isEmpty(), "possiblePaymentAccounts.isEmpty()");
        paymentAccount = possiblePaymentAccounts.get(0);

        long myLimit = accountAgeWitnessService.getMyTradeLimit(paymentAccount, getCurrencyCode());
        this.amount.set(Coin.valueOf(Math.min(offer.getAmount().value, myLimit)));

        securityDeposit = offer.getDirection() == OfferPayload.Direction.SELL ?
                getBuyerSecurityDeposit() :
                getSellerSecurityDeposit();

        // Taker pays 3 times the tx fee (taker fee, deposit, payout) because the mining fee might be different when maker created the offer
        // and reserved his funds. Taker creates at least taker fee and deposit tx at nearly the same moment. Just the payout will
        // be later and still could lead to issues if the required fee changed a lot in the meantime. using RBF and/or
        // multiple batch-signed payout tx with different fees might be an option but RBF is not supported yet in BitcoinJ
        // and batched txs would add more complexity to the trade protocol.

        // A typical trade fee tx has about 260 bytes (if one input). The trade txs has about 336-414 bytes.
        // We use 320 as a average value.

        // trade fee tx: 260 bytes (1 input)
        // deposit tx: 336 bytes (1 MS output+ OP_RETURN) - 414 bytes (1 MS output + OP_RETURN + change in case of smaller trade amount)
        // payout tx: 371 bytes
        // disputed payout tx: 408 bytes

        // Set the default values (in rare cases if the fee request was not done yet we get the hard coded default values)
        // But the "take offer" happens usually after that so we should have already the value from the estimation service.
        txFeePerByteFromFeeService = feeService.getTxFeePerByte();
        txFeeFromFeeService = getTxFeeBySize(feeTxSize);

        // We request to get the actual estimated fee
        log.info("Start requestTxFee: txFeeFromFeeService={}", txFeeFromFeeService);
        feeService.requestFees(() -> {
            if (!freezeFee) {
                txFeePerByteFromFeeService = feeService.getTxFeePerByte();
                txFeeFromFeeService = getTxFeeBySize(feeTxSize);
                calculateTotalToPay();
                log.info("Completed requestTxFee: txFeeFromFeeService={}", txFeeFromFeeService);
            } else {
                log.warn("We received the tx fee respnse after we have shown the funding screen and ignore that " +
                        "to avoid that the total funds to pay changes due cahnged tx fees.");
            }
        }, null);

        calculateVolume();
        calculateTotalToPay();

        balanceListener = new BalanceListener(addressEntry.getAddress()) {
            @Override
            public void onBalanceChanged(Coin balance, Transaction tx) {
                updateBalance();

                /*if (isMainNet.get()) {
                    SettableFuture<Coin> future = blockchainService.requestFee(tx.getHashAsString());
                    Futures.addCallback(future, new FutureCallback<Coin>() {
                        public void onSuccess(Coin fee) {
                            UserThread.execute(() -> setFeeFromFundingTx(fee));
                        }

                        public void onFailure(@NotNull Throwable throwable) {
                            UserThread.execute(() -> new Popup<>()
                                    .warning("We did not get a response for the request of the mining fee used " +
                                            "in the funding transaction.\n\n" +
                                            "Are you sure you used a sufficiently high fee of at least " +
                                            formatter.formatCoinWithCode(FeePolicy.getMinRequiredFeeForFundingTx()) + "?")
                                    .actionButtonText("Yes, I used a sufficiently high fee.")
                                    .onAction(() -> setFeeFromFundingTx(FeePolicy.getMinRequiredFeeForFundingTx()))
                                    .closeButtonText("No. Let's cancel that payment.")
                                    .onClose(() -> setFeeFromFundingTx(Coin.NEGATIVE_SATOSHI))
                                    .show());
                        }
                    });
                } else {
                    setFeeFromFundingTx(FeePolicy.getMinRequiredFeeForFundingTx());
                    isFeeFromFundingTxSufficient.set(feeFromFundingTx.compareTo(FeePolicy.getMinRequiredFeeForFundingTx()) >= 0);
                }*/
            }
        };

        offer.resetState();

        priceFeedService.setCurrencyCode(offer.getCurrencyCode());
    }

    // We don't want that the fee gets updated anymore after we show the funding screen.
    void onShowPayFundsScreen() {
        estimateTxSize();
        freezeFee = true;
        calculateTotalToPay();
    }

    void onTabSelected(boolean isSelected) {
        this.isTabSelected = isSelected;
        if (isTabSelected)
            priceFeedService.setCurrencyCode(offer.getCurrencyCode());
    }

    public void onClose() {
        btcWalletService.resetAddressEntriesForOpenOffer(offer.getId());
    }


    ///////////////////////////////////////////////////////////////////////////////////////////
    // UI actions
    ///////////////////////////////////////////////////////////////////////////////////////////

    // errorMessageHandler is used only in the check availability phase. As soon we have a trade we write the error msg in the trade object as we want to
    // have it persisted as well.
    void onTakeOffer(TradeResultHandler tradeResultHandler) {
        checkNotNull(txFeeFromFeeService, "txFeeFromFeeService must not be null");
        checkNotNull(getTakerFee(), "takerFee must not be null");

        Coin fundsNeededForTrade = getSecurityDeposit().add(txFeeFromFeeService).add(txFeeFromFeeService);
        if (isBuyOffer())
            fundsNeededForTrade = fundsNeededForTrade.add(amount.get());

        if (filterManager.isCurrencyBanned(offer.getCurrencyCode())) {
            new Popup<>().warning(Res.get("offerbook.warning.currencyBanned")).show();
        } else if (filterManager.isPaymentMethodBanned(offer.getPaymentMethod())) {
            new Popup<>().warning(Res.get("offerbook.warning.paymentMethodBanned")).show();
        } else if (filterManager.isOfferIdBanned(offer.getId())) {
            new Popup<>().warning(Res.get("offerbook.warning.offerBlocked")).show();
        } else if (filterManager.isNodeAddressBanned(offer.getMakerNodeAddress())) {
            new Popup<>().warning(Res.get("offerbook.warning.nodeBlocked")).show();
        } else {
            tradeManager.onTakeOffer(amount.get(),
                    txFeeFromFeeService,
                    getTakerFee(),
                    isCurrencyForTakerFeeBtc(),
                    tradePrice.getValue(),
                    fundsNeededForTrade,
                    offer,
                    paymentAccount.getId(),
                    useSavingsWallet,
                    tradeResultHandler,
                    errorMessage -> {
                        log.warn(errorMessage);
                        new Popup<>().warning(errorMessage).show();
                    }
            );
        }
    }

    // This works only if have already funds in the wallet
    // TODO: There still are issues if we get funded by very small inputs which are causing higher tx fees and the
    // changed total required amount is not updated. That will cause a InsufficientMoneyException and the user need to
    // start over again. To reproduce keep adding 0.002 BTC amounts while in the funding screen.
    // It would require a listener on changed balance and a new fee estimation with a correct recalculation of the required funds.
    // Another edge case not handled correctly is: If there are many small inputs and user add a large input later the
    // fee estimation is based on the large tx with many inputs but the actual tx will get created with the large input, thus
    // leading to a smaller tx and too high fees. Simply updating the fee estimation would lead to changed required funds
    // and if funds get higher (if tx get larger) the user would get confused (adding small inputs would increase total required funds).
    // So that would require more thoughts how to deal with all those cases.
    public void estimateTxSize() {
        Address fundingAddress = btcWalletService.getOrCreateAddressEntry(AddressEntry.Context.AVAILABLE).getAddress();
        int txSize = 0;
        if (btcWalletService.getBalance(Wallet.BalanceType.AVAILABLE).isPositive()) {
            txFeeFromFeeService = getTxFeeBySize(feeTxSize);

            Address reservedForTradeAddress = btcWalletService.getOrCreateAddressEntry(offer.getId(), AddressEntry.Context.RESERVED_FOR_TRADE).getAddress();
            Address changeAddress = btcWalletService.getOrCreateAddressEntry(AddressEntry.Context.AVAILABLE).getAddress();

            Coin reservedFundsForOffer = getSecurityDeposit().add(txFeeFromFeeService).add(txFeeFromFeeService);
            if (isBuyOffer())
                reservedFundsForOffer = reservedFundsForOffer.add(amount.get());

            checkNotNull(user.getAcceptedArbitrators(), "user.getAcceptedArbitrators() must not be null");
            checkArgument(!user.getAcceptedArbitrators().isEmpty(), "user.getAcceptedArbitrators() must not be empty");
            String dummyArbitratorAddress = user.getAcceptedArbitrators().get(0).getBtcAddress();
            try {
                log.debug("We create a dummy tx to see if our estimated size is in the accepted range. feeTxSize={}," +
                                " txFee based on feeTxSize: {}, recommended txFee is {} sat/byte",
                        feeTxSize, txFeeFromFeeService.toFriendlyString(), feeService.getTxFeePerByte());
                Transaction tradeFeeTx = tradeWalletService.estimateBtcTradingFeeTxSize(
                        fundingAddress,
                        reservedForTradeAddress,
                        changeAddress,
                        reservedFundsForOffer,
                        true,
                        getTakerFee(),
                        txFeeFromFeeService,
                        dummyArbitratorAddress);

                txSize = tradeFeeTx.bitcoinSerialize().length;
                // use feeTxSizeEstimationRecursionCounter to avoid risk for endless loop
                // We use the tx size for the trade fee tx as target for the fees.
                // The deposit and payout txs are determined +/- 1 output but the trade fee tx can have either 1 or many inputs
                // so we need to make sure the trade fee tx gets the correct fee to not get stuck.
                // We use a 20% tolerance frm out default 320 byte size (typical for deposit and payout) and only if we get a
                // larger size we increase the fee. Worst case is that we overpay for the other follow up txs, but better than
                // use a too low fee and get stuck.
                if (txSize > feeTxSize * 1.2 && feeTxSizeEstimationRecursionCounter < 10) {
                    feeTxSizeEstimationRecursionCounter++;
                    log.info("txSize is {} bytes but feeTxSize used for txFee calculation was {} bytes. We try again with an " +
                            "adjusted txFee to reach the target tx fee.", txSize, feeTxSize);

                    feeTxSize = txSize;
                    txFeeFromFeeService = getTxFeeBySize(txSize);

                    // lets try again with the adjusted txSize and fee.
                    estimateTxSize();
                } else {
                    // We are done with estimation iterations
                    if (feeTxSizeEstimationRecursionCounter < 10)
                        log.info("Fee estimation completed:\n" +
                                        "txFee based on estimated size of {} bytes. Average tx size = {} bytes. Actual tx size = {} bytes. TxFee is {} ({} sat/byte)",
                                feeTxSize, getAverageSize(feeTxSize), txSize, txFeeFromFeeService.toFriendlyString(), feeService.getTxFeePerByte());
                    else
                        log.warn("We could not estimate the fee as the feeTxSizeEstimationRecursionCounter exceeded our limit of 10 recursions.\n" +
                                        "txFee based on estimated size of {} bytes. Average tx size = {} bytes. Actual tx size = {} bytes. " +
                                        "TxFee is {} ({} sat/byte)",
                                feeTxSize, getAverageSize(feeTxSize), txSize, txFeeFromFeeService.toFriendlyString(), feeService.getTxFeePerByte());
                }
            } catch (InsufficientMoneyException e) {
                log.info("We cannot complete the fee estimation because there are not enough funds in the wallet.\n" +
                                "This is expected if the user has not sufficient funds yet.\n" +
                                "In that case we use the latest estimated tx size or the default if none has been calculated yet.\n" +
                                "txFee based on estimated size of {} bytes. Average tx size = {} bytes. Actual tx size = {} bytes. TxFee is {} ({} sat/byte)",
                        feeTxSize, getAverageSize(feeTxSize), txSize, txFeeFromFeeService.toFriendlyString(), feeService.getTxFeePerByte());
            }
<<<<<<< HEAD
        } catch (InsufficientMoneyException e) {
            // If we need to fund from an external wallet we can assume we only have 1 input (320 bytes).
            log.warn("We cannot do the fee estimation because there are not enough funds in the wallet. This is expected " +
                    "if the user pays from an external wallet. In that case we use an estimated tx size of 320 bytes.");
            feeTxSize = 320;
            txFeeFromFeeService = feeService.getTxFee(feeTxSize);
            log.info("feeTxSize {} bytes", feeTxSize);
            log.info("txFee based on estimated size: {}, recommended txFee is {} sat/byte",
                    txFeeFromFeeService.toFriendlyString(), feeService.getTxFeePerByte());
=======
        } else {
            feeTxSize = 320;
            txFeeFromFeeService = getTxFeeBySize(feeTxSize);
            log.info("We cannot do the fee estimation because there are no funds in the wallet.\nThis is expected " +
                            "if the user has not funded his wallet yet.\n" +
                            "In that case we use an estimated tx size of 320 bytes.\n" +
                            "txFee based on estimated size of {} bytes. Average tx size = {} bytes. Actual tx size = {} bytes. TxFee is {} ({} sat/byte)",
                    feeTxSize, getAverageSize(feeTxSize), txSize, txFeeFromFeeService.toFriendlyString(), feeService.getTxFeePerByte());
>>>>>>> 846aa494
        }
    }

    public void onPaymentAccountSelected(PaymentAccount paymentAccount) {
        if (paymentAccount != null) {
            this.paymentAccount = paymentAccount;

            long myLimit = accountAgeWitnessService.getMyTradeLimit(paymentAccount, getCurrencyCode());
            this.amount.set(Coin.valueOf(Math.min(amount.get().value, myLimit)));
        }
    }

    void fundFromSavingsWallet() {
        useSavingsWallet = true;
        updateBalance();
        if (!isWalletFunded.get()) {
            this.useSavingsWallet = false;
            updateBalance();
        }
    }

    void setIsCurrencyForTakerFeeBtc(boolean isCurrencyForTakerFeeBtc) {
        preferences.setPayFeeInBtc(isCurrencyForTakerFeeBtc);
    }


    ///////////////////////////////////////////////////////////////////////////////////////////
    // Getters
    ///////////////////////////////////////////////////////////////////////////////////////////

    OfferPayload.Direction getDirection() {
        return offer.getDirection();
    }

    public Offer getOffer() {
        return offer;
    }

    ObservableList<PaymentAccount> getPossiblePaymentAccounts() {
        return PaymentAccountUtil.getPossiblePaymentAccounts(offer, user.getPaymentAccounts());
    }

    boolean hasAcceptedArbitrators() {
        final List<Arbitrator> acceptedArbitrators = user.getAcceptedArbitrators();
        return acceptedArbitrators != null && acceptedArbitrators.size() > 0;
    }

    boolean isCurrencyForTakerFeeBtc() {
        return preferences.getPayFeeInBtc() || !isBsqForFeeAvailable();
    }

    boolean isTakerFeeValid() {
        return preferences.getPayFeeInBtc() || isBsqForFeeAvailable();
    }

    boolean isBsqForFeeAvailable() {
        final Coin takerFee = getTakerFee(false);
        return BisqEnvironment.isBaseCurrencySupportingBsq() &&
                takerFee != null &&
                bsqWalletService.getAvailableBalance() != null &&
                !bsqWalletService.getAvailableBalance().subtract(takerFee).isNegative();
    }

    long getMaxTradeLimit() {
        if (paymentAccount != null)
            return accountAgeWitnessService.getMyTradeLimit(paymentAccount, getCurrencyCode());
        else
            return 0;
    }


    ///////////////////////////////////////////////////////////////////////////////////////////
    // Bindings, listeners
    ///////////////////////////////////////////////////////////////////////////////////////////

    private void addListeners() {
        btcWalletService.addBalanceListener(balanceListener);
    }

    private void removeListeners() {
        btcWalletService.removeBalanceListener(balanceListener);
    }


    ///////////////////////////////////////////////////////////////////////////////////////////
    // Utils
    ///////////////////////////////////////////////////////////////////////////////////////////

    void calculateVolume() {
        if (tradePrice != null && offer != null &&
                amount.get() != null &&
                !amount.get().isZero()) {
            volume.set(tradePrice.getVolumeByAmount(amount.get()));
            //volume.set(new ExchangeRate(tradePrice).coinToFiat(amountAsCoin.get()));

            updateBalance();
        }
    }

    void applyAmount(Coin amount) {
        long myLimit = accountAgeWitnessService.getMyTradeLimit(paymentAccount, getCurrencyCode());
        this.amount.set(Coin.valueOf(Math.min(amount.value, myLimit)));

        calculateTotalToPay();
    }

    void calculateTotalToPay() {
        // Taker pays 2 times the tx fee because the mining fee might be different when maker created the offer
        // and reserved his funds, so that would not work well with dynamic fees.
        // The mining fee for the takeOfferFee tx is deducted from the createOfferFee and not visible to the trader
        final Coin takerFee = getTakerFee();
        if (offer != null && amount.get() != null && takerFee != null) {
            Coin feeAndSecDeposit = getTotalTxFee().add(securityDeposit);
            if (isCurrencyForTakerFeeBtc()) {
                feeAndSecDeposit = feeAndSecDeposit.add(takerFee);
            }
            if (isBuyOffer())
                totalToPayAsCoin.set(feeAndSecDeposit.add(amount.get()));
            else
                totalToPayAsCoin.set(feeAndSecDeposit);

            updateBalance();
            log.debug("totalToPayAsCoin " + totalToPayAsCoin.get().toFriendlyString());
        }
    }

    private boolean isBuyOffer() {
        return getDirection() == OfferPayload.Direction.BUY;
    }

    @Nullable
    Coin getTakerFee(boolean isCurrencyForTakerFeeBtc) {
        Coin amount = this.amount.get();
        if (amount != null) {
            // TODO write unit test for that
            Coin feePerBtc = CoinUtil.getFeePerBtc(FeeService.getTakerFeePerBtc(isCurrencyForTakerFeeBtc), amount);
            return CoinUtil.maxCoin(feePerBtc, FeeService.getMinTakerFee(isCurrencyForTakerFeeBtc));
        } else {
            return null;
        }
    }

    @Nullable
    public Coin getTakerFee() {
        return getTakerFee(isCurrencyForTakerFeeBtc());
    }


    @SuppressWarnings("PointlessBooleanExpression")
    private void updateBalance() {
        Coin tradeWalletBalance = btcWalletService.getBalanceForAddress(addressEntry.getAddress());
        if (useSavingsWallet) {
            Coin savingWalletBalance = btcWalletService.getSavingWalletBalance();
            totalAvailableBalance = savingWalletBalance.add(tradeWalletBalance);
            if (totalToPayAsCoin.get() != null) {
                if (totalAvailableBalance.compareTo(totalToPayAsCoin.get()) > 0)
                    balance.set(totalToPayAsCoin.get());
                else
                    balance.set(totalAvailableBalance);
            }
        } else {
            balance.set(tradeWalletBalance);
        }
        if (totalToPayAsCoin.get() != null) {
            missingCoin.set(totalToPayAsCoin.get().subtract(balance.get()));
            if (missingCoin.get().isNegative())
                missingCoin.set(Coin.ZERO);
        }
        log.debug("missingCoin " + missingCoin.get().toFriendlyString());

        isWalletFunded.set(isBalanceSufficient(balance.get()));
        //noinspection ConstantConditions,ConstantConditions
        if (totalToPayAsCoin.get() != null && isWalletFunded.get() && walletFundedNotification == null && !DevEnv.DEV_MODE) {
            walletFundedNotification = new Notification()
                    .headLine(Res.get("notification.walletUpdate.headline"))
                    .notification(Res.get("notification.walletUpdate.msg", formatter.formatCoinWithCode(totalToPayAsCoin.get())))
                    .autoClose();

            walletFundedNotification.show();
        }
    }

    private boolean isBalanceSufficient(Coin balance) {
        return totalToPayAsCoin.get() != null && balance.compareTo(totalToPayAsCoin.get()) >= 0;
    }

    public void swapTradeToSavings() {
        log.debug("swapTradeToSavings, offerId={}", offer.getId());
        btcWalletService.resetAddressEntriesForOpenOffer(offer.getId());
    }

    // We use the sum of the size of the trade fee and the deposit tx to get an average.
    // Miners will take the trade fee tx if the total fee of both dependent txs are good enough.
    // With that we avoid that we overpay in case that the trade fee has many inputs and we would apply that fee for the
    // other 2 txs as well. We still might overpay a bit for the payout tx.
    private int getAverageSize(int txSize) {
        return (txSize + 320) / 2;
    }

    private Coin getTxFeeBySize(int sizeInBytes) {
        return txFeePerByteFromFeeService.multiply(getAverageSize(sizeInBytes));
    }

  /*  private void setFeeFromFundingTx(Coin fee) {
        feeFromFundingTx = fee;
        isFeeFromFundingTxSufficient.set(feeFromFundingTx.compareTo(FeePolicy.getMinRequiredFeeForFundingTx()) >= 0);
    }*/

    boolean isMinAmountLessOrEqualAmount() {
        //noinspection SimplifiableIfStatement
        if (offer != null && amount.get() != null)
            return !offer.getMinAmount().isGreaterThan(amount.get());
        return true;
    }

    boolean isAmountLargerThanOfferAmount() {
        //noinspection SimplifiableIfStatement
        if (amount.get() != null && offer != null)
            return amount.get().isGreaterThan(offer.getAmount());
        return true;
    }

    boolean wouldCreateDustForMaker() {
        //noinspection SimplifiableIfStatement
        boolean result;
        if (amount.get() != null && offer != null) {
            Coin customAmount = offer.getAmount().subtract(amount.get());
            result = customAmount.isPositive() && customAmount.isLessThan(Restrictions.getMinNonDustOutput());

            if (result)
                log.info("would create dust for maker, customAmount={},  Restrictions.getMinNonDustOutput()={}", customAmount, Restrictions.getMinNonDustOutput());
        } else {
            result = true;
        }
        return result;
    }

    ReadOnlyObjectProperty<Coin> getAmount() {
        return amount;
    }

    public PaymentMethod getPaymentMethod() {
        return offer.getPaymentMethod();
    }

    public String getCurrencyCode() {
        return offer.getCurrencyCode();
    }

    public String getCurrencyNameAndCode() {
        return CurrencyUtil.getNameByCode(offer.getCurrencyCode());
    }

    public Coin getTotalTxFee() {
        if (isCurrencyForTakerFeeBtc())
            return txFeeFromFeeService.multiply(3);
        else
            return txFeeFromFeeService.multiply(3).subtract(getTakerFee() != null ? getTakerFee() : Coin.ZERO);
    }

    public AddressEntry getAddressEntry() {
        return addressEntry;
    }

    public Coin getSecurityDeposit() {
        return securityDeposit;
    }

    public Coin getBuyerSecurityDeposit() {
        return offer.getBuyerSecurityDeposit();
    }

    public Coin getSellerSecurityDeposit() {
        return offer.getSellerSecurityDeposit();
    }

    public Coin getBsqBalance() {
        return bsqWalletService.getAvailableBalance();
    }
}<|MERGE_RESOLUTION|>--- conflicted
+++ resolved
@@ -400,26 +400,15 @@
                                 "txFee based on estimated size of {} bytes. Average tx size = {} bytes. Actual tx size = {} bytes. TxFee is {} ({} sat/byte)",
                         feeTxSize, getAverageSize(feeTxSize), txSize, txFeeFromFeeService.toFriendlyString(), feeService.getTxFeePerByte());
             }
-<<<<<<< HEAD
         } catch (InsufficientMoneyException e) {
-            // If we need to fund from an external wallet we can assume we only have 1 input (320 bytes).
+            // If we need to fund from an external wallet we can assume we only have 1 input (260 bytes).
             log.warn("We cannot do the fee estimation because there are not enough funds in the wallet. This is expected " +
-                    "if the user pays from an external wallet. In that case we use an estimated tx size of 320 bytes.");
-            feeTxSize = 320;
+                    "if the user pays from an external wallet. In that case we use an estimated tx size of 260 bytes.");
+            feeTxSize = 260;
             txFeeFromFeeService = feeService.getTxFee(feeTxSize);
             log.info("feeTxSize {} bytes", feeTxSize);
             log.info("txFee based on estimated size: {}, recommended txFee is {} sat/byte",
                     txFeeFromFeeService.toFriendlyString(), feeService.getTxFeePerByte());
-=======
-        } else {
-            feeTxSize = 320;
-            txFeeFromFeeService = getTxFeeBySize(feeTxSize);
-            log.info("We cannot do the fee estimation because there are no funds in the wallet.\nThis is expected " +
-                            "if the user has not funded his wallet yet.\n" +
-                            "In that case we use an estimated tx size of 320 bytes.\n" +
-                            "txFee based on estimated size of {} bytes. Average tx size = {} bytes. Actual tx size = {} bytes. TxFee is {} ({} sat/byte)",
-                    feeTxSize, getAverageSize(feeTxSize), txSize, txFeeFromFeeService.toFriendlyString(), feeService.getTxFeePerByte());
->>>>>>> 846aa494
         }
     }
 
