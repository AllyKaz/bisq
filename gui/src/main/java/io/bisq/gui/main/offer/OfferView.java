--- conflicted
+++ resolved
@@ -118,11 +118,7 @@
         if (tradeCurrencyOptional.isPresent())
             tradeCurrency = tradeCurrencyOptional.get();
         else {
-<<<<<<< HEAD
             tradeCurrency = PreferencesImpl.getDefaultTradeCurrency();
-=======
-            tradeCurrency = GlobalSettings.getDefaultTradeCurrency();
->>>>>>> 30df6f97
         }
 
         root.getSelectionModel().selectedItemProperty().addListener(tabChangeListener);
