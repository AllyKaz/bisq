/*
 * This file is part of Bisq.
 *
 * Bisq is free software: you can redistribute it and/or modify it
 * under the terms of the GNU Affero General Public License as published by
 * the Free Software Foundation, either version 3 of the License, or (at
 * your option) any later version.
 *
 * Bisq is distributed in the hope that it will be useful, but WITHOUT
 * ANY WARRANTY; without even the implied warranty of MERCHANTABILITY or
 * FITNESS FOR A PARTICULAR PURPOSE. See the GNU Affero General Public
 * License for more details.
 *
 * You should have received a copy of the GNU Affero General Public License
 * along with Bisq. If not, see <http://www.gnu.org/licenses/>.
 */

package io.bisq.gui.main.dao.compensation.active;

import io.bisq.common.UserThread;
import io.bisq.common.locale.Res;
import io.bisq.core.btc.wallet.BsqWalletService;
import io.bisq.core.dao.DaoPeriodService;
import io.bisq.core.dao.blockchain.BsqBlockChainChangeDispatcher;
import io.bisq.core.dao.blockchain.BsqBlockChainListener;
import io.bisq.core.dao.blockchain.parse.BsqBlockChain;
import io.bisq.core.dao.compensation.CompensationRequest;
import io.bisq.core.dao.compensation.CompensationRequestManager;
import io.bisq.gui.Navigation;
import io.bisq.gui.common.view.ActivatableView;
import io.bisq.gui.common.view.FxmlView;
<<<<<<< HEAD
import io.bisq.gui.components.SeparatedPhaseBars;
=======
import io.bisq.gui.components.AutoTooltipLabel;
import io.bisq.gui.components.AutoTooltipTableColumn;
import io.bisq.gui.components.InputTextField;
>>>>>>> 7467c375
import io.bisq.gui.components.TableGroupHeadline;
import io.bisq.gui.main.MainView;
import io.bisq.gui.main.dao.DaoView;
import io.bisq.gui.main.dao.compensation.CompensationRequestDisplay;
import io.bisq.gui.main.dao.voting.VotingView;
import io.bisq.gui.main.dao.voting.vote.VoteView;
import io.bisq.gui.main.overlays.popups.Popup;
import io.bisq.gui.util.BsqFormatter;
import io.bisq.gui.util.Layout;
import javafx.beans.property.ReadOnlyObjectWrapper;
import javafx.beans.value.ChangeListener;
import javafx.collections.FXCollections;
import javafx.collections.ListChangeListener;
import javafx.collections.ObservableList;
import javafx.collections.transformation.FilteredList;
import javafx.collections.transformation.SortedList;
import javafx.geometry.HPos;
import javafx.geometry.Insets;
import javafx.scene.control.*;
import javafx.scene.layout.AnchorPane;
import javafx.scene.layout.ColumnConstraints;
import javafx.scene.layout.GridPane;
import javafx.scene.layout.Priority;
import javafx.util.Callback;
import org.fxmisc.easybind.EasyBind;
import org.fxmisc.easybind.Subscription;

import javax.inject.Inject;
import java.util.Arrays;
import java.util.List;
import java.util.stream.Collectors;

import static io.bisq.gui.util.FormBuilder.addButtonAfterGroup;
import static io.bisq.gui.util.FormBuilder.addTitledGroupBg;

@FxmlView
public class ActiveCompensationRequestView extends ActivatableView<SplitPane, Void> implements BsqBlockChainListener {

    TableView<CompensationRequestListItem> tableView;
    private final CompensationRequestManager compensationRequestManger;
    private final DaoPeriodService daoPeriodService;
    private final BsqWalletService bsqWalletService;
    private final BsqBlockChain bsqBlockChain;
    private final BsqBlockChainChangeDispatcher bsqBlockChainChangeDispatcher;
    private final Navigation navigation;
    private final BsqFormatter bsqFormatter;
    private final ObservableList<CompensationRequestListItem> observableList = FXCollections.observableArrayList();
    private SortedList<CompensationRequestListItem> sortedList = new SortedList<>(observableList);
    private Subscription selectedCompensationRequestSubscription, phaseSubscription;
    private CompensationRequestDisplay compensationRequestDisplay;
    private int gridRow = 0;
    private GridPane detailsGridPane, gridPane;
    private DaoPeriodService.Phase currentPhase;
    private CompensationRequestListItem selectedCompensationRequest;
    private Button removeButton, voteButton;
    private TextField cycleTextField;
    private List<SeparatedPhaseBars.SeparatedPhaseBarsItem> phaseBarsItems;
    private ChangeListener<Number> chainHeightChangeListener;
    private ListChangeListener<CompensationRequest> compensationRequestListChangeListener;
    private ChangeListener<DaoPeriodService.Phase> phaseChangeListener;


    ///////////////////////////////////////////////////////////////////////////////////////////
    // Constructor, lifecycle
    ///////////////////////////////////////////////////////////////////////////////////////////

    @Inject
    private ActiveCompensationRequestView(CompensationRequestManager compensationRequestManger,
                                          DaoPeriodService daoPeriodService,
                                          BsqWalletService bsqWalletService,
                                          BsqBlockChain bsqBlockChain,
                                          BsqBlockChainChangeDispatcher bsqBlockChainChangeDispatcher,
                                          Navigation navigation,
                                          BsqFormatter bsqFormatter) {
        this.compensationRequestManger = compensationRequestManger;
        this.daoPeriodService = daoPeriodService;
        this.bsqWalletService = bsqWalletService;
        this.bsqBlockChain = bsqBlockChain;
        this.bsqBlockChainChangeDispatcher = bsqBlockChainChangeDispatcher;
        this.navigation = navigation;
        this.bsqFormatter = bsqFormatter;
    }

    @Override
    public void initialize() {
        root.setDividerPositions(0.3, 0.7);
        root.getStyleClass().add("compensation-root");
        AnchorPane topAnchorPane = new AnchorPane();
        root.getItems().add(topAnchorPane);

        gridPane = new GridPane();
        gridPane.setHgap(5);
        gridPane.setVgap(5);
        AnchorPane.setBottomAnchor(gridPane, 10d);
        AnchorPane.setRightAnchor(gridPane, 10d);
        AnchorPane.setLeftAnchor(gridPane, 10d);
        AnchorPane.setTopAnchor(gridPane, 10d);
        topAnchorPane.getChildren().add(gridPane);

        addTitledGroupBg(gridPane, gridRow, 1, Res.get("dao.compensation.active.phase.header"));
        phaseBarsItems = Arrays.asList(
                new SeparatedPhaseBars.SeparatedPhaseBarsItem(DaoPeriodService.Phase.COMPENSATION_REQUESTS, true),
                new SeparatedPhaseBars.SeparatedPhaseBarsItem(DaoPeriodService.Phase.BREAK1, false),
                new SeparatedPhaseBars.SeparatedPhaseBarsItem(DaoPeriodService.Phase.OPEN_FOR_VOTING, true),
                new SeparatedPhaseBars.SeparatedPhaseBarsItem(DaoPeriodService.Phase.BREAK2, false),
                new SeparatedPhaseBars.SeparatedPhaseBarsItem(DaoPeriodService.Phase.VOTE_CONFIRMATION, true),
                new SeparatedPhaseBars.SeparatedPhaseBarsItem(DaoPeriodService.Phase.BREAK3, false));
        SeparatedPhaseBars separatedPhaseBars = new SeparatedPhaseBars(phaseBarsItems);
        GridPane.setRowIndex(separatedPhaseBars, gridRow);
        GridPane.setColumnSpan(separatedPhaseBars, 2);
        GridPane.setColumnIndex(separatedPhaseBars, 0);
        GridPane.setMargin(separatedPhaseBars, new Insets(Layout.FIRST_ROW_DISTANCE - 6, 0, 0, 0));
        gridPane.getChildren().add(separatedPhaseBars);

     /*   final Tuple2<Label, TextField> tuple2 = addLabelTextField(gridPane, ++gridRow, Res.get("dao.compensation.active.cycle"));
        final Label label = tuple2.first;
        GridPane.setHalignment(label, HPos.RIGHT);
        cycleTextField = tuple2.second;*/

        TableGroupHeadline header = new TableGroupHeadline(Res.get("dao.compensation.active.header"));
        GridPane.setRowIndex(header, ++gridRow);
        GridPane.setMargin(header, new Insets(Layout.GROUP_DISTANCE, -10, -10, -10));
        gridPane.getChildren().add(header);
        header.setMinHeight(20);
        header.setMaxHeight(20);

        tableView = new TableView<>();
        tableView.setColumnResizePolicy(TableView.CONSTRAINED_RESIZE_POLICY);
        tableView.setPlaceholder(new Label(Res.get("table.placeholder.noData")));
        tableView.setMinHeight(90);
        GridPane.setRowIndex(tableView, ++gridRow);
        GridPane.setColumnSpan(tableView, 2);
        GridPane.setMargin(tableView, new Insets(5, -15, -10, -10));
        GridPane.setVgrow(tableView, Priority.ALWAYS);
        GridPane.setHgrow(tableView, Priority.ALWAYS);
        gridPane.getChildren().add(tableView);

<<<<<<< HEAD
        createColumns();

        sortedList.comparatorProperty().bind(tableView.comparatorProperty());
=======
        // tableView.setMinHeight(100);
        tableView.setColumnResizePolicy(TableView.CONSTRAINED_RESIZE_POLICY);
        tableView.setPlaceholder(new AutoTooltipLabel(Res.get("table.placeholder.noData")));
        sortedList = new SortedList<>(compensationRequestManger.getObservableList());
>>>>>>> 7467c375
        tableView.setItems(sortedList);

        chainHeightChangeListener = (observable, oldValue, newValue) -> {
            onChainHeightChanged((int) newValue);
        };

        compensationRequestListChangeListener = c -> updateList();
        phaseChangeListener = (observable, oldValue, newValue) -> onPhaseChanged(newValue);
    }

    @Override
    protected void activate() {
        sortedList.comparatorProperty().bind(tableView.comparatorProperty());

        selectedCompensationRequestSubscription = EasyBind.subscribe(tableView.getSelectionModel().selectedItemProperty(), this::onSelectCompensationRequest);
        phaseSubscription = EasyBind.subscribe(daoPeriodService.getPhaseProperty(), phase -> {
            if (!phase.equals(this.currentPhase)) {
                this.currentPhase = phase;
                onSelectCompensationRequest(selectedCompensationRequest);
            }

            phaseBarsItems.stream().forEach(item -> {
                if (item.getPhase() == phase) {
                    item.setActive();
                } else {
                    item.setInActive();
                }
            });
        });

        bsqWalletService.getChainHeightProperty().addListener(chainHeightChangeListener);
        bsqBlockChainChangeDispatcher.addBsqBlockChainListener(this);
        compensationRequestManger.getAllRequests().addListener(compensationRequestListChangeListener);
        daoPeriodService.getPhaseProperty().addListener(phaseChangeListener);

        onChainHeightChanged(bsqWalletService.getChainHeightProperty().get());
    }

    @Override
    protected void deactivate() {
        sortedList.comparatorProperty().unbind();

        selectedCompensationRequestSubscription.unsubscribe();
        phaseSubscription.unsubscribe();

        bsqWalletService.getChainHeightProperty().removeListener(chainHeightChangeListener);
        bsqBlockChainChangeDispatcher.removeBsqBlockChainListener(this);
        compensationRequestManger.getAllRequests().removeListener(compensationRequestListChangeListener);
        daoPeriodService.getPhaseProperty().removeListener(phaseChangeListener);

        observableList.forEach(CompensationRequestListItem::cleanup);
    }


    ///////////////////////////////////////////////////////////////////////////////////////////
    // API
    ///////////////////////////////////////////////////////////////////////////////////////////

    @Override
    public void onBsqBlockChainChanged() {
        // Need delay otherwise we modify list while dispatching  and cause a ConcurrentModificationException
        UserThread.execute(this::updateList);
    }


    ///////////////////////////////////////////////////////////////////////////////////////////
    // Private
    ///////////////////////////////////////////////////////////////////////////////////////////

    private void updateList() {
        observableList.forEach(CompensationRequestListItem::cleanup);

        final FilteredList<CompensationRequest> activeRequests = compensationRequestManger.getActiveRequests();
        observableList.setAll(activeRequests.stream()
                .map(e -> new CompensationRequestListItem(e, bsqWalletService, bsqBlockChain, bsqBlockChainChangeDispatcher, bsqFormatter))
                .collect(Collectors.toSet()));

        if (activeRequests.isEmpty() && compensationRequestDisplay != null)
            compensationRequestDisplay.removeAllFields();
    }

    private void onChainHeightChanged(int height) {
        //cycleTextField.setText(String.valueOf(daoPeriodService.getNumOfStartedCycles(height)));

        phaseBarsItems.stream().forEach(item -> {
            int startBlock = daoPeriodService.getAbsoluteStartBlockOfPhase(height, item.getPhase());
            int endBlock = daoPeriodService.getAbsoluteEndBlockOfPhase(height, item.getPhase());
            item.setStartAndEnd(startBlock, endBlock);
            double progress = 0;
            if (height >= startBlock && height <= endBlock) {
                progress = (double) (height - startBlock + 1) / (double) item.getPhase().getDurationInBlocks();
            } else if (height < startBlock) {
                progress = 0;
            } else if (height > endBlock) {
                progress = 1;
            }
            item.getProgressProperty().set(progress);
        });

        updateList();
    }

    private void onSelectCompensationRequest(CompensationRequestListItem item) {
        selectedCompensationRequest = item;
        if (item != null) {
            final CompensationRequest compensationRequest = item.getCompensationRequest();
            if (compensationRequestDisplay == null) {
                ScrollPane scrollPane = new ScrollPane();
                scrollPane.setFitToWidth(true);
                scrollPane.setFitToHeight(true);
                scrollPane.setMinHeight(100);
                root.getItems().add(scrollPane);

                AnchorPane bottomAnchorPane = new AnchorPane();
                scrollPane.setContent(bottomAnchorPane);

                detailsGridPane = new GridPane();
                detailsGridPane.setHgap(5);
                detailsGridPane.setVgap(5);
                ColumnConstraints columnConstraints1 = new ColumnConstraints();
                columnConstraints1.setHalignment(HPos.RIGHT);
                columnConstraints1.setHgrow(Priority.SOMETIMES);
                columnConstraints1.setMinWidth(140);
                ColumnConstraints columnConstraints2 = new ColumnConstraints();
                columnConstraints2.setHgrow(Priority.ALWAYS);
                columnConstraints2.setMinWidth(300);
                detailsGridPane.getColumnConstraints().addAll(columnConstraints1, columnConstraints2);
                AnchorPane.setBottomAnchor(detailsGridPane, 20d);
                AnchorPane.setRightAnchor(detailsGridPane, 10d);
                AnchorPane.setLeftAnchor(detailsGridPane, 10d);
                AnchorPane.setTopAnchor(detailsGridPane, -20d);
                bottomAnchorPane.getChildren().add(detailsGridPane);

                compensationRequestDisplay = new CompensationRequestDisplay(detailsGridPane, bsqFormatter, bsqWalletService);
            }
            compensationRequestDisplay.removeAllFields();
            compensationRequestDisplay.createAllFields(Res.get("dao.compensation.active.selectedRequest"), Layout.GROUP_DISTANCE);
            compensationRequestDisplay.setAllFieldsEditable(false);
            compensationRequestDisplay.fillWithData(compensationRequest.getPayload());

            if (removeButton != null) {
                removeButton.setManaged(false);
                removeButton.setVisible(false);
                removeButton = null;
            }
            if (voteButton != null) {
                voteButton.setManaged(false);
                voteButton.setVisible(false);
                voteButton = null;
            }
            onPhaseChanged(daoPeriodService.getPhaseProperty().get());
        }
    }

    private void onPhaseChanged(DaoPeriodService.Phase phase) {
        if (removeButton != null) {
            removeButton.setManaged(false);
            removeButton.setVisible(false);
            removeButton = null;
        }
        if (selectedCompensationRequest != null && compensationRequestDisplay != null) {
            final CompensationRequest compensationRequest = selectedCompensationRequest.getCompensationRequest();
            switch (phase) {
                case COMPENSATION_REQUESTS:
                    if (compensationRequestManger.isMine(compensationRequest)) {
                        if (removeButton == null) {
                            removeButton = addButtonAfterGroup(detailsGridPane, compensationRequestDisplay.incrementAndGetGridRow(), Res.get("dao.compensation.active.remove"));
                            removeButton.setOnAction(event -> {
                                if (compensationRequestManger.removeCompensationRequest(compensationRequest))
                                    compensationRequestDisplay.removeAllFields();
                                else
                                    new Popup<>().warning(Res.get("dao.compensation.active.remove.failed")).show();
                            });
                        } else {
                            removeButton.setManaged(true);
                            removeButton.setVisible(true);
                        }
                    }
                    break;
                case BREAK1:
                    break;
                case OPEN_FOR_VOTING:
                    if (voteButton == null) {
                        voteButton = addButtonAfterGroup(detailsGridPane, compensationRequestDisplay.incrementAndGetGridRow(), Res.get("dao.compensation.active.vote"));
                        voteButton.setOnAction(event -> {
                            //noinspection unchecked
                            navigation.navigateTo(MainView.class, DaoView.class, VotingView.class, VoteView.class);
                        });
                    } else {
                        voteButton.setManaged(true);
                        voteButton.setVisible(true);
                    }
                    break;
                case BREAK2:
                    break;
                case VOTE_CONFIRMATION:
                    //TODO
                    log.warn("VOTE_CONFIRMATION");
                    break;
                case BREAK3:
                    break;
                case UNDEFINED:
                default:
                    log.warn("Undefined phase: " + daoPeriodService.getPhaseProperty());
                    break;
            }
        }
    }

<<<<<<< HEAD

    ///////////////////////////////////////////////////////////////////////////////////////////
    // Table
    ///////////////////////////////////////////////////////////////////////////////////////////

    private void createColumns() {
        TableColumn<CompensationRequestListItem, CompensationRequestListItem> dateColumn = new TableColumn<CompensationRequestListItem, CompensationRequestListItem>(Res.get("shared.dateTime")) {
=======
    private void setColumns() {
        TableColumn<CompensationRequest, CompensationRequest> dateColumn = new AutoTooltipTableColumn<CompensationRequest, CompensationRequest>(Res.get("shared.dateTime")) {
>>>>>>> 7467c375
            {
                setMinWidth(190);
                setMaxWidth(190);
            }
        };
        dateColumn.setCellValueFactory((tradeStatistics) -> new ReadOnlyObjectWrapper<>(tradeStatistics.getValue()));
        dateColumn.setCellFactory(
                new Callback<TableColumn<CompensationRequestListItem, CompensationRequestListItem>, TableCell<CompensationRequestListItem,
                        CompensationRequestListItem>>() {
                    @Override
                    public TableCell<CompensationRequestListItem, CompensationRequestListItem> call(
                            TableColumn<CompensationRequestListItem, CompensationRequestListItem> column) {
                        return new TableCell<CompensationRequestListItem, CompensationRequestListItem>() {
                            @Override
                            public void updateItem(final CompensationRequestListItem item, boolean empty) {
                                super.updateItem(item, empty);
                                if (item != null)
                                    setText(bsqFormatter.formatDateTime(item.getCompensationRequest().getPayload().getCreationDate()));
                                else
                                    setText("");
                            }
                        };
                    }
                });
        dateColumn.setComparator((o1, o2) -> o1.getCompensationRequest().getPayload().getCreationDate().compareTo(o2.getCompensationRequest().getPayload().getCreationDate()));
        dateColumn.setSortType(TableColumn.SortType.DESCENDING);
        tableView.getColumns().add(dateColumn);
        tableView.getSortOrder().add(dateColumn);

<<<<<<< HEAD
        TableColumn<CompensationRequestListItem, CompensationRequestListItem> nameColumn = new TableColumn<>(Res.get("shared.name"));
=======

        TableColumn<CompensationRequest, CompensationRequest> nameColumn = new AutoTooltipTableColumn<>(Res.get("shared.name"));
>>>>>>> 7467c375
        nameColumn.setCellValueFactory((tradeStatistics) -> new ReadOnlyObjectWrapper<>(tradeStatistics.getValue()));
        nameColumn.setCellFactory(
                new Callback<TableColumn<CompensationRequestListItem, CompensationRequestListItem>, TableCell<CompensationRequestListItem,
                        CompensationRequestListItem>>() {
                    @Override
                    public TableCell<CompensationRequestListItem, CompensationRequestListItem> call(
                            TableColumn<CompensationRequestListItem, CompensationRequestListItem> column) {
                        return new TableCell<CompensationRequestListItem, CompensationRequestListItem>() {
                            @Override
                            public void updateItem(final CompensationRequestListItem item, boolean empty) {
                                super.updateItem(item, empty);
                                if (item != null)
                                    setText(item.getCompensationRequest().getPayload().getName());
                                else
                                    setText("");
                            }
                        };
                    }
                });
        nameColumn.setComparator((o1, o2) -> o1.getCompensationRequest().getPayload().getName().compareTo(o2.getCompensationRequest().getPayload().getName()));
        tableView.getColumns().add(nameColumn);

<<<<<<< HEAD
        TableColumn<CompensationRequestListItem, CompensationRequestListItem> uidColumn = new TableColumn<>(Res.get("shared.id"));
=======

        TableColumn<CompensationRequest, CompensationRequest> uidColumn = new AutoTooltipTableColumn<>(Res.get("shared.id"));
>>>>>>> 7467c375
        uidColumn.setCellValueFactory((tradeStatistics) -> new ReadOnlyObjectWrapper<>(tradeStatistics.getValue()));
        uidColumn.setCellFactory(
                new Callback<TableColumn<CompensationRequestListItem, CompensationRequestListItem>, TableCell<CompensationRequestListItem,
                        CompensationRequestListItem>>() {
                    @Override
                    public TableCell<CompensationRequestListItem, CompensationRequestListItem> call(
                            TableColumn<CompensationRequestListItem, CompensationRequestListItem> column) {
                        return new TableCell<CompensationRequestListItem, CompensationRequestListItem>() {
                            @Override
                            public void updateItem(final CompensationRequestListItem item, boolean empty) {
                                super.updateItem(item, empty);
                                if (item != null)
                                    setText(item.getCompensationRequest().getPayload().getUid());
                                else
                                    setText("");
                            }
                        };
                    }
                });
        uidColumn.setComparator((o1, o2) -> o1.getCompensationRequest().getPayload().getUid().compareTo(o2.getCompensationRequest().getPayload().getUid()));
        tableView.getColumns().add(uidColumn);

        TableColumn<CompensationRequestListItem, CompensationRequestListItem> confidenceColumn = new TableColumn<>(Res.get("shared.confirmations"));
        confidenceColumn.setMinWidth(130);
        confidenceColumn.setMaxWidth(confidenceColumn.getMinWidth());

        confidenceColumn.setCellValueFactory((item) -> new ReadOnlyObjectWrapper<>(item.getValue()));

        confidenceColumn.setCellFactory(new Callback<TableColumn<CompensationRequestListItem, CompensationRequestListItem>,
                TableCell<CompensationRequestListItem, CompensationRequestListItem>>() {

            @Override
            public TableCell<CompensationRequestListItem, CompensationRequestListItem> call(TableColumn<CompensationRequestListItem,
                    CompensationRequestListItem> column) {
                return new TableCell<CompensationRequestListItem, CompensationRequestListItem>() {

                    @Override
                    public void updateItem(final CompensationRequestListItem item, boolean empty) {
                        super.updateItem(item, empty);

                        if (item != null && !empty) {
                            setGraphic(item.getTxConfidenceIndicator());
                        } else {
                            setGraphic(null);
                        }
                    }
                };
            }
        });
        confidenceColumn.setComparator((o1, o2) -> o1.getConfirmations().compareTo(o2.getConfirmations()));
        tableView.getColumns().add(confidenceColumn);
    }
}
<|MERGE_RESOLUTION|>--- conflicted
+++ resolved
@@ -29,13 +29,10 @@
 import io.bisq.gui.Navigation;
 import io.bisq.gui.common.view.ActivatableView;
 import io.bisq.gui.common.view.FxmlView;
-<<<<<<< HEAD
-import io.bisq.gui.components.SeparatedPhaseBars;
-=======
 import io.bisq.gui.components.AutoTooltipLabel;
 import io.bisq.gui.components.AutoTooltipTableColumn;
 import io.bisq.gui.components.InputTextField;
->>>>>>> 7467c375
+import io.bisq.gui.components.SeparatedPhaseBars;
 import io.bisq.gui.components.TableGroupHeadline;
 import io.bisq.gui.main.MainView;
 import io.bisq.gui.main.dao.DaoView;
@@ -164,7 +161,7 @@
 
         tableView = new TableView<>();
         tableView.setColumnResizePolicy(TableView.CONSTRAINED_RESIZE_POLICY);
-        tableView.setPlaceholder(new Label(Res.get("table.placeholder.noData")));
+        tableView.setPlaceholder(new AutoTooltipLabel(Res.get("table.placeholder.noData")));
         tableView.setMinHeight(90);
         GridPane.setRowIndex(tableView, ++gridRow);
         GridPane.setColumnSpan(tableView, 2);
@@ -173,16 +170,9 @@
         GridPane.setHgrow(tableView, Priority.ALWAYS);
         gridPane.getChildren().add(tableView);
 
-<<<<<<< HEAD
         createColumns();
 
         sortedList.comparatorProperty().bind(tableView.comparatorProperty());
-=======
-        // tableView.setMinHeight(100);
-        tableView.setColumnResizePolicy(TableView.CONSTRAINED_RESIZE_POLICY);
-        tableView.setPlaceholder(new AutoTooltipLabel(Res.get("table.placeholder.noData")));
-        sortedList = new SortedList<>(compensationRequestManger.getObservableList());
->>>>>>> 7467c375
         tableView.setItems(sortedList);
 
         chainHeightChangeListener = (observable, oldValue, newValue) -> {
@@ -392,18 +382,13 @@
         }
     }
 
-<<<<<<< HEAD
 
     ///////////////////////////////////////////////////////////////////////////////////////////
     // Table
     ///////////////////////////////////////////////////////////////////////////////////////////
 
     private void createColumns() {
-        TableColumn<CompensationRequestListItem, CompensationRequestListItem> dateColumn = new TableColumn<CompensationRequestListItem, CompensationRequestListItem>(Res.get("shared.dateTime")) {
-=======
-    private void setColumns() {
-        TableColumn<CompensationRequest, CompensationRequest> dateColumn = new AutoTooltipTableColumn<CompensationRequest, CompensationRequest>(Res.get("shared.dateTime")) {
->>>>>>> 7467c375
+        TableColumn<CompensationRequestListItem, CompensationRequestListItem> dateColumn = new AutoTooltipTableColumn<CompensationRequestListItem, CompensationRequestListItem>(Res.get("shared.dateTime")) {
             {
                 setMinWidth(190);
                 setMaxWidth(190);
@@ -433,12 +418,7 @@
         tableView.getColumns().add(dateColumn);
         tableView.getSortOrder().add(dateColumn);
 
-<<<<<<< HEAD
-        TableColumn<CompensationRequestListItem, CompensationRequestListItem> nameColumn = new TableColumn<>(Res.get("shared.name"));
-=======
-
-        TableColumn<CompensationRequest, CompensationRequest> nameColumn = new AutoTooltipTableColumn<>(Res.get("shared.name"));
->>>>>>> 7467c375
+        TableColumn<CompensationRequestListItem, CompensationRequestListItem> nameColumn = new AutoTooltipTableColumn<>(Res.get("shared.name"));
         nameColumn.setCellValueFactory((tradeStatistics) -> new ReadOnlyObjectWrapper<>(tradeStatistics.getValue()));
         nameColumn.setCellFactory(
                 new Callback<TableColumn<CompensationRequestListItem, CompensationRequestListItem>, TableCell<CompensationRequestListItem,
@@ -461,12 +441,7 @@
         nameColumn.setComparator((o1, o2) -> o1.getCompensationRequest().getPayload().getName().compareTo(o2.getCompensationRequest().getPayload().getName()));
         tableView.getColumns().add(nameColumn);
 
-<<<<<<< HEAD
-        TableColumn<CompensationRequestListItem, CompensationRequestListItem> uidColumn = new TableColumn<>(Res.get("shared.id"));
-=======
-
-        TableColumn<CompensationRequest, CompensationRequest> uidColumn = new AutoTooltipTableColumn<>(Res.get("shared.id"));
->>>>>>> 7467c375
+        TableColumn<CompensationRequestListItem, CompensationRequestListItem> uidColumn = new AutoTooltipTableColumn<>(Res.get("shared.id"));
         uidColumn.setCellValueFactory((tradeStatistics) -> new ReadOnlyObjectWrapper<>(tradeStatistics.getValue()));
         uidColumn.setCellFactory(
                 new Callback<TableColumn<CompensationRequestListItem, CompensationRequestListItem>, TableCell<CompensationRequestListItem,
