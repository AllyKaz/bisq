/*
 * This file is part of bisq.
 *
 * bisq is free software: you can redistribute it and/or modify it
 * under the terms of the GNU Affero General Public License as published by
 * the Free Software Foundation, either version 3 of the License, or (at
 * your option) any later version.
 *
 * bisq is distributed in the hope that it will be useful, but WITHOUT
 * ANY WARRANTY; without even the implied warranty of MERCHANTABILITY or
 * FITNESS FOR A PARTICULAR PURPOSE. See the GNU Affero General Public
 * License for more details.
 *
 * You should have received a copy of the GNU Affero General Public License
 * along with bisq. If not, see <http://www.gnu.org/licenses/>.
 */

package io.bisq.gui.main.portfolio.pendingtrades;

import io.bisq.common.UserThread;
import io.bisq.common.locale.Res;
import io.bisq.core.alert.PrivateNotificationManager;
import io.bisq.core.user.Preferences;
import io.bisq.gui.common.view.ActivatableViewAndModel;
import io.bisq.gui.common.view.FxmlView;
import io.bisq.gui.components.HyperlinkWithIcon;
import io.bisq.gui.components.PeerInfoIcon;
import io.bisq.gui.main.overlays.popups.Popup;
import io.bisq.gui.main.overlays.windows.TradeDetailsWindow;
import io.bisq.gui.util.BSFormatter;
import javafx.beans.property.ReadOnlyObjectWrapper;
import javafx.collections.transformation.SortedList;
import javafx.event.EventHandler;
import javafx.fxml.FXML;
import javafx.geometry.Insets;
import javafx.scene.Node;
import javafx.scene.Scene;
import javafx.scene.control.*;
import javafx.scene.input.KeyCode;
import javafx.scene.input.KeyCodeCombination;
import javafx.scene.input.KeyCombination;
import javafx.scene.input.KeyEvent;
import javafx.scene.layout.Priority;
import javafx.scene.layout.VBox;
import javafx.util.Callback;
import org.fxmisc.easybind.EasyBind;
import org.fxmisc.easybind.Subscription;

import javax.inject.Inject;

@FxmlView
public class PendingTradesView extends ActivatableViewAndModel<VBox, PendingTradesViewModel> {

    private final TradeDetailsWindow tradeDetailsWindow;
    private final BSFormatter formatter;
    private final PrivateNotificationManager privateNotificationManager;
    private Preferences preferences;
    @FXML
    TableView<PendingTradesListItem> tableView;
    @FXML
    TableColumn<PendingTradesListItem, PendingTradesListItem> priceColumn, volumeColumn, amountColumn, avatarColumn, marketColumn, roleColumn, paymentMethodColumn, tradeIdColumn, dateColumn;
    @FXML

    private SortedList<PendingTradesListItem> sortedList;
    private TradeSubView selectedSubView;
    private EventHandler<KeyEvent> keyEventEventHandler;
    private Scene scene;
    private Subscription selectedTableItemSubscription;
    private Subscription selectedItemSubscription;
    private Subscription appFocusSubscription;
    private Preferences preferences;


    ///////////////////////////////////////////////////////////////////////////////////////////
    // Constructor, Initialisation
    ///////////////////////////////////////////////////////////////////////////////////////////

    @Inject
<<<<<<< HEAD
    public PendingTradesView(PendingTradesViewModel model, TradeDetailsWindow tradeDetailsWindow, BSFormatter formatter,
                             PrivateNotificationManager privateNotificationManager, Preferences preferences) {
=======
    public PendingTradesView(PendingTradesViewModel model, TradeDetailsWindow tradeDetailsWindow, BSFormatter formatter, PrivateNotificationManager privateNotificationManager, Preferences preferences) {
>>>>>>> 30df6f97
        super(model);
        this.tradeDetailsWindow = tradeDetailsWindow;
        this.formatter = formatter;
        this.privateNotificationManager = privateNotificationManager;
        this.preferences = preferences;
    }

    @Override
    public void initialize() {
        priceColumn.setText(Res.get("shared.price"));
        amountColumn.setText(Res.get("shared.amountWithCur", "BTC"));
        volumeColumn.setText(Res.get("shared.volume"));
        marketColumn.setText(Res.get("shared.market"));
        roleColumn.setText(Res.get("portfolio.pending.role"));
        dateColumn.setText(Res.get("shared.dateTime"));
        tradeIdColumn.setText(Res.get("shared.tradeId"));
        paymentMethodColumn.setText(Res.get("shared.paymentMethod"));
        avatarColumn.setText("");

        setTradeIdColumnCellFactory();
        setDateColumnCellFactory();
        setAmountColumnCellFactory();
        setPriceColumnCellFactory();
        setVolumeColumnCellFactory();
        setPaymentMethodColumnCellFactory();
        setMarketColumnCellFactory();
        setRoleColumnCellFactory();
        setAvatarColumnCellFactory();

        tableView.setColumnResizePolicy(TableView.CONSTRAINED_RESIZE_POLICY);
        tableView.setPlaceholder(new Label(Res.get("table.placeholder.noItems", Res.get("shared.openTrades"))));
        tableView.setMinHeight(100);

        tradeIdColumn.setComparator((o1, o2) -> o1.getTrade().getId().compareTo(o2.getTrade().getId()));
        dateColumn.setComparator((o1, o2) -> o1.getTrade().getDate().compareTo(o2.getTrade().getDate()));
        volumeColumn.setComparator((o1, o2) -> {
            if (o1.getTrade().getTradeVolume() != null && o2.getTrade().getTradeVolume() != null)
                return o1.getTrade().getTradeVolume().compareTo(o2.getTrade().getTradeVolume());
            else
                return 0;
        });
        amountColumn.setComparator((o1, o2) -> {
            if (o1.getTrade().getTradeAmount() != null && o2.getTrade().getTradeAmount() != null)
                return o1.getTrade().getTradeAmount().compareTo(o2.getTrade().getTradeAmount());
            else
                return 0;
        });
        priceColumn.setComparator((o1, o2) -> o1.getPrice().compareTo(o2.getPrice()));
        paymentMethodColumn.setComparator((o1, o2) -> o1.getTrade().getOffer().getPaymentMethod().getId().compareTo(o2.getTrade().getOffer().getPaymentMethod().getId()));
        avatarColumn.setComparator((o1, o2) -> {
            if (o1.getTrade().getTradingPeerNodeAddress() != null && o2.getTrade().getTradingPeerNodeAddress() != null)
                return o1.getTrade().getTradingPeerNodeAddress().hostName.compareTo(o2.getTrade().getTradingPeerNodeAddress().hostName);
            else
                return 0;
        });
        roleColumn.setComparator((o1, o2) -> model.getMyRole(o1).compareTo(model.getMyRole(o2)));
        marketColumn.setComparator((o1, o2) -> model.getMarketLabel(o1).compareTo(model.getMarketLabel(o2)));

        dateColumn.setSortType(TableColumn.SortType.DESCENDING);
        tableView.getSortOrder().add(dateColumn);


        // we use a hidden emergency shortcut to open support ticket
        keyEventEventHandler = event -> {
            if (new KeyCodeCombination(KeyCode.O, KeyCombination.SHORTCUT_DOWN).match(event) || new KeyCodeCombination(KeyCode.O, KeyCombination.CONTROL_DOWN).match(event)) {
                Popup popup = new Popup(preferences);
                popup.headLine(Res.get("portfolio.pending.openSupportTicket.headline"))
                        .message(Res.get("portfolio.pending.openSupportTicket.msg"))
                        .actionButtonText(Res.get("portfolio.pending.openSupportTicket.headline"))
                        .onAction(model.dataModel::onOpenSupportTicket)
                        .closeButtonText(Res.get("shared.cancel"))
                        .onClose(popup::hide)
                        .show();
            }
        };
    }

    @Override
    protected void activate() {
        sortedList = new SortedList<>(model.dataModel.list);
        sortedList.comparatorProperty().bind(tableView.comparatorProperty());
        tableView.setItems(sortedList);

        scene = root.getScene();
        if (scene != null) {
            scene.addEventHandler(KeyEvent.KEY_RELEASED, keyEventEventHandler);

            /*appFocusSubscription = EasyBind.subscribe(scene.getWindow().focusedProperty(), isFocused -> {
                if (isFocused && model.dataModel.selectedItemProperty.get() != null) {
                    // Focus selectedItem from model
                    int index = table.getItems().indexOf(model.dataModel.selectedItemProperty.get());
                    UserThread.execute(() -> {
                        //TODO app wide focus
                        //table.requestFocus();
                        //UserThread.execute(() -> table.getFocusModel().focus(index));
                    });
                }
            });*/
        }

        selectedItemSubscription = EasyBind.subscribe(model.dataModel.selectedItemProperty, selectedItem -> {
            if (selectedItem != null) {
                if (selectedSubView != null)
                    selectedSubView.deactivate();

                if (selectedItem.getTrade() != null) {
                    selectedSubView = model.dataModel.tradeManager.isBuyer(model.dataModel.getOffer()) ?
                            new BuyerSubView(model) : new SellerSubView(model);

                    selectedSubView.setMinHeight(430);
                    VBox.setVgrow(selectedSubView, Priority.ALWAYS);
                    if (root.getChildren().size() == 1)
                        root.getChildren().add(selectedSubView);
                    else if (root.getChildren().size() == 2)
                        root.getChildren().set(1, selectedSubView);

                }

                updateTableSelection();
            } else {
                removeSelectedSubView();
            }

            model.onSelectedItemChanged(selectedItem);

            if (selectedSubView != null && selectedItem != null)
                selectedSubView.activate();
        });

        selectedTableItemSubscription = EasyBind.subscribe(tableView.getSelectionModel().selectedItemProperty(),
                selectedItem -> {
                    if (selectedItem != null && !selectedItem.equals(model.dataModel.selectedItemProperty.get()))
                        model.dataModel.onSelectItem(selectedItem);
                });

        updateTableSelection();
    }

    @Override
    protected void deactivate() {
        sortedList.comparatorProperty().unbind();
        selectedItemSubscription.unsubscribe();
        selectedTableItemSubscription.unsubscribe();
        if (appFocusSubscription != null)
            appFocusSubscription.unsubscribe();

        removeSelectedSubView();

        if (scene != null)
            scene.removeEventHandler(KeyEvent.KEY_RELEASED, keyEventEventHandler);
    }

    private void removeSelectedSubView() {
        if (selectedSubView != null) {
            selectedSubView.deactivate();
            root.getChildren().remove(selectedSubView);
            selectedSubView = null;
        }
    }


    ///////////////////////////////////////////////////////////////////////////////////////////
    // Private
    ///////////////////////////////////////////////////////////////////////////////////////////

    private void updateTableSelection() {
        PendingTradesListItem selectedItemFromModel = model.dataModel.selectedItemProperty.get();
        if (selectedItemFromModel != null) {
            // Select and focus selectedItem from model
            int index = tableView.getItems().indexOf(selectedItemFromModel);
            UserThread.execute(() -> {
                //TODO app wide focus
                tableView.getSelectionModel().select(index);
                //table.requestFocus();
                //UserThread.execute(() -> table.getFocusModel().focus(index));
            });
        }
    }


    ///////////////////////////////////////////////////////////////////////////////////////////
    // CellFactories
    ///////////////////////////////////////////////////////////////////////////////////////////

    private void setTradeIdColumnCellFactory() {
        tradeIdColumn.setCellValueFactory((pendingTradesListItem) -> new ReadOnlyObjectWrapper<>(pendingTradesListItem.getValue()));
        tradeIdColumn.setCellFactory(
                new Callback<TableColumn<PendingTradesListItem, PendingTradesListItem>, TableCell<PendingTradesListItem, PendingTradesListItem>>() {

                    @Override
                    public TableCell<PendingTradesListItem, PendingTradesListItem> call(TableColumn<PendingTradesListItem,
                            PendingTradesListItem> column) {
                        return new TableCell<PendingTradesListItem, PendingTradesListItem>() {
                            private HyperlinkWithIcon field;

                            @Override
                            public void updateItem(final PendingTradesListItem item, boolean empty) {
                                super.updateItem(item, empty);

                                if (item != null && !empty) {
                                    field = new HyperlinkWithIcon(item.getTrade().getShortId(), true);
                                    field.setOnAction(event -> tradeDetailsWindow.show(item.getTrade()));
                                    field.setTooltip(new Tooltip(Res.get("tooltip.openPopupForDetails")));
                                    setGraphic(field);
                                } else {
                                    setGraphic(null);
                                    if (field != null)
                                        field.setOnAction(null);
                                }
                            }
                        };
                    }
                });
    }

    private void setDateColumnCellFactory() {
        dateColumn.setCellValueFactory((offer) -> new ReadOnlyObjectWrapper<>(offer.getValue()));
        dateColumn.setCellFactory(
                new Callback<TableColumn<PendingTradesListItem, PendingTradesListItem>, TableCell<PendingTradesListItem,
                        PendingTradesListItem>>() {
                    @Override
                    public TableCell<PendingTradesListItem, PendingTradesListItem> call(
                            TableColumn<PendingTradesListItem, PendingTradesListItem> column) {
                        return new TableCell<PendingTradesListItem, PendingTradesListItem>() {
                            @Override
                            public void updateItem(final PendingTradesListItem item, boolean empty) {
                                super.updateItem(item, empty);
                                if (item != null && !empty) {
                                   /* if (model.showDispute(item.getTrade())) {
                                        setStyle("-fx-text-fill: -bs-error-red");
                                    } else if (model.showWarning(item.getTrade())) {
                                        setStyle("-fx-text-fill: -bs-warning");
                                    } else {
                                        setId("-fx-text-fill: black");
                                    }*/
                                    setText(formatter.formatDateTime(item.getTrade().getDate()));
                                } else {
                                    setText(null);
                                }
                            }
                        };
                    }
                });
    }

    private void setAmountColumnCellFactory() {
        amountColumn.setCellValueFactory((offer) -> new ReadOnlyObjectWrapper<>(offer.getValue()));
        amountColumn.setCellFactory(
                new Callback<TableColumn<PendingTradesListItem, PendingTradesListItem>, TableCell<PendingTradesListItem,
                        PendingTradesListItem>>() {
                    @Override
                    public TableCell<PendingTradesListItem, PendingTradesListItem> call(
                            TableColumn<PendingTradesListItem, PendingTradesListItem> column) {
                        return new TableCell<PendingTradesListItem, PendingTradesListItem>() {
                            @Override
                            public void updateItem(final PendingTradesListItem item, boolean empty) {
                                super.updateItem(item, empty);
                                if (item != null && !empty)
                                    setText(formatter.formatCoinWithCode(item.getTrade().getTradeAmount()));
                                else
                                    setText(null);
                            }
                        };
                    }
                });
    }

    private void setPriceColumnCellFactory() {
        priceColumn.setCellValueFactory((offer) -> new ReadOnlyObjectWrapper<>(offer.getValue()));
        priceColumn.setCellFactory(
                new Callback<TableColumn<PendingTradesListItem, PendingTradesListItem>, TableCell<PendingTradesListItem,
                        PendingTradesListItem>>() {
                    @Override
                    public TableCell<PendingTradesListItem, PendingTradesListItem> call(
                            TableColumn<PendingTradesListItem, PendingTradesListItem> column) {
                        return new TableCell<PendingTradesListItem, PendingTradesListItem>() {
                            @Override
                            public void updateItem(final PendingTradesListItem item, boolean empty) {
                                super.updateItem(item, empty);
                                if (item != null && !empty)
                                    setText(formatter.formatPrice(item.getPrice()));
                                else
                                    setText(null);
                            }
                        };
                    }
                });
    }

    private void setVolumeColumnCellFactory() {
        volumeColumn.setCellValueFactory((offer) -> new ReadOnlyObjectWrapper<>(offer.getValue()));
        volumeColumn.setCellFactory(
                new Callback<TableColumn<PendingTradesListItem, PendingTradesListItem>, TableCell<PendingTradesListItem,
                        PendingTradesListItem>>() {
                    @Override
                    public TableCell<PendingTradesListItem, PendingTradesListItem> call(
                            TableColumn<PendingTradesListItem, PendingTradesListItem> column) {
                        return new TableCell<PendingTradesListItem, PendingTradesListItem>() {
                            @Override
                            public void updateItem(final PendingTradesListItem item, boolean empty) {
                                super.updateItem(item, empty);
                                if (item != null && !empty)
                                    setText(formatter.formatVolumeWithCode(item.getTrade().getTradeVolume()));
                                else
                                    setText(null);
                            }
                        };
                    }
                });
    }

    private void setPaymentMethodColumnCellFactory() {
        paymentMethodColumn.setCellValueFactory((offer) -> new ReadOnlyObjectWrapper<>(offer.getValue()));
        paymentMethodColumn.setCellFactory(
                new Callback<TableColumn<PendingTradesListItem, PendingTradesListItem>, TableCell<PendingTradesListItem,
                        PendingTradesListItem>>() {
                    @Override
                    public TableCell<PendingTradesListItem, PendingTradesListItem> call(
                            TableColumn<PendingTradesListItem, PendingTradesListItem> column) {
                        return new TableCell<PendingTradesListItem, PendingTradesListItem>() {
                            @Override
                            public void updateItem(final PendingTradesListItem item, boolean empty) {
                                super.updateItem(item, empty);
                                if (item != null && !empty)
                                    setText(model.getPaymentMethod(item));
                                else
                                    setText(null);
                            }
                        };
                    }
                });
    }

    private void setMarketColumnCellFactory() {
        marketColumn.setCellValueFactory((offer) -> new ReadOnlyObjectWrapper<>(offer.getValue()));
        marketColumn.setCellFactory(
                new Callback<TableColumn<PendingTradesListItem, PendingTradesListItem>, TableCell<PendingTradesListItem,
                        PendingTradesListItem>>() {
                    @Override
                    public TableCell<PendingTradesListItem, PendingTradesListItem> call(
                            TableColumn<PendingTradesListItem, PendingTradesListItem> column) {
                        return new TableCell<PendingTradesListItem, PendingTradesListItem>() {
                            @Override
                            public void updateItem(final PendingTradesListItem item, boolean empty) {
                                super.updateItem(item, empty);
                                setText(model.getMarketLabel(item));
                            }
                        };
                    }
                });
    }

    private void setRoleColumnCellFactory() {
        roleColumn.setCellValueFactory((offer) -> new ReadOnlyObjectWrapper<>(offer.getValue()));
        roleColumn.setCellFactory(
                new Callback<TableColumn<PendingTradesListItem, PendingTradesListItem>, TableCell<PendingTradesListItem,
                        PendingTradesListItem>>() {
                    @Override
                    public TableCell<PendingTradesListItem, PendingTradesListItem> call(
                            TableColumn<PendingTradesListItem, PendingTradesListItem> column) {
                        return new TableCell<PendingTradesListItem, PendingTradesListItem>() {
                            @Override
                            public void updateItem(final PendingTradesListItem item, boolean empty) {
                                super.updateItem(item, empty);
                                if (item != null && !empty)
                                    setText(model.getMyRole(item));
                                else
                                    setText(null);
                            }
                        };
                    }
                });
    }

    private TableColumn<PendingTradesListItem, PendingTradesListItem> setAvatarColumnCellFactory() {
        avatarColumn.setCellValueFactory((offer) -> new ReadOnlyObjectWrapper<>(offer.getValue()));
        avatarColumn.setCellFactory(
                new Callback<TableColumn<PendingTradesListItem, PendingTradesListItem>, TableCell<PendingTradesListItem,
                        PendingTradesListItem>>() {

                    @Override
                    public TableCell<PendingTradesListItem, PendingTradesListItem> call(TableColumn<PendingTradesListItem, PendingTradesListItem> column) {
                        return new TableCell<PendingTradesListItem, PendingTradesListItem>() {

                            @Override
                            public void updateItem(final PendingTradesListItem newItem, boolean empty) {
                                super.updateItem(newItem, empty);

                                if (newItem != null && !empty && newItem.getTrade().getTradingPeerNodeAddress() != null) {
                                    String hostName = newItem.getTrade().getTradingPeerNodeAddress().hostName;
                                    int numPastTrades = model.getNumPastTrades(newItem.getTrade());
                                    boolean hasTraded = numPastTrades > 0;
                                    String tooltipText = hasTraded ?
                                            Res.get("peerInfoIcon.tooltip.trade.traded", hostName, numPastTrades) :
                                            Res.get("peerInfoIcon.tooltip.trade.notTraded", hostName);
                                    Node peerInfoIcon = new PeerInfoIcon(hostName, tooltipText, numPastTrades,
                                            privateNotificationManager, newItem.getTrade().getOffer(), preferences);
                                    setPadding(new Insets(-2, 0, -2, 0));
                                    setGraphic(peerInfoIcon);
                                } else {
                                    setGraphic(null);
                                }
                            }
                        };
                    }
                });
        return avatarColumn;
    }
}
<|MERGE_RESOLUTION|>--- conflicted
+++ resolved
@@ -54,7 +54,6 @@
     private final TradeDetailsWindow tradeDetailsWindow;
     private final BSFormatter formatter;
     private final PrivateNotificationManager privateNotificationManager;
-    private Preferences preferences;
     @FXML
     TableView<PendingTradesListItem> tableView;
     @FXML
@@ -76,12 +75,7 @@
     ///////////////////////////////////////////////////////////////////////////////////////////
 
     @Inject
-<<<<<<< HEAD
-    public PendingTradesView(PendingTradesViewModel model, TradeDetailsWindow tradeDetailsWindow, BSFormatter formatter,
-                             PrivateNotificationManager privateNotificationManager, Preferences preferences) {
-=======
     public PendingTradesView(PendingTradesViewModel model, TradeDetailsWindow tradeDetailsWindow, BSFormatter formatter, PrivateNotificationManager privateNotificationManager, Preferences preferences) {
->>>>>>> 30df6f97
         super(model);
         this.tradeDetailsWindow = tradeDetailsWindow;
         this.formatter = formatter;
