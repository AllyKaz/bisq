/*
 * This file is part of bisq.
 *
 * bisq is free software: you can redistribute it and/or modify it
 * under the terms of the GNU Affero General Public License as published by
 * the Free Software Foundation, either version 3 of the License, or (at
 * your option) any later version.
 *
 * bisq is distributed in the hope that it will be useful, but WITHOUT
 * ANY WARRANTY; without even the implied warranty of MERCHANTABILITY or
 * FITNESS FOR A PARTICULAR PURPOSE. See the GNU Affero General Public
 * License for more details.
 *
 * You should have received a copy of the GNU Affero General Public License
 * along with bisq. If not, see <http://www.gnu.org/licenses/>.
 */


/**
 * This file is part of bisq.
 * <p/>
 * bisq is free software: you can redistribute it and/or modify it
 * under the terms of the GNU Affero General Public License as published by
 * the Free Software Foundation, either version 3 of the License, or (at
 * your option) any later version.
 * <p/>
 * bisq is distributed in the hope that it will be useful, but WITHOUT
 * ANY WARRANTY; without even the implied warranty of MERCHANTABILITY or
 * FITNESS FOR A PARTICULAR PURPOSE. See the GNU Affero General Public
 * License for more details.
 * <p/>
 * You should have received a copy of the GNU Affero General Public License
 * along with bisq. If not, see <http://www.gnu.org/licenses/>.
 */

package io.bisq.gui.main.overlays.windows;

import com.google.inject.name.Named;
import io.bisq.common.UserThread;
import io.bisq.common.locale.Res;
import io.bisq.common.storage.FileUtil;
import io.bisq.common.util.Tuple2;
import io.bisq.common.util.Tuple3;
import io.bisq.common.util.Utilities;
import io.bisq.core.user.Preferences;
<<<<<<< HEAD
import io.bisq.gui.components.BusyAnimation;
=======
import io.bisq.gui.components.AutoTooltipButton;
>>>>>>> ef5bc807
import io.bisq.gui.main.overlays.Overlay;
import io.bisq.gui.main.overlays.popups.Popup;
import io.bisq.gui.util.Layout;
import io.bisq.network.NetworkOptionKeys;
import io.bisq.network.p2p.network.DefaultPluggableTransports;
import io.bisq.network.p2p.network.NetworkNode;
import javafx.collections.FXCollections;
import javafx.geometry.HPos;
import javafx.geometry.Insets;
import javafx.geometry.VPos;
import javafx.scene.Scene;
import javafx.scene.control.*;
import javafx.scene.input.KeyCode;
import javafx.scene.layout.GridPane;
import javafx.scene.layout.HBox;
import javafx.scene.layout.Pane;
import javafx.scene.layout.Priority;
import javafx.util.StringConverter;
import lombok.extern.slf4j.Slf4j;

import javax.inject.Inject;
import java.io.File;
import java.io.IOException;
import java.net.URI;
import java.nio.file.Paths;
import java.util.Arrays;
import java.util.concurrent.TimeUnit;

import static io.bisq.gui.util.FormBuilder.*;

@Slf4j
public class TorNetworkSettingsWindow extends Overlay<TorNetworkSettingsWindow> {

    public enum BridgeOption {
        NONE,
        PROVIDED,
        CUSTOM
    }

    public enum Transport {
        OBFS_4,
        OBFS_3,
        MEEK_AMAZON,
        MEEK_AZURE
    }

    private final Preferences preferences;
    private NetworkNode networkNode;
    private final File torDir;
    private RadioButton noBridgesRadioButton, providedBridgesRadioButton, customBridgesRadioButton;
    private Label enterBridgeLabel;
    private ComboBox<Transport> transportTypeComboBox;
    private TextArea bridgeEntriesTextArea;
    private Label transportTypeLabel;
    private BridgeOption selectedBridgeOption = BridgeOption.NONE;
    private Transport selectedTorTransportOrdinal = Transport.OBFS_4;
    private String customBridges = "";

    @Inject
    public TorNetworkSettingsWindow(Preferences preferences,
                                    NetworkNode networkNode,
                                    @Named(NetworkOptionKeys.TOR_DIR) File torDir) {
        this.preferences = preferences;
        this.networkNode = networkNode;
        this.torDir = torDir;

        type = Type.Attention;

        useShutDownButton();
    }


    ///////////////////////////////////////////////////////////////////////////////////////////
    // Public API
    ///////////////////////////////////////////////////////////////////////////////////////////

    public void show() {
        if (!isDisplayed) {
            if (headLine == null)
                headLine = Res.get("torNetworkSettingWindow.header");

            width = 1000;
            createGridPane();
            addContent();
            addCloseButton();
            applyStyles();
            display();
        }
    }

    protected void addCloseButton() {
        closeButton = new AutoTooltipButton(closeButtonText == null ? Res.get("shared.close") : closeButtonText);
        closeButton.setOnAction(event -> doClose());

        if (actionHandlerOptional.isPresent()) {
            actionButton = new AutoTooltipButton(Res.get("shared.shutDown"));
            actionButton.setDefaultButton(true);
            //TODO app wide focus
            //actionButton.requestFocus();
            actionButton.setOnAction(event -> saveAndShutDown());

            Button urlButton = new AutoTooltipButton(Res.get("torNetworkSettingWindow.openTorWebPage"));
            urlButton.setOnAction(event -> {
                try {
                    Utilities.openURI(URI.create("https://bridges.torproject.org/bridges"));
                } catch (IOException e) {
                    e.printStackTrace();
                }
            });

            Pane spacer = new Pane();
            HBox hBox = new HBox();
            hBox.setSpacing(10);
            hBox.getChildren().addAll(spacer, urlButton, closeButton, actionButton);
            HBox.setHgrow(spacer, Priority.ALWAYS);

            GridPane.setHalignment(hBox, HPos.RIGHT);
            GridPane.setRowIndex(hBox, ++rowIndex);
            GridPane.setColumnSpan(hBox, 2);
            GridPane.setMargin(hBox, new Insets(buttonDistance, 0, 0, 0));
            gridPane.getChildren().add(hBox);
        } else if (!hideCloseButton) {
            closeButton.setDefaultButton(true);
            GridPane.setHalignment(closeButton, HPos.RIGHT);
            GridPane.setMargin(closeButton, new Insets(buttonDistance, 0, 0, 0));
            GridPane.setRowIndex(closeButton, rowIndex);
            GridPane.setColumnIndex(closeButton, 1);
            gridPane.getChildren().add(closeButton);
        }
    }

    ///////////////////////////////////////////////////////////////////////////////////////////
    // Protected
    ///////////////////////////////////////////////////////////////////////////////////////////

    @Override
    protected void setupKeyHandler(Scene scene) {
        if (!hideCloseButton) {
            scene.setOnKeyPressed(e -> {
                if (e.getCode() == KeyCode.ESCAPE) {
                    e.consume();
                    doClose();
                } else if (e.getCode() == KeyCode.ENTER) {
                    e.consume();
                    saveAndShutDown();
                }
            });
        }
    }

    @Override
    protected void applyStyles() {
        super.applyStyles();
        gridPane.setId("popup-grid-pane-bg");
    }

    private void addContent() {
<<<<<<< HEAD
        addTitledGroupBg(gridPane, ++rowIndex, 1, Res.get("torNetworkSettingWindow.deleteFiles.header"));

        Label deleteFilesLabel = addLabel(gridPane, rowIndex, Res.get("torNetworkSettingWindow.deleteFiles.info"), Layout.FIRST_ROW_DISTANCE);
        deleteFilesLabel.setWrapText(true);
        GridPane.setColumnIndex(deleteFilesLabel, 0);
        GridPane.setColumnSpan(deleteFilesLabel, 2);
        GridPane.setHalignment(deleteFilesLabel, HPos.LEFT);
        GridPane.setValignment(deleteFilesLabel, VPos.TOP);

        Tuple3<Button, BusyAnimation, Label> tuple = addButtonBusyAnimationLabelAfterGroup(gridPane, ++rowIndex, Res.get("torNetworkSettingWindow.deleteFiles.button"));
        Button deleteFilesButton = tuple.first;
        deleteFilesButton.setOnAction(e -> {
            tuple.second.play();
            tuple.third.setText(Res.get("torNetworkSettingWindow.deleteFiles.progress"));
            gridPane.setMouseTransparent(true);
            deleteFilesButton.setDisable(true);
            cleanTorDir(() -> {
                tuple.second.stop();
                tuple.third.setText("");
                new Popup<>().feedback(Res.get("torNetworkSettingWindow.deleteFiles.success"))
                        .useShutDownButton()
                        .hideCloseButton()
                        .show();
            });
        });

=======
        gridPane.getStyleClass().add("grid-pane");
>>>>>>> ef5bc807

        addTitledGroupBg(gridPane, ++rowIndex, 7, Res.get("torNetworkSettingWindow.bridges.header"), Layout.GROUP_DISTANCE);

        Label bridgesLabel = addLabel(gridPane, rowIndex, Res.get("torNetworkSettingWindow.bridges.info"), Layout.FIRST_ROW_AND_GROUP_DISTANCE);
        bridgesLabel.setWrapText(true);
        GridPane.setColumnIndex(bridgesLabel, 0);
        GridPane.setColumnSpan(bridgesLabel, 2);
        GridPane.setHalignment(bridgesLabel, HPos.LEFT);
        GridPane.setValignment(bridgesLabel, VPos.TOP);

        //addLabelTextArea(gridPane, rowIndex, Res.get("torNetworkSettingWindow.info"), "", Layout.FIRST_ROW_AND_GROUP_DISTANCE);

        ToggleGroup toggleGroup = new ToggleGroup();

        // noBridges
        noBridgesRadioButton = addRadioButton(gridPane, ++rowIndex, toggleGroup, Res.get("torNetworkSettingWindow.noBridges"));
        noBridgesRadioButton.setUserData(BridgeOption.NONE);
        GridPane.setMargin(noBridgesRadioButton, new Insets(20, 0, 0, 0));

        // providedBridges
        providedBridgesRadioButton = addRadioButton(gridPane, ++rowIndex, toggleGroup, Res.get("torNetworkSettingWindow.providedBridges"));
        providedBridgesRadioButton.setUserData(BridgeOption.PROVIDED);
        final Tuple2<Label, ComboBox> labelComboBoxTuple2 = addLabelComboBox(gridPane, ++rowIndex, Res.get("torNetworkSettingWindow.transportType"));
        transportTypeLabel = labelComboBoxTuple2.first;
        transportTypeComboBox = labelComboBoxTuple2.second;
        transportTypeComboBox.setItems(FXCollections.observableArrayList(Arrays.asList(
                Transport.OBFS_4,
                Transport.OBFS_3,
                Transport.MEEK_AMAZON,
                Transport.MEEK_AZURE)));
        transportTypeComboBox.setConverter(new StringConverter<Transport>() {
            @Override
            public String toString(Transport transport) {
                switch (transport) {
                    case OBFS_3:
                        return Res.get("torNetworkSettingWindow.obfs3");
                    case MEEK_AMAZON:
                        return Res.get("torNetworkSettingWindow.meekAmazon");
                    case MEEK_AZURE:
                        return Res.get("torNetworkSettingWindow.meekAzure");
                    default:
                    case OBFS_4:
                        return Res.get("torNetworkSettingWindow.obfs4");
                }
            }

            @Override
            public Transport fromString(String string) {
                return null;
            }
        });

        // customBridges
        customBridgesRadioButton = addRadioButton(gridPane, ++rowIndex, toggleGroup, Res.get("torNetworkSettingWindow.customBridges"));
        customBridgesRadioButton.setUserData(BridgeOption.CUSTOM);

        final Tuple2<Label, TextArea> labelTextAreaTuple2 = addLabelTextArea(gridPane, ++rowIndex, Res.get("torNetworkSettingWindow.enterBridge"), Res.get("torNetworkSettingWindow.enterBridgePrompt"));
        enterBridgeLabel = labelTextAreaTuple2.first;
        bridgeEntriesTextArea = labelTextAreaTuple2.second;

        Label label2 = addLabel(gridPane, ++rowIndex, Res.get("torNetworkSettingWindow.restartInfo"));
        label2.setWrapText(true);
        GridPane.setColumnIndex(label2, 1);
        GridPane.setColumnSpan(label2, 2);
        GridPane.setHalignment(label2, HPos.LEFT);
        GridPane.setValignment(label2, VPos.TOP);
        GridPane.setMargin(label2, new Insets(10, 10, 20, 0));

        // init persisted values
        selectedBridgeOption = BridgeOption.values()[preferences.getBridgeOptionOrdinal()];
        switch (selectedBridgeOption) {
            case PROVIDED:
                toggleGroup.selectToggle(providedBridgesRadioButton);
                break;
            case CUSTOM:
                toggleGroup.selectToggle(customBridgesRadioButton);
                break;
            default:
            case NONE:
                toggleGroup.selectToggle(noBridgesRadioButton);
                break;
        }
        applyToggleSelection();

        selectedTorTransportOrdinal = Transport.values()[preferences.getTorTransportOrdinal()];
        transportTypeComboBox.getSelectionModel().select(selectedTorTransportOrdinal);

        customBridges = preferences.getCustomBridges();
        bridgeEntriesTextArea.setText(customBridges);

        toggleGroup.selectedToggleProperty().addListener((observable, oldValue, newValue) -> {
            selectedBridgeOption = (BridgeOption) newValue.getUserData();
            preferences.setBridgeOptionOrdinal(selectedBridgeOption.ordinal());
            applyToggleSelection();
        });
        transportTypeComboBox.getSelectionModel().selectedItemProperty().addListener((observable, oldValue, newValue) -> {
            selectedTorTransportOrdinal = newValue;
            preferences.setTorTransportOrdinal(selectedTorTransportOrdinal.ordinal());
            setBridgeAddressesByTransport();
        });
        bridgeEntriesTextArea.textProperty().addListener((observable, oldValue, newValue) -> {
                    customBridges = newValue;
                    preferences.setCustomBridges(customBridges);
                    setBridgeAddressesByCustomBridges();
                }
        );
    }

    private void cleanTorDir(Runnable resultHandler) {
        // We shut down Tor to be able to delete locked files (Windows locks files used by a process)
        networkNode.shutDown(() -> {
            // We give it a bit extra time to be sure that OS locks are removed
            UserThread.runAfter(() -> {
                final File hiddenservice = new File(Paths.get(torDir.getAbsolutePath(), "hiddenservice").toString());
                try {
                    FileUtil.deleteDirectory(torDir, hiddenservice, true);
                    resultHandler.run();
                } catch (IOException e) {
                    e.printStackTrace();
                    log.error(e.toString());
                    new Popup<>().error(e.toString()).show();
                }
            }, 3);
        });
    }

    private void applyToggleSelection() {
        switch (selectedBridgeOption) {
            case PROVIDED:
                transportTypeLabel.setDisable(false);
                transportTypeComboBox.setDisable(false);
                enterBridgeLabel.setDisable(true);
                bridgeEntriesTextArea.setDisable(true);

                setBridgeAddressesByTransport();
                break;
            case CUSTOM:
                enterBridgeLabel.setDisable(false);
                bridgeEntriesTextArea.setDisable(false);
                transportTypeLabel.setDisable(true);
                transportTypeComboBox.setDisable(true);

                setBridgeAddressesByCustomBridges();
                break;
            default:
            case NONE:
                transportTypeLabel.setDisable(true);
                transportTypeComboBox.setDisable(true);
                enterBridgeLabel.setDisable(true);
                bridgeEntriesTextArea.setDisable(true);

                preferences.setBridgeAddresses(null);
                break;
        }
    }

    private void setBridgeAddressesByTransport() {
        switch (selectedTorTransportOrdinal) {
            case OBFS_3:
                preferences.setBridgeAddresses(DefaultPluggableTransports.OBFS_3);
                break;
            case MEEK_AMAZON:
                preferences.setBridgeAddresses(DefaultPluggableTransports.MEEK_AMAZON);
                break;
            case MEEK_AZURE:
                preferences.setBridgeAddresses(DefaultPluggableTransports.MEEK_AZURE);
                break;
            default:
            case OBFS_4:
                preferences.setBridgeAddresses(DefaultPluggableTransports.OBFS_4);
                break;
        }
    }

    private void setBridgeAddressesByCustomBridges() {
        preferences.setBridgeAddresses(customBridges != null ? Arrays.asList(customBridges.split("\\n")) : null);
    }

    private void saveAndShutDown() {
        UserThread.runAfter(() -> {
            actionHandlerOptional.ifPresent(Runnable::run);
        }, 500, TimeUnit.MILLISECONDS);
        hide();
    }
}<|MERGE_RESOLUTION|>--- conflicted
+++ resolved
@@ -43,11 +43,8 @@
 import io.bisq.common.util.Tuple3;
 import io.bisq.common.util.Utilities;
 import io.bisq.core.user.Preferences;
-<<<<<<< HEAD
 import io.bisq.gui.components.BusyAnimation;
-=======
 import io.bisq.gui.components.AutoTooltipButton;
->>>>>>> ef5bc807
 import io.bisq.gui.main.overlays.Overlay;
 import io.bisq.gui.main.overlays.popups.Popup;
 import io.bisq.gui.util.Layout;
@@ -205,7 +202,6 @@
     }
 
     private void addContent() {
-<<<<<<< HEAD
         addTitledGroupBg(gridPane, ++rowIndex, 1, Res.get("torNetworkSettingWindow.deleteFiles.header"));
 
         Label deleteFilesLabel = addLabel(gridPane, rowIndex, Res.get("torNetworkSettingWindow.deleteFiles.info"), Layout.FIRST_ROW_DISTANCE);
@@ -232,9 +228,6 @@
             });
         });
 
-=======
-        gridPane.getStyleClass().add("grid-pane");
->>>>>>> ef5bc807
 
         addTitledGroupBg(gridPane, ++rowIndex, 7, Res.get("torNetworkSettingWindow.bridges.header"), Layout.GROUP_DISTANCE);
 
