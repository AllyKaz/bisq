/*
 * This file is part of bisq.
 *
 * bisq is free software: you can redistribute it and/or modify it
 * under the terms of the GNU Affero General Public License as published by
 * the Free Software Foundation, either version 3 of the License, or (at
 * your option) any later version.
 *
 * bisq is distributed in the hope that it will be useful, but WITHOUT
 * ANY WARRANTY; without even the implied warranty of MERCHANTABILITY or
 * FITNESS FOR A PARTICULAR PURPOSE. See the GNU Affero General Public
 * License for more details.
 *
 * You should have received a copy of the GNU Affero General Public License
 * along with bisq. If not, see <http://www.gnu.org/licenses/>.
 */

package io.bisq.gui.main.offer.takeoffer;

import io.bisq.common.app.DevEnv;
import io.bisq.common.locale.Res;
import io.bisq.core.offer.Offer;
import io.bisq.core.payment.PaymentAccount;
import io.bisq.core.payment.payload.PaymentMethod;
import io.bisq.core.trade.Trade;
import io.bisq.core.user.Preferences;
import io.bisq.gui.Navigation;
import io.bisq.gui.common.model.ActivatableWithDataModel;
import io.bisq.gui.common.model.ViewModel;
import io.bisq.gui.main.MainView;
import io.bisq.gui.main.funds.FundsView;
import io.bisq.gui.main.funds.deposit.DepositView;
import io.bisq.gui.main.overlays.popups.Popup;
import io.bisq.gui.util.BSFormatter;
import io.bisq.gui.util.BsqFormatter;
import io.bisq.gui.util.GUIUtil;
import io.bisq.gui.util.validation.BtcValidator;
import io.bisq.gui.util.validation.InputValidator;
import io.bisq.network.p2p.P2PService;
import io.bisq.network.p2p.network.CloseConnectionReason;
import io.bisq.network.p2p.network.Connection;
import io.bisq.network.p2p.network.ConnectionListener;
import javafx.beans.property.*;
import javafx.beans.value.ChangeListener;
import javafx.collections.ObservableList;
import org.bitcoinj.core.Coin;

import javax.inject.Inject;

import static com.google.common.base.Preconditions.checkNotNull;
import static javafx.beans.binding.Bindings.createStringBinding;

class TakeOfferViewModel extends ActivatableWithDataModel<TakeOfferDataModel> implements ViewModel {
    final TakeOfferDataModel dataModel;
    private final BtcValidator btcValidator;
    private final P2PService p2PService;
    private final Navigation navigation;
<<<<<<< HEAD
    private final BSFormatter formatter;
    private final Preferences preferences;
=======
    private final BSFormatter btcFormatter;
    private BsqFormatter bsqFormatter;
>>>>>>> 30df6f97

    private String amountRange;
    private String paymentLabel;
    private boolean takeOfferRequested;
    private Trade trade;
    private Offer offer;
    private String price;
    private String directionLabel;
    private String amountDescription;

    final StringProperty amount = new SimpleStringProperty();
    final StringProperty volume = new SimpleStringProperty();
    final StringProperty volumeDescriptionLabel = new SimpleStringProperty();
    final StringProperty totalToPay = new SimpleStringProperty();
    final StringProperty errorMessage = new SimpleStringProperty();
    final StringProperty offerWarning = new SimpleStringProperty();
    final StringProperty btcCode = new SimpleStringProperty();
    final StringProperty spinnerInfoText = new SimpleStringProperty("");
    final StringProperty takerFee = new SimpleStringProperty();
    final StringProperty takerFeeCurrencyCode = new SimpleStringProperty();

    final BooleanProperty isOfferAvailable = new SimpleBooleanProperty();
    final BooleanProperty isTakeOfferButtonDisabled = new SimpleBooleanProperty(true);
    final BooleanProperty isNextButtonDisabled = new SimpleBooleanProperty(true);
    final BooleanProperty isWaitingForFunds = new SimpleBooleanProperty();
    final BooleanProperty showWarningInvalidBtcDecimalPlaces = new SimpleBooleanProperty();
    final BooleanProperty showTransactionPublishedScreen = new SimpleBooleanProperty();
    final BooleanProperty takeOfferCompleted = new SimpleBooleanProperty();
    final BooleanProperty showPayFundsScreenDisplayed = new SimpleBooleanProperty();

    final ObjectProperty<InputValidator.ValidationResult> amountValidationResult = new SimpleObjectProperty<>();

    private ChangeListener<String> amountListener;
    private ChangeListener<Coin> amountAsCoinListener;
    private ChangeListener<Boolean> isWalletFundedListener;
    private ChangeListener<Trade.State> tradeStateListener;
    private ChangeListener<String> tradeErrorListener;
    private ChangeListener<Offer.State> offerStateListener;
    private ChangeListener<String> offerErrorListener;
    private ConnectionListener connectionListener;
    //  private Subscription isFeeSufficientSubscription;
    private Runnable takeOfferSucceededHandler;
    String marketPriceMargin;


    ///////////////////////////////////////////////////////////////////////////////////////////
    // Constructor, lifecycle
    ///////////////////////////////////////////////////////////////////////////////////////////

    @Inject
<<<<<<< HEAD
    public TakeOfferViewModel(TakeOfferDataModel dataModel, BtcValidator btcValidator, P2PService p2PService,
                              Navigation navigation, BSFormatter formatter, Preferences preferences) {
=======
    public TakeOfferViewModel(TakeOfferDataModel dataModel,
                              BtcValidator btcValidator,
                              P2PService p2PService,
                              Navigation navigation,
                              BSFormatter btcFormatter,
                              BsqFormatter bsqFormatter) {
>>>>>>> 30df6f97
        super(dataModel);
        this.dataModel = dataModel;

        this.btcValidator = btcValidator;
        this.p2PService = p2PService;
        this.navigation = navigation;
<<<<<<< HEAD
        this.formatter = formatter;
        this.preferences = preferences;
=======
        this.btcFormatter = btcFormatter;
        this.bsqFormatter = bsqFormatter;
>>>>>>> 30df6f97

        createListeners();
    }

    @Override
    protected void activate() {
        addBindings();
        addListeners();

        amount.set(btcFormatter.formatCoin(dataModel.getAmount().get()));
        showTransactionPublishedScreen.set(false);

        // when getting back to an open screen we want to re-check again
        isOfferAvailable.set(false);
        checkNotNull(offer, "offer must not be null");

        offer.stateProperty().addListener(offerStateListener);
        applyOfferState(offer.stateProperty().get());

        updateButtonDisableState();

        updateSpinnerInfo();
    }

    @Override
    protected void deactivate() {
        removeBindings();
        removeListeners();
    }


    ///////////////////////////////////////////////////////////////////////////////////////////
    // API
    ///////////////////////////////////////////////////////////////////////////////////////////

    // called before doActivate
    void initWithData(Offer offer) {
        dataModel.initWithData(offer);
        this.offer = offer;

        if (offer.isBuyOffer()) {
            directionLabel = Res.get("shared.sellBitcoin");
            amountDescription = Res.get("takeOffer.amountPriceBox.buy.amountDescription");
        } else {
            directionLabel = Res.get("shared.buyBitcoin");
            amountDescription = Res.get("takeOffer.amountPriceBox.sell.amountDescription");
        }

        amountRange = btcFormatter.formatCoin(offer.getMinAmount()) + " - " + btcFormatter.formatCoin(offer.getAmount());
        price = btcFormatter.formatPrice(dataModel.tradePrice);
        marketPriceMargin = btcFormatter.formatPercentagePrice(offer.getMarketPriceMargin());
        paymentLabel = Res.get("takeOffer.fundsBox.paymentLabel", offer.getShortId());

        checkNotNull(dataModel.getAddressEntry(), "dataModel.getAddressEntry() must not be null");

        offerErrorListener = (observable, oldValue, newValue) -> {
            if (newValue != null)
                errorMessage.set(newValue);
        };
        offer.errorMessageProperty().addListener(offerErrorListener);
        errorMessage.set(offer.getErrorMessage());

        btcValidator.setMaxValue(offer.getAmount());
    }


    ///////////////////////////////////////////////////////////////////////////////////////////
    // UI actions
    ///////////////////////////////////////////////////////////////////////////////////////////

    void onTakeOffer(Runnable resultHandler) {
        takeOfferSucceededHandler = resultHandler;
        takeOfferRequested = true;
        showTransactionPublishedScreen.set(false);
        dataModel.onTakeOffer(trade -> {
            this.trade = trade;
            trade.stateProperty().addListener(tradeStateListener);
            applyTradeState(trade.getState());
            trade.errorMessageProperty().addListener(tradeErrorListener);
            applyTradeErrorMessage(trade.getErrorMessage());
            takeOfferCompleted.set(true);
        });

        updateButtonDisableState();
        updateSpinnerInfo();
    }

    public void onPaymentAccountSelected(PaymentAccount paymentAccount) {
        dataModel.onPaymentAccountSelected(paymentAccount);
        if (offer != null)
            btcValidator.setMaxValue(offer.getAmount());
    }

    public void onShowPayFundsScreen() {
        dataModel.requestTxFee();
        showPayFundsScreenDisplayed.set(true);
        updateSpinnerInfo();
    }

    boolean fundFromSavingsWallet() {
        dataModel.fundFromSavingsWallet();
        if (dataModel.isWalletFunded.get()) {
            updateButtonDisableState();
            return true;
        } else {
<<<<<<< HEAD
            new Popup(preferences).warning(Res.get("shared.notEnoughFunds",
                    formatter.formatCoinWithCode(dataModel.totalToPayAsCoin.get()),
                    formatter.formatCoinWithCode(dataModel.totalAvailableBalance)))
=======
            new Popup().warning(Res.get("shared.notEnoughFunds",
                    btcFormatter.formatCoinWithCode(dataModel.totalToPayAsCoin.get()),
                    btcFormatter.formatCoinWithCode(dataModel.totalAvailableBalance)))
>>>>>>> 30df6f97
                    .actionButtonTextWithGoTo("navigation.funds.depositFunds")
                    .onAction(() -> navigation.navigateTo(MainView.class, FundsView.class, DepositView.class))
                    .show();
            return false;
        }

    }

    void setCurrencyForTakerFeeBtc(boolean currencyForTakerFeeBtc) {
        dataModel.setCurrencyForTakerFeeBtc(currencyForTakerFeeBtc);
        applyTakerFee();
    }

    private void applyTakerFee() {
        takerFee.set(getFormatter().formatCoin(dataModel.getTakerFee()));
        takerFeeCurrencyCode.set(dataModel.getCurrencyForTakerFeeBtc() ? "BTC" : "BSQ");
    }

    ///////////////////////////////////////////////////////////////////////////////////////////
    // Handle focus
    ///////////////////////////////////////////////////////////////////////////////////////////

    // On focus out we do validation and apply the data to the model
    void onFocusOutAmountTextField(boolean oldValue, boolean newValue, String userInput) {
        if (oldValue && !newValue) {
            InputValidator.ValidationResult result = isBtcInputValid(amount.get());
            amountValidationResult.set(result);
            if (result.isValid) {
                showWarningInvalidBtcDecimalPlaces.set(!btcFormatter.hasBtcValidDecimals(userInput));
                // only allow max 4 decimal places for btc values
                setAmountToModel();
                // reformat input
                amount.set(btcFormatter.formatCoin(dataModel.getAmount().get()));

                calculateVolume();

                if (!dataModel.isMinAmountLessOrEqualAmount())
                    amountValidationResult.set(new InputValidator.ValidationResult(false,
                            Res.get("takeOffer.validation.amountSmallerThanMinAmount")));

                if (dataModel.isAmountLargerThanOfferAmount())
                    amountValidationResult.set(new InputValidator.ValidationResult(false,
                            Res.get("takeOffer.validation.amountLargerThanOfferAmount")));

                if (dataModel.wouldCreateDustForMaker())
                    amountValidationResult.set(new InputValidator.ValidationResult(false,
                            Res.get("takeOffer.validation.amountLargerThanOfferAmountMinusFee")));
            }
        }
    }


    ///////////////////////////////////////////////////////////////////////////////////////////
    // States
    ///////////////////////////////////////////////////////////////////////////////////////////

    private void applyOfferState(Offer.State state) {
        log.debug("applyOfferState state = " + state);
        offerWarning.set(null);

        // We have 2 situations handled here:
        // 1. when clicking take offer in the offerbook screen, we do the availability check
        // 2. Before actually taking the offer in the take offer screen, we check again the availability as some time might have passed in the meantime
        // So we use the takeOfferRequested flag to display different network_messages depending on the context.
        switch (state) {
            case UNDEFINED:
                break;
            case OFFER_FEE_PAID:
                // irrelevant for taker
                break;
            case AVAILABLE:
                isOfferAvailable.set(true);
                updateButtonDisableState();
                break;
            case NOT_AVAILABLE:
                if (takeOfferRequested)
                    offerWarning.set(Res.get("takeOffer.failed.offerNotAvailable"));
                else
                    offerWarning.set(Res.get("takeOffer.failed.offerTaken"));
                takeOfferRequested = false;
                break;
            case REMOVED:
                if (!takeOfferRequested)
                    offerWarning.set(Res.get("takeOffer.failed.offerRemoved"));

                takeOfferRequested = false;
                break;
            case MAKER_OFFLINE:
                if (takeOfferRequested)
                    offerWarning.set(Res.get("takeOffer.failed.offererNotOnline"));
                else
                    offerWarning.set(Res.get("takeOffer.failed.offererOffline"));
                takeOfferRequested = false;
                break;
            default:
                log.error("Unhandled offer state: " + state);
                break;
        }

        updateSpinnerInfo();

        updateButtonDisableState();
    }

    private void applyTradeErrorMessage(String errorMessage) {
        if (errorMessage != null) {
            String appendMsg = "";
            switch (trade.getState().getPhase()) {
                case PREPARATION:
                    appendMsg = Res.get("takeOffer.error.noFundsLost");
                    break;
                case TAKER_FEE_PUBLISHED:
                    appendMsg = Res.get("takeOffer.error.feePaid");
                    break;
                case DEPOSIT_PUBLISHED:
                case FIAT_SENT:
                case FIAT_RECEIVED:
                    appendMsg = Res.get("takeOffer.error.depositPublished");
                    break;
                case PAYOUT_PUBLISHED:
                case WITHDRAWN:
                    appendMsg = Res.get("takeOffer.error.payoutPublished");
                    break;
            }
            this.errorMessage.set(errorMessage + appendMsg);

            updateSpinnerInfo();

            if (takeOfferSucceededHandler != null)
                takeOfferSucceededHandler.run();
        } else {
            this.errorMessage.set(null);
        }
    }

    private void applyTradeState(Trade.State tradeState) {
        log.debug("applyTradeState state = " + tradeState);

        if (trade.isDepositPublished()) {
            if (trade.getDepositTx() != null) {
                if (takeOfferSucceededHandler != null)
                    takeOfferSucceededHandler.run();

                showTransactionPublishedScreen.set(true);
                updateSpinnerInfo();
            } else {
                final String msg = "trade.getDepositTx() must not be null.";
                if (DevEnv.DEV_MODE)
                    throw new RuntimeException(msg);
                log.error(msg);
            }
        }
    }

    private void updateButtonDisableState() {
        boolean inputDataValid = isBtcInputValid(amount.get()).isValid
                && dataModel.isMinAmountLessOrEqualAmount()
                && !dataModel.isAmountLargerThanOfferAmount()
                && isOfferAvailable.get()
                && !dataModel.wouldCreateDustForMaker();
        isNextButtonDisabled.set(!inputDataValid);
        // boolean notSufficientFees = dataModel.isWalletFunded.get() && dataModel.isMainNet.get() && !dataModel.isFeeFromFundingTxSufficient.get();
        // isTakeOfferButtonDisabled.set(takeOfferRequested || !inputDataValid || notSufficientFees);
        isTakeOfferButtonDisabled.set(takeOfferRequested || !inputDataValid || !dataModel.isWalletFunded.get());
    }


    ///////////////////////////////////////////////////////////////////////////////////////////
    // Bindings, listeners
    ///////////////////////////////////////////////////////////////////////////////////////////

    private void addBindings() {
        volume.bind(createStringBinding(() -> btcFormatter.formatVolume(dataModel.volume.get()), dataModel.volume));

        if (dataModel.getDirection() == Offer.Direction.SELL) {
            volumeDescriptionLabel.set(Res.get("createOffer.amountPriceBox.buy.volumeDescription", dataModel.getCurrencyCode()));
        } else {
            volumeDescriptionLabel.set(Res.get("createOffer.amountPriceBox.sell.volumeDescription", dataModel.getCurrencyCode()));
        }
        totalToPay.bind(createStringBinding(() -> btcFormatter.formatCoinWithCode(dataModel.totalToPayAsCoin.get()), dataModel.totalToPayAsCoin));
        btcCode.bind(dataModel.btcCode);
    }


    private void removeBindings() {
        volumeDescriptionLabel.unbind();
        volume.unbind();
        totalToPay.unbind();
        btcCode.unbind();
    }

    private void createListeners() {
        amountListener = (ov, oldValue, newValue) -> {
            if (isBtcInputValid(newValue).isValid) {
                setAmountToModel();
                calculateVolume();
                dataModel.calculateTotalToPay();
                applyTakerFee();
            }
            updateButtonDisableState();
        };
        amountAsCoinListener = (ov, oldValue, newValue) -> {
            amount.set(btcFormatter.formatCoin(newValue));
            applyTakerFee();
        };
        isWalletFundedListener = (ov, oldValue, newValue) -> updateButtonDisableState();

        tradeStateListener = (ov, oldValue, newValue) -> applyTradeState(newValue);
        tradeErrorListener = (ov, oldValue, newValue) -> applyTradeErrorMessage(newValue);
        offerStateListener = (ov, oldValue, newValue) -> applyOfferState(newValue);
        connectionListener = new ConnectionListener() {
            @Override
            public void onDisconnect(CloseConnectionReason closeConnectionReason, Connection connection) {
                if (connection.getPeersNodeAddressOptional().isPresent() &&
                        connection.getPeersNodeAddressOptional().get().equals(offer.getMakerNodeAddress())) {
                    offerWarning.set(Res.get("takeOffer.warning.connectionToPeerLost"));
                    updateSpinnerInfo();
                }
            }

            @Override
            public void onConnection(Connection connection) {
            }

            @Override
            public void onError(Throwable throwable) {
            }
        };
    }

    private void updateSpinnerInfo() {
        if (!showPayFundsScreenDisplayed.get() ||
                offerWarning.get() != null ||
                errorMessage.get() != null ||
                showTransactionPublishedScreen.get()) {
            spinnerInfoText.set("");
        } else if (dataModel.isWalletFunded.get()) {
            spinnerInfoText.set("");
           /* if (dataModel.isFeeFromFundingTxSufficient.get()) {
                spinnerInfoText.set("");
            } else {
                spinnerInfoText.set("Check if funding tx miner fee is sufficient...");
            }*/
        } else {
            spinnerInfoText.set(Res.get("shared.waitingForFunds"));
        }

        isWaitingForFunds.set(!spinnerInfoText.get().isEmpty());
    }

    private void addListeners() {
        // Bidirectional bindings are used for all input fields: amount, price, volume and minAmount
        // We do volume/amount calculation during input, so user has immediate feedback
        amount.addListener(amountListener);

        // Binding with Bindings.createObjectBinding does not work because of bi-directional binding
        dataModel.getAmount().addListener(amountAsCoinListener);

        dataModel.isWalletFunded.addListener(isWalletFundedListener);
        p2PService.getNetworkNode().addConnectionListener(connectionListener);
       /* isFeeSufficientSubscription = EasyBind.subscribe(dataModel.isFeeFromFundingTxSufficient, newValue -> {
            updateButtonDisableState();
            updateSpinnerInfo();
        });*/
    }

    private void removeListeners() {
        amount.removeListener(amountListener);

        // Binding with Bindings.createObjectBinding does not work because of bi-directional binding
        dataModel.getAmount().removeListener(amountAsCoinListener);

        dataModel.isWalletFunded.removeListener(isWalletFundedListener);
        if (offer != null) {
            offer.stateProperty().removeListener(offerStateListener);
            offer.errorMessageProperty().removeListener(offerErrorListener);
        }

        if (trade != null) {
            trade.stateProperty().removeListener(tradeStateListener);
            trade.errorMessageProperty().removeListener(tradeErrorListener);
        }
        p2PService.getNetworkNode().removeConnectionListener(connectionListener);
        //isFeeSufficientSubscription.unsubscribe();
    }


    ///////////////////////////////////////////////////////////////////////////////////////////
    // Utils
    ///////////////////////////////////////////////////////////////////////////////////////////

    private void calculateVolume() {
        setAmountToModel();
        dataModel.calculateVolume();
    }

    private void setAmountToModel() {
        dataModel.applyAmount(btcFormatter.parseToCoinWith4Decimals(amount.get()));
    }


    ///////////////////////////////////////////////////////////////////////////////////////////
    // Getters
    ///////////////////////////////////////////////////////////////////////////////////////////

    BSFormatter getBtcFormatter() {
        return btcFormatter;
    }

    boolean isSeller() {
        return dataModel.getDirection() == Offer.Direction.BUY;
    }

    private InputValidator.ValidationResult isBtcInputValid(String input) {
        return btcValidator.validate(input);
    }

    public Offer getOffer() {
        return dataModel.getOffer();
    }

    public String getAmountRange() {
        return amountRange;
    }

    public String getPaymentLabel() {
        return paymentLabel;
    }

    public String getPrice() {
        return price;
    }

    public String getDirectionLabel() {
        return directionLabel;
    }

    public String getAmountDescription() {
        return amountDescription;
    }

    String getTradeAmount() {
        return btcFormatter.formatCoinWithCode(dataModel.getAmount().get());
    }

    public String getSecurityDepositInfo() {
        return btcFormatter.formatCoinWithCode(dataModel.getSecurityDeposit()) +
                GUIUtil.getPercentageOfTradeAmount(dataModel.getSecurityDeposit(), dataModel.getAmount().get(), btcFormatter);
    }

    public String getTakerFee() {
        //TODO use last bisq market price to estimate BSQ val
        final Coin takerFeeAsCoin = dataModel.getTakerFee();
        final String takerFee = getFormatter().formatCoinWithCode(takerFeeAsCoin);
        if (dataModel.getCurrencyForTakerFeeBtc())
            return takerFee + GUIUtil.getPercentageOfTradeAmount(takerFeeAsCoin, dataModel.getAmount().get(), btcFormatter);
        else
            return takerFee + " (" + Res.get("shared.tradingFeeInBsqInfo", btcFormatter.formatCoinWithCode(takerFeeAsCoin)) + ")";
    }

    public String getTotalToPayInfo() {
        final String totalToPay = this.totalToPay.get();
        if (dataModel.getCurrencyForTakerFeeBtc())
            return totalToPay;
        else
            return totalToPay + " + " + bsqFormatter.formatCoinWithCode(dataModel.getTakerFee());
    }

    public String getTxFee() {
        Coin txFeeAsCoin = dataModel.getTotalTxFee();
        return btcFormatter.formatCoinWithCode(txFeeAsCoin) +
                GUIUtil.getPercentageOfTradeAmount(txFeeAsCoin, dataModel.getAmount().get(), btcFormatter);

    }

    public PaymentMethod getPaymentMethod() {
        return dataModel.getPaymentMethod();
    }

    ObservableList<PaymentAccount> getPossiblePaymentAccounts() {
        return dataModel.getPossiblePaymentAccounts();
    }

    boolean hasAcceptedArbitrators() {
        return dataModel.hasAcceptedArbitrators();
    }

    public void resetOfferWarning() {
        offerWarning.set(null);
    }

    public Trade getTrade() {
        return trade;
    }

    public void resetErrorMessage() {
        offer.setErrorMessage(null);
    }

    public String getBuyerSecurityDeposit() {
        return btcFormatter.formatCoin(dataModel.getBuyerSecurityDeposit());
    }

    public String getSellerSecurityDeposit() {
        return btcFormatter.formatCoin(dataModel.getSellerSecurityDeposit());
    }

    private BSFormatter getFormatter() {
        return dataModel.getCurrencyForTakerFeeBtc() ? btcFormatter : bsqFormatter;
    }

}<|MERGE_RESOLUTION|>--- conflicted
+++ resolved
@@ -55,13 +55,8 @@
     private final BtcValidator btcValidator;
     private final P2PService p2PService;
     private final Navigation navigation;
-<<<<<<< HEAD
-    private final BSFormatter formatter;
-    private final Preferences preferences;
-=======
     private final BSFormatter btcFormatter;
     private BsqFormatter bsqFormatter;
->>>>>>> 30df6f97
 
     private String amountRange;
     private String paymentLabel;
@@ -105,6 +100,7 @@
     //  private Subscription isFeeSufficientSubscription;
     private Runnable takeOfferSucceededHandler;
     String marketPriceMargin;
+    private Preferences preferences;
 
 
     ///////////////////////////////////////////////////////////////////////////////////////////
@@ -112,31 +108,22 @@
     ///////////////////////////////////////////////////////////////////////////////////////////
 
     @Inject
-<<<<<<< HEAD
-    public TakeOfferViewModel(TakeOfferDataModel dataModel, BtcValidator btcValidator, P2PService p2PService,
-                              Navigation navigation, BSFormatter formatter, Preferences preferences) {
-=======
     public TakeOfferViewModel(TakeOfferDataModel dataModel,
                               BtcValidator btcValidator,
                               P2PService p2PService,
                               Navigation navigation,
                               BSFormatter btcFormatter,
-                              BsqFormatter bsqFormatter) {
->>>>>>> 30df6f97
+                              BsqFormatter bsqFormatter,
+                Preferences preferences) {
         super(dataModel);
         this.dataModel = dataModel;
 
         this.btcValidator = btcValidator;
         this.p2PService = p2PService;
         this.navigation = navigation;
-<<<<<<< HEAD
-        this.formatter = formatter;
-        this.preferences = preferences;
-=======
         this.btcFormatter = btcFormatter;
         this.bsqFormatter = bsqFormatter;
->>>>>>> 30df6f97
-
+        this.preferences = preferences;
         createListeners();
     }
 
@@ -241,15 +228,9 @@
             updateButtonDisableState();
             return true;
         } else {
-<<<<<<< HEAD
             new Popup(preferences).warning(Res.get("shared.notEnoughFunds",
-                    formatter.formatCoinWithCode(dataModel.totalToPayAsCoin.get()),
-                    formatter.formatCoinWithCode(dataModel.totalAvailableBalance)))
-=======
-            new Popup().warning(Res.get("shared.notEnoughFunds",
                     btcFormatter.formatCoinWithCode(dataModel.totalToPayAsCoin.get()),
                     btcFormatter.formatCoinWithCode(dataModel.totalAvailableBalance)))
->>>>>>> 30df6f97
                     .actionButtonTextWithGoTo("navigation.funds.depositFunds")
                     .onAction(() -> navigation.navigateTo(MainView.class, FundsView.class, DepositView.class))
                     .show();
