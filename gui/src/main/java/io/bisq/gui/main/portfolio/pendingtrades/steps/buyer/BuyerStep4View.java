/*
 * This file is part of bisq.
 *
 * bisq is free software: you can redistribute it and/or modify it
 * under the terms of the GNU Affero General Public License as published by
 * the Free Software Foundation, either version 3 of the License, or (at
 * your option) any later version.
 *
 * bisq is distributed in the hope that it will be useful, but WITHOUT
 * ANY WARRANTY; without even the implied warranty of MERCHANTABILITY or
 * FITNESS FOR A PARTICULAR PURPOSE. See the GNU Affero General Public
 * License for more details.
 *
 * You should have received a copy of the GNU Affero General Public License
 * along with bisq. If not, see <http://www.gnu.org/licenses/>.
 */

package io.bisq.gui.main.portfolio.pendingtrades.steps.buyer;

import io.bisq.common.UserThread;
import io.bisq.common.app.DevEnv;
import io.bisq.common.app.Log;
import io.bisq.common.handlers.FaultHandler;
import io.bisq.common.handlers.ResultHandler;
import io.bisq.common.locale.Res;
import io.bisq.core.btc.AddressEntry;
import io.bisq.core.btc.AddressEntryException;
import io.bisq.core.btc.InsufficientFundsException;
import io.bisq.core.btc.Restrictions;
import io.bisq.core.btc.wallet.BtcWalletService;
import io.bisq.core.user.DontShowAgainLookup;
import io.bisq.core.util.CoinUtil;
import io.bisq.gui.components.InputTextField;
import io.bisq.gui.main.MainView;
import io.bisq.gui.main.funds.FundsView;
import io.bisq.gui.main.funds.transactions.TransactionsView;
import io.bisq.gui.main.overlays.notifications.Notification;
import io.bisq.gui.main.overlays.popups.Popup;
import io.bisq.gui.main.portfolio.pendingtrades.PendingTradesViewModel;
import io.bisq.gui.main.portfolio.pendingtrades.steps.TradeStepView;
import io.bisq.gui.util.BSFormatter;
import io.bisq.gui.util.Layout;
import javafx.beans.value.ChangeListener;
import javafx.geometry.Insets;
import javafx.scene.control.Button;
import javafx.scene.control.Label;
import javafx.scene.layout.GridPane;
import javafx.scene.layout.HBox;
import org.bitcoinj.core.AddressFormatException;
import org.bitcoinj.core.Coin;
import org.bitcoinj.core.Transaction;
import org.spongycastle.crypto.params.KeyParameter;

import java.util.concurrent.TimeUnit;

import static io.bisq.gui.util.FormBuilder.*;

public class BuyerStep4View extends TradeStepView {
    private final ChangeListener<Boolean> focusedPropertyListener;

    private InputTextField withdrawAddressTextField;
    private Button withdrawToExternalWalletButton, useSavingsWalletButton;


    ///////////////////////////////////////////////////////////////////////////////////////////
    // Constructor, Initialisation
    ///////////////////////////////////////////////////////////////////////////////////////////

    public BuyerStep4View(PendingTradesViewModel model) {
        super(model);

        focusedPropertyListener = (ov, oldValue, newValue) -> {
            if (oldValue && !newValue)
                model.withdrawAddressFocusOut(withdrawAddressTextField.getText());
        };
    }

    @Override
    public void activate() {
        super.activate();

        // TODO valid. handler need improvement
        //withdrawAddressTextField.focusedProperty().addListener(focusedPropertyListener);
        //withdrawAddressTextField.setValidator(model.getBtcAddressValidator());
        // withdrawButton.disableProperty().bind(model.getWithdrawalButtonDisable());

        // We need to handle both cases: Address not set and address already set (when returning from other view)
        // We get address validation after focus out, so first make sure we loose focus and then set it again as hint for user to put address in
        //TODO app wide focus
       /* UserThread.execute(() -> {
            withdrawAddressTextField.requestFocus();
           UserThread.execute(() -> {
                this.requestFocus();
                UserThread.execute(() -> withdrawAddressTextField.requestFocus());
            });
        });*/

        hideNotificationGroup();
    }

    @Override
    public void deactivate() {
        Log.traceCall();
        super.deactivate();
        //withdrawAddressTextField.focusedProperty().removeListener(focusedPropertyListener);
        // withdrawButton.disableProperty().unbind();
    }


    ///////////////////////////////////////////////////////////////////////////////////////////
    // Content
    ///////////////////////////////////////////////////////////////////////////////////////////

    @Override
    protected void addContent() {
        addTitledGroupBg(gridPane, gridRow, 4, Res.get("portfolio.pending.step5_buyer.groupTitle"), 0);
        addLabelTextField(gridPane, gridRow, getBtcTradeAmountLabel(), model.getTradeVolume(), Layout.FIRST_ROW_DISTANCE);

        addLabelTextField(gridPane, ++gridRow, getFiatTradeAmountLabel(), model.getFiatVolume());
        addLabelTextField(gridPane, ++gridRow, Res.get("portfolio.pending.step5_buyer.totalPaid"), model.getTotalFees());
        addLabelTextField(gridPane, ++gridRow, Res.get("portfolio.pending.step5_buyer.refunded"), model.getSecurityDeposit());
        addTitledGroupBg(gridPane, ++gridRow, 2, Res.get("portfolio.pending.step5_buyer.withdrawBTC"), Layout.GROUP_DISTANCE);
        addLabelTextField(gridPane, gridRow, Res.get("portfolio.pending.step5_buyer.amount"), model.getPayoutAmount(), Layout.FIRST_ROW_AND_GROUP_DISTANCE);
        withdrawAddressTextField = addLabelInputTextField(gridPane, ++gridRow, Res.get("portfolio.pending.step5_buyer.withdrawToAddress")).second;

        HBox hBox = new HBox();
        hBox.setSpacing(10);
        useSavingsWalletButton = new Button(Res.get("portfolio.pending.step5_buyer.moveToBisqWallet"));
        useSavingsWalletButton.setDefaultButton(false);
        Label label = new Label(Res.get("shared.OR"));
        label.setPadding(new Insets(5, 0, 0, 0));
        withdrawToExternalWalletButton = new Button(Res.get("portfolio.pending.step5_buyer.withdrawExternal"));
        withdrawToExternalWalletButton.setDefaultButton(false);
        hBox.getChildren().addAll(useSavingsWalletButton, label, withdrawToExternalWalletButton);
        GridPane.setRowIndex(hBox, ++gridRow);
        GridPane.setColumnIndex(hBox, 1);
        GridPane.setMargin(hBox, new Insets(15, 10, 0, 0));
        gridPane.getChildren().add(hBox);

        useSavingsWalletButton.setOnAction(e -> {
            model.dataModel.btcWalletService.swapTradeEntryToAvailableEntry(trade.getId(), AddressEntry.Context.TRADE_PAYOUT);

            handleTradeCompleted();
            model.dataModel.tradeManager.addTradeToClosedTrades(trade);
        });
        withdrawToExternalWalletButton.setOnAction(e -> reviewWithdrawal());

        if (DevEnv.DEV_MODE) {
            withdrawAddressTextField.setText("mpaZiEh8gSr4LcH11FrLdRY57aArt88qtg");
        } else {
            String key = "tradeCompleted" + trade.getId();
<<<<<<< HEAD
            if (!DevEnv.DEV_MODE && preferences.showAgain(key)) {
                preferences.dontShowAgain(key, true);
                new Notification(preferences).headLine(Res.get("notification.tradeCompleted.headline"))
=======
            if (!DevEnv.DEV_MODE && DontShowAgainLookup.showAgain(key)) {
                DontShowAgainLookup.dontShowAgain(key, true);
                new Notification().headLine(Res.get("notification.tradeCompleted.headline"))
>>>>>>> 30df6f97
                        .notification(Res.get("notification.tradeCompleted.msg"))
                        .autoClose()
                        .show();
            }
        }
    }

    private void reviewWithdrawal() {
        Coin amount = trade.getPayoutAmount();
        BtcWalletService walletService = model.dataModel.btcWalletService;

        AddressEntry fromAddressesEntry = walletService.getOrCreateAddressEntry(trade.getId(), AddressEntry.Context.TRADE_PAYOUT);
        String fromAddresses = fromAddressesEntry.getAddressString();
        String toAddresses = withdrawAddressTextField.getText();

        // TODO at some error situation it can be that the funds are already paid out and we get stuck here
        // need handling to remove the trade (planned for next release)
        Coin balance = walletService.getBalanceForAddress(fromAddressesEntry.getAddress());
        try {
            Transaction feeEstimationTransaction = walletService.getFeeEstimationTransaction(fromAddresses, toAddresses, amount, AddressEntry.Context.TRADE_PAYOUT);
            Coin fee = feeEstimationTransaction.getFee();
            Coin receiverAmount = amount.subtract(fee);
            if (balance.isZero()) {
                new Popup(preferences).warning(Res.get("portfolio.pending.step5_buyer.alreadyWithdrawn")).show();
                model.dataModel.tradeManager.addTradeToClosedTrades(trade);
            } else {
                if (toAddresses.isEmpty()) {
                    validateWithdrawAddress();
                } else if (Restrictions.isAboveDust(amount, fee)) {
                    if (DevEnv.DEV_MODE) {
                        doWithdrawal(amount, fee);
                    } else {
                        BSFormatter formatter = model.btcFormatter;
                        String key = "reviewWithdrawalAtTradeComplete";
                        if (!DevEnv.DEV_MODE && DontShowAgainLookup.showAgain(key)) {
                            int txSize = feeEstimationTransaction.bitcoinSerialize().length;
                            double feePerByte = CoinUtil.getFeePerByte(fee, txSize);
                            double kb = txSize / 1000d;
                            String recAmount = formatter.formatCoinWithCode(receiverAmount);
                            new Popup(preferences).headLine(Res.get("portfolio.pending.step5_buyer.confirmWithdrawal"))
                                    .confirmation(Res.get("shared.sendFundsDetailsWithFee",
                                            formatter.formatCoinWithCode(amount),
                                            fromAddresses,
                                            toAddresses,
                                            formatter.formatCoinWithCode(fee),
                                            feePerByte,
                                            kb,
                                            recAmount))
                                    .actionButtonText(Res.get("shared.yes"))
                                    .onAction(() -> doWithdrawal(amount, fee))
                                    .closeButtonText(Res.get("shared.cancel"))
                                    .onClose(() -> {
                                        useSavingsWalletButton.setDisable(false);
                                        withdrawToExternalWalletButton.setDisable(false);
                                    })
                                    .dontShowAgainId(key)
                                    .show();
                        } else {
                            doWithdrawal(amount, fee);
                        }
                    }

                } else {
                    new Popup(preferences).warning(Res.get("portfolio.pending.step5_buyer.amountTooLow")).show();
                }
            }
        } catch (AddressFormatException e) {
            validateWithdrawAddress();
        } catch (AddressEntryException e) {
            log.error(e.getMessage());
        } catch (InsufficientFundsException e) {
            log.error(e.getMessage());
            e.printStackTrace();
            new Popup(preferences).warning(e.getMessage()).show();
        }
    }

    private void doWithdrawal(Coin amount, Coin fee) {
        String toAddress = withdrawAddressTextField.getText();
        ResultHandler resultHandler = this::handleTradeCompleted;
        FaultHandler faultHandler = (errorMessage, throwable) -> {
            useSavingsWalletButton.setDisable(false);
            withdrawToExternalWalletButton.setDisable(false);
            if (throwable != null && throwable.getMessage() != null)
                new Popup(preferences).error(errorMessage + "\n\n" + throwable.getMessage()).show();
            else
                new Popup(preferences).error(errorMessage).show();
        };
        if (model.dataModel.btcWalletService.isEncrypted()) {
            UserThread.runAfter(() -> model.dataModel.walletPasswordWindow.onAesKey(aesKey ->
                    doWithdrawRequest(toAddress, amount, fee, aesKey, resultHandler, faultHandler))
                    .show(), 300, TimeUnit.MILLISECONDS);
        } else
            doWithdrawRequest(toAddress, amount, fee, null, resultHandler, faultHandler);
    }

    private void doWithdrawRequest(String toAddress, Coin amount, Coin fee, KeyParameter aesKey, ResultHandler resultHandler, FaultHandler faultHandler) {
        useSavingsWalletButton.setDisable(true);
        withdrawToExternalWalletButton.setDisable(true);
        model.dataModel.onWithdrawRequest(toAddress,
                amount,
                fee,
                aesKey,
                resultHandler,
                faultHandler);
    }

    private void handleTradeCompleted() {
        if (!DevEnv.DEV_MODE) {
            String key = "tradeCompleteWithdrawCompletedInfo";
            new Popup(preferences).headLine(Res.get("portfolio.pending.step5_buyer.withdrawalCompleted.headline"))
                    .feedback(Res.get("portfolio.pending.step5_buyer.withdrawalCompleted.msg"))
                    .actionButtonTextWithGoTo("navigation.funds.transactions")
                    .onAction(() -> model.dataModel.navigation.navigateTo(MainView.class, FundsView.class, TransactionsView.class))
                    .dontShowAgainId(key)
                    .show();
        }
        useSavingsWalletButton.setDisable(true);
        withdrawToExternalWalletButton.setDisable(true);
    }

    private void validateWithdrawAddress() {
        withdrawAddressTextField.setValidator(model.btcAddressValidator);
        withdrawAddressTextField.requestFocus();
        useSavingsWalletButton.requestFocus();
    }

    protected String getBtcTradeAmountLabel() {
        return Res.get("portfolio.pending.step5_buyer.bought");
    }

    protected String getFiatTradeAmountLabel() {
        return Res.get("portfolio.pending.step5_buyer.paid");
    }
}<|MERGE_RESOLUTION|>--- conflicted
+++ resolved
@@ -149,15 +149,9 @@
             withdrawAddressTextField.setText("mpaZiEh8gSr4LcH11FrLdRY57aArt88qtg");
         } else {
             String key = "tradeCompleted" + trade.getId();
-<<<<<<< HEAD
-            if (!DevEnv.DEV_MODE && preferences.showAgain(key)) {
-                preferences.dontShowAgain(key, true);
-                new Notification(preferences).headLine(Res.get("notification.tradeCompleted.headline"))
-=======
             if (!DevEnv.DEV_MODE && DontShowAgainLookup.showAgain(key)) {
                 DontShowAgainLookup.dontShowAgain(key, true);
-                new Notification().headLine(Res.get("notification.tradeCompleted.headline"))
->>>>>>> 30df6f97
+                new Notification(preferences).headLine(Res.get("notification.tradeCompleted.headline"))
                         .notification(Res.get("notification.tradeCompleted.msg"))
                         .autoClose()
                         .show();
