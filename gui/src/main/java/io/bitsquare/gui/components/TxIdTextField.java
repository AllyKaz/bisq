/*
 * This file is part of Bitsquare.
 *
 * Bitsquare is free software: you can redistribute it and/or modify it
 * under the terms of the GNU Affero General Public License as published by
 * the Free Software Foundation, either version 3 of the License, or (at
 * your option) any later version.
 *
 * Bitsquare is distributed in the hope that it will be useful, but WITHOUT
 * ANY WARRANTY; without even the implied warranty of MERCHANTABILITY or
 * FITNESS FOR A PARTICULAR PURPOSE. See the GNU Affero General Public
 * License for more details.
 *
 * You should have received a copy of the GNU Affero General Public License
 * along with Bitsquare. If not, see <http://www.gnu.org/licenses/>.
 */

package io.bitsquare.gui.components;

import de.jensd.fx.fontawesome.AwesomeDude;
import de.jensd.fx.fontawesome.AwesomeIcon;
import io.bitsquare.btc.WalletService;
import io.bitsquare.btc.listeners.TxConfidenceListener;
import io.bitsquare.common.util.Utilities;
<<<<<<< HEAD
import io.bitsquare.gui.components.indicator.StaticProgressIndicator;
=======
import io.bitsquare.gui.components.indicator.TxConfidenceIndicator;
>>>>>>> 0274edca
import io.bitsquare.gui.main.overlays.popups.Popup;
import io.bitsquare.user.Preferences;
import javafx.scene.control.Label;
import javafx.scene.control.TextField;
import javafx.scene.control.Tooltip;
import javafx.scene.layout.AnchorPane;
import org.bitcoinj.core.TransactionConfidence;
import org.slf4j.Logger;
import org.slf4j.LoggerFactory;

public class TxIdTextField extends AnchorPane {
    private static final Logger log = LoggerFactory.getLogger(TxIdTextField.class);

    private static Preferences preferences;

    public static void setPreferences(Preferences preferences) {
        TxIdTextField.preferences = preferences;
    }

    private static WalletService walletService;

    public static void setWalletService(WalletService walletService) {
        TxIdTextField.walletService = walletService;
    }

    private final TextField textField;
    private final Tooltip progressIndicatorTooltip;
<<<<<<< HEAD
    private final StaticProgressIndicator progressIndicator;
=======
    private final TxConfidenceIndicator txConfidenceIndicator;
>>>>>>> 0274edca
    private final Label copyIcon;
    private final Label blockExplorerIcon;
    private TxConfidenceListener txConfidenceListener;


    ///////////////////////////////////////////////////////////////////////////////////////////
    // Constructor
    ///////////////////////////////////////////////////////////////////////////////////////////

    public TxIdTextField() {
<<<<<<< HEAD
        progressIndicator = new StaticProgressIndicator();
        progressIndicator.setFocusTraversable(false);
        progressIndicator.setPrefSize(24, 24);
        progressIndicator.setId("funds-confidence");
        progressIndicator.setLayoutY(1);
        progressIndicator.setProgress(0);
        progressIndicator.setVisible(false);
        AnchorPane.setRightAnchor(progressIndicator, 0.0);
=======
        txConfidenceIndicator = new TxConfidenceIndicator();
        txConfidenceIndicator.setFocusTraversable(false);
        txConfidenceIndicator.setPrefSize(24, 24);
        txConfidenceIndicator.setId("funds-confidence");
        txConfidenceIndicator.setLayoutY(1);
        txConfidenceIndicator.setProgress(0);
        txConfidenceIndicator.setVisible(false);
        AnchorPane.setRightAnchor(txConfidenceIndicator, 0.0);
>>>>>>> 0274edca
        progressIndicatorTooltip = new Tooltip("-");
        Tooltip.install(txConfidenceIndicator, progressIndicatorTooltip);

        copyIcon = new Label();
        copyIcon.setLayoutY(3);
        copyIcon.getStyleClass().add("copy-icon");
        copyIcon.setTooltip(new Tooltip("Copy transaction ID to clipboard"));
        AwesomeDude.setIcon(copyIcon, AwesomeIcon.COPY);
        AnchorPane.setRightAnchor(copyIcon, 30.0);

        Tooltip tooltip = new Tooltip("Open a blockchain explorer with that transactions ID");
        
        blockExplorerIcon = new Label();
        blockExplorerIcon.getStyleClass().add("external-link-icon");
        blockExplorerIcon.setTooltip(tooltip);
        AwesomeDude.setIcon(blockExplorerIcon, AwesomeIcon.EXTERNAL_LINK);
        blockExplorerIcon.setMinWidth(20);
        AnchorPane.setRightAnchor(blockExplorerIcon, 52.0);
        AnchorPane.setTopAnchor(blockExplorerIcon, 4.0);

        textField = new TextField();
        textField.setId("address-text-field");
        textField.setEditable(false);
        textField.setTooltip(tooltip);
        AnchorPane.setRightAnchor(textField, 80.0);
        AnchorPane.setLeftAnchor(textField, 0.0);
        textField.focusTraversableProperty().set(focusTraversableProperty().get());
        getChildren().addAll(textField, copyIcon, blockExplorerIcon, txConfidenceIndicator);
    }

    public void setup(String txID) {
        if (txConfidenceListener != null)
            walletService.removeTxConfidenceListener(txConfidenceListener);

        txConfidenceListener = new TxConfidenceListener(txID) {
            @Override
            public void onTransactionConfidenceChanged(TransactionConfidence confidence) {
                updateConfidence(confidence);
            }
        };
        walletService.addTxConfidenceListener(txConfidenceListener);
        updateConfidence(walletService.getConfidenceForTxId(txID));

        textField.setText(txID);
        textField.setOnMouseClicked(mouseEvent -> openBlockExplorer(txID));
        blockExplorerIcon.setOnMouseClicked(mouseEvent -> openBlockExplorer(txID));
        copyIcon.setOnMouseClicked(e -> Utilities.copyToClipboard(txID));
    }

    public void cleanup() {
        if (walletService != null && txConfidenceListener != null)
            walletService.removeTxConfidenceListener(txConfidenceListener);

        textField.setOnMouseClicked(null);
        blockExplorerIcon.setOnMouseClicked(null);
        copyIcon.setOnMouseClicked(null);
    }


    ///////////////////////////////////////////////////////////////////////////////////////////
    // Private
    ///////////////////////////////////////////////////////////////////////////////////////////

    private void openBlockExplorer(String txID) {
        try {
            if (preferences != null)
                Utilities.openWebPage(preferences.getBlockChainExplorer().txUrl + txID);
        } catch (Exception e) {
            log.error(e.getMessage());
            new Popup().warning("Opening browser failed. Please check your internet " +
                    "connection.").show();
        }
    }

    private void updateConfidence(TransactionConfidence confidence) {
        if (confidence != null) {
            switch (confidence.getConfidenceType()) {
                case UNKNOWN:
                    progressIndicatorTooltip.setText("Unknown transaction status");
                    txConfidenceIndicator.setProgress(0);
                    break;
                case PENDING:
                    progressIndicatorTooltip.setText(
                            "Seen by " + confidence.numBroadcastPeers() + " peer(s) / 0 " + "confirmations");
                    txConfidenceIndicator.setProgress(-1.0);
                    break;
                case BUILDING:
                    progressIndicatorTooltip.setText("Confirmed in " + confidence.getDepthInBlocks() + " block(s)");
                    txConfidenceIndicator.setProgress(Math.min(1, (double) confidence.getDepthInBlocks() / 6.0));
                    break;
                case DEAD:
                    progressIndicatorTooltip.setText("Transaction is invalid.");
                    txConfidenceIndicator.setProgress(0);
                    break;
            }

            if (txConfidenceIndicator.getProgress() != 0) {
                txConfidenceIndicator.setVisible(true);
                AnchorPane.setRightAnchor(txConfidenceIndicator, 0.0);
            }
        }
    }
}<|MERGE_RESOLUTION|>--- conflicted
+++ resolved
@@ -22,11 +22,7 @@
 import io.bitsquare.btc.WalletService;
 import io.bitsquare.btc.listeners.TxConfidenceListener;
 import io.bitsquare.common.util.Utilities;
-<<<<<<< HEAD
-import io.bitsquare.gui.components.indicator.StaticProgressIndicator;
-=======
 import io.bitsquare.gui.components.indicator.TxConfidenceIndicator;
->>>>>>> 0274edca
 import io.bitsquare.gui.main.overlays.popups.Popup;
 import io.bitsquare.user.Preferences;
 import javafx.scene.control.Label;
@@ -54,11 +50,7 @@
 
     private final TextField textField;
     private final Tooltip progressIndicatorTooltip;
-<<<<<<< HEAD
-    private final StaticProgressIndicator progressIndicator;
-=======
     private final TxConfidenceIndicator txConfidenceIndicator;
->>>>>>> 0274edca
     private final Label copyIcon;
     private final Label blockExplorerIcon;
     private TxConfidenceListener txConfidenceListener;
@@ -69,16 +61,6 @@
     ///////////////////////////////////////////////////////////////////////////////////////////
 
     public TxIdTextField() {
-<<<<<<< HEAD
-        progressIndicator = new StaticProgressIndicator();
-        progressIndicator.setFocusTraversable(false);
-        progressIndicator.setPrefSize(24, 24);
-        progressIndicator.setId("funds-confidence");
-        progressIndicator.setLayoutY(1);
-        progressIndicator.setProgress(0);
-        progressIndicator.setVisible(false);
-        AnchorPane.setRightAnchor(progressIndicator, 0.0);
-=======
         txConfidenceIndicator = new TxConfidenceIndicator();
         txConfidenceIndicator.setFocusTraversable(false);
         txConfidenceIndicator.setPrefSize(24, 24);
@@ -87,7 +69,6 @@
         txConfidenceIndicator.setProgress(0);
         txConfidenceIndicator.setVisible(false);
         AnchorPane.setRightAnchor(txConfidenceIndicator, 0.0);
->>>>>>> 0274edca
         progressIndicatorTooltip = new Tooltip("-");
         Tooltip.install(txConfidenceIndicator, progressIndicatorTooltip);
 
