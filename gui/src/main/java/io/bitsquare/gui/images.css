/* splash screen */
/*noinspection CssUnknownTarget*/
#image-splash-logo {
    -fx-image: url("../../../images/logo_splash.png");
}

/* notification */
#notification-logo {
    -fx-image: url("../../../images/notification_logo.png");
}

/* shared*/
#image-info {
    -fx-image: url("../../../images/info.png");
}

#light_close {
    -fx-image: url("../../../images/light_close.png");
}

#image-alert-round {
    -fx-image: url("../../../images/alert_round.png");
}

#image-green_circle {
    -fx-image: url("../../../images/green_circle.png");
}

#image-blue_circle {
    -fx-image: url("../../../images/blue_circle.png");
}

#image-remove {
    -fx-image: url("../../../images/remove.png");
}

#image-buy {
    -fx-image: url("../../../images/buy.png");
}

#image-buy-white {
    -fx-image: url("../../../images/buy_white.png");
}

#image-sell {
    -fx-image: url("../../../images/sell.png");
}

#image-sell-white {
    -fx-image: url("../../../images/sell_white.png");
}

#image-expand {
    -fx-image: url("../../../images/expand.png");
}

#image-collapse {
    -fx-image: url("../../../images/collapse.png");
}

#image-buy-large {
    -fx-image: url("../../../images/buy_large.png");
}

#image-sell-large {
    -fx-image: url("../../../images/sell_large.png");
}

/* navigation buttons */
#image-nav-market {
    -fx-image: url("../../../images/nav/market.png");
}

#image-nav-market-active {
    -fx-image: url("../../../images/nav/market_active.png");
}

#image-nav-buyoffer {
    -fx-image: url("../../../images/nav/buyoffer.png");
}

#image-nav-buyoffer-active {
    -fx-image: url("../../../images/nav/buyoffer_active.png");
}

#image-nav-selloffer {
    -fx-image: url("../../../images/nav/selloffer.png");
}

#image-nav-selloffer-active {
    -fx-image: url("../../../images/nav/selloffer_active.png");
}

#image-nav-portfolio {
    -fx-image: url("../../../images/nav/portfolio.png");
}

#image-nav-portfolio-active {
    -fx-image: url("../../../images/nav/portfolio_active.png");
}

#image-nav-funds {
    -fx-image: url("../../../images/nav/funds.png");
}

#image-nav-funds-active {
    -fx-image: url("../../../images/nav/funds_active.png");
}

#image-nav-disputes {
    -fx-image: url("../../../images/nav/disputes.png");
}

#image-nav-disputes-active {
    -fx-image: url("../../../images/nav/disputes_active.png");
}

#image-nav-settings {
    -fx-image: url("../../../images/nav/settings.png");
}

#image-nav-settings-active {
    -fx-image: url("../../../images/nav/settings_active.png");
}

#image-nav-account {
    -fx-image: url("../../../images/nav/account.png");
}

#image-nav-account-active {
    -fx-image: url("../../../images/nav/account_active.png");
}

/* account*/
#image-tick {
    -fx-image: url("../../../images/tick.png");
}

#image-arrow-blue {
    -fx-image: url("../../../images/arrow_blue.png");
}

#image-arrow-grey {
    -fx-image: url("../../../images/arrow_grey.png");
}

/* connection state*/
#image-connection-tor {
    -fx-image: url("../../../images/connection/tor.png");
}

#image-connection-direct {
    -fx-image: url("../../../images/connection/direct.png");
}

#image-connection-nat {
    -fx-image: url("../../../images/connection/nat.png");
}

#image-connection-relay {
    -fx-image: url("../../../images/connection/relay.png");
}

#image-connection-synced {
    -fx-image: url("../../../images/connection/synced.png");
}

/* software update*/

#image-update-in-progress {
    -fx-image: url("../../../images/update/update_in_progress.png");
}

#image-update-up-to-date {
    -fx-image: url("../../../images/update/update_up_to_date.png");
}

#image-update-available {
    -fx-image: url("../../../images/update/update_available.png");
}

#image-update-failed {
    -fx-image: url("../../../images/update/update_failed.png");
}

/* offer state */
#image-offer_state_unknown {
    -fx-image: url("../../../images/offer/offer_state_unknown.png");
}

#image-offer_state_available {
    -fx-image: url("../../../images/offer/offer_state_available.png");
}

#image-offer_state_not_available {
    -fx-image: url("../../../images/offer/offer_state_not_available.png");
}

#image-attachment {
    -fx-image: url("../../../images/attachment.png");
}

#bubble_arrow_grey_left {
    -fx-image: url("../../../images/bubble_arrow_grey_left.png");
}

#bubble_arrow_blue_left {
    -fx-image: url("../../../images/bubble_arrow_blue_left.png");
}

#bubble_arrow_grey_right {
    -fx-image: url("../../../images/bubble_arrow_grey_right.png");
}

#bubble_arrow_blue_right {
    -fx-image: url("../../../images/bubble_arrow_blue_right.png");
}

#link {
    -fx-image: url("../../../images/link.png");
}

#invert {
    -fx-image: url("../../../images/invert.png");
}



#avatar_1 {
    -fx-image: url("../../../images/avatars/avatar_1.png");
}

#avatar_2 {
    -fx-image: url("../../../images/avatars/avatar_2.png");
}

#avatar_3 {
    -fx-image: url("../../../images/avatars/avatar_3.png");
}

#avatar_4 {
    -fx-image: url("../../../images/avatars/avatar_4.png");
}

#avatar_5 {
    -fx-image: url("../../../images/avatars/avatar_5.png");
}

#avatar_6 {
    -fx-image: url("../../../images/avatars/avatar_6.png");
}

#avatar_7 {
    -fx-image: url("../../../images/avatars/avatar_7.png");
}

#avatar_8 {
    -fx-image: url("../../../images/avatars/avatar_8.png");
}

#avatar_9 {
    -fx-image: url("../../../images/avatars/avatar_9.png");
}

#avatar_10 {
    -fx-image: url("../../../images/avatars/avatar_10.png");
}

#avatar_11 {
    -fx-image: url("../../../images/avatars/avatar_11.png");
}

#avatar_12 {
    -fx-image: url("../../../images/avatars/avatar_12.png");
}

#avatar_13 {
    -fx-image: url("../../../images/avatars/avatar_13.png");
}

#avatar_14 {
    -fx-image: url("../../../images/avatars/avatar_14.png");
}

#avatar_15 {
    -fx-image: url("../../../images/avatars/avatar_15.png");
}

#poloniex {
    -fx-image: url("../../../images/poloniex.png");
}

#btcaverage {
    -fx-image: url("../../../images/btcaverage.png");
}

<<<<<<< HEAD
=======
#spinner {
    -fx-image: url("../../../images/spinner.png");
}

>>>>>>> 0274edca

<|MERGE_RESOLUTION|>--- conflicted
+++ resolved
@@ -294,11 +294,8 @@
     -fx-image: url("../../../images/btcaverage.png");
 }
 
-<<<<<<< HEAD
-=======
 #spinner {
     -fx-image: url("../../../images/spinner.png");
 }
 
->>>>>>> 0274edca
-
+
