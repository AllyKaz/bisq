--- conflicted
+++ resolved
@@ -18,7 +18,6 @@
 package io.bitsquare.gui.util;
 
 import io.bitsquare.btc.BitcoinNetwork;
-import io.bitsquare.locale.CurrencyUtil;
 import io.bitsquare.locale.LanguageUtil;
 import io.bitsquare.p2p.NodeAddress;
 import io.bitsquare.trade.offer.Offer;
@@ -265,8 +264,8 @@
         return parseToFiat(input, currencyCode).equals(parseToFiatWith2Decimals(input, currencyCode));
     }
 
-    public String formatMarketPrice(double price, String currencyCode) {
-        return formatMarketPrice(price, CurrencyUtil.isCryptoCurrency(currencyCode) ? 8 : 3);
+    public String formatMarketPrice(double price) {
+        return formatMarketPrice(price, 3);
     }
 
     public String formatMarketPrice(double price, int decimals) {
@@ -512,13 +511,6 @@
     }
 
     public String getCurrencyPair(String currencyCode) {
-<<<<<<< HEAD
-        if (CurrencyUtil.isCryptoCurrency(currencyCode))
-            return "BTC/" + currencyCode;
-        else
-            return currencyCode + "/BTC";
-=======
         return currencyCode + "/BTC";
->>>>>>> 0274edca
     }
 }