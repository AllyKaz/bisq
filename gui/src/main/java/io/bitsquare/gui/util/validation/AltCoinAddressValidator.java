/*
 * This file is part of Bitsquare.
 *
 * Bitsquare is free software: you can redistribute it and/or modify it
 * under the terms of the GNU Affero General Public License as published by
 * the Free Software Foundation, either version 3 of the License, or (at
 * your option) any later version.
 *
 * Bitsquare is distributed in the hope that it will be useful, but WITHOUT
 * ANY WARRANTY; without even the implied warranty of MERCHANTABILITY or
 * FITNESS FOR A PARTICULAR PURPOSE. See the GNU Affero General Public
 * License for more details.
 *
 * You should have received a copy of the GNU Affero General Public License
 * along with Bitsquare. If not, see <http://www.gnu.org/licenses/>.
 */

package io.bitsquare.gui.util.validation;


import io.bitsquare.gui.util.validation.altcoins.ByteballAddressValidator;
import io.bitsquare.gui.util.validation.altcoins.OctocoinAddressValidator;
import io.bitsquare.gui.util.validation.params.IOPParams;
import io.bitsquare.gui.util.validation.params.OctocoinParams;
import io.bitsquare.gui.util.validation.params.PivxParams;
<<<<<<< HEAD
import io.bitsquare.gui.util.validation.params.OctocoinParams;
=======
>>>>>>> 4c8f20d2
import org.bitcoinj.core.Address;
import org.bitcoinj.core.AddressFormatException;
import org.bitcoinj.params.MainNetParams;
import org.jetbrains.annotations.NotNull;
import org.slf4j.Logger;
import org.slf4j.LoggerFactory;

public final class AltCoinAddressValidator extends InputValidator {
    private static final Logger log = LoggerFactory.getLogger(AltCoinAddressValidator.class);

    private String currencyCode;

    ///////////////////////////////////////////////////////////////////////////////////////////
    // Public methods
    ///////////////////////////////////////////////////////////////////////////////////////////

    public void setCurrencyCode(String currencyCode) {
        this.currencyCode = currencyCode;
    }

    @Override
    public ValidationResult validate(String input) {
        ValidationResult validationResult = super.validate(input);
        if (!validationResult.isValid || currencyCode == null) {
            return validationResult;
        } else {

            // Validation: 
            // 1: With a regex checking the correct structure of an address 
            // 2: If the address contains a checksum, verify the checksum

            ValidationResult wrongChecksum = new ValidationResult(false, "Address validation failed because checksum was not correct.");
            ValidationResult regexTestFailed = new ValidationResult(false, "Address validation failed because it does not match the structure of a " + currencyCode + " address.");

            switch (currencyCode) {
                case "ETH":
                    // https://github.com/ethereum/web3.js/blob/master/lib/utils/utils.js#L403
                    if (!input.matches("^(0x)?[0-9a-fA-F]{40}$"))
                        return regexTestFailed;
                    else
                        return new ValidationResult(true);
                    // Example for BTC, though for BTC we use the BitcoinJ library address check
                case "BTC":
                    // taken form: https://stackoverflow.com/questions/21683680/regex-to-match-bitcoin-addresses
                    if (input.matches("^[13][a-km-zA-HJ-NP-Z1-9]{25,34}$")) {
                        if (verifyChecksum(input))
                            try {
                                new Address(MainNetParams.get(), input);
                                return new ValidationResult(true);
                            } catch (AddressFormatException e) {
                                return new ValidationResult(false, getErrorMessage(e));
                            }
                        else
                            return wrongChecksum;
                    } else {
                        return regexTestFailed;
                    }
                case "PIVX":
                    if (input.matches("^[D][a-km-zA-HJ-NP-Z1-9]{25,34}$")) {
                        if (verifyChecksum(input)) {
                            try {
                                new Address(PivxParams.get(), input);
                                return new ValidationResult(true);
                            } catch (AddressFormatException e) {
                                return new ValidationResult(false, getErrorMessage(e));
                            }
                        } else {
                            return wrongChecksum;
                        }
                    } else {
                        return regexTestFailed;
                    }
                case "IOP":
                    if (input.matches("^[p][a-km-zA-HJ-NP-Z1-9]{25,34}$")) {
                        if (verifyChecksum(input)) {
                            try {
                                new Address(IOPParams.get(), input);
                                return new ValidationResult(true);
                            } catch (AddressFormatException e) {
                                return new ValidationResult(false, getErrorMessage(e));
                            }
                        } else {
                            return wrongChecksum;
                        }
                    } else {
                        return regexTestFailed;
                    }
                case "888":
<<<<<<< HEAD
                    if (input.matches("^[83][a-km-zA-HJ-NP-Z1-9]{25,34}$")) {
=======
                    if (input.matches("^[8][a-km-zA-HJ-NP-Z1-9]{25,34}$")) {
>>>>>>> 4c8f20d2
                        if (OctocoinAddressValidator.ValidateAddress(input)) {
                            try {
                                new Address(OctocoinParams.get(), input);
                                return new ValidationResult(true);
                            } catch (AddressFormatException e) {
                                return new ValidationResult(false, getErrorMessage(e));
                            }
                        } else {
                            return wrongChecksum;
                        }
                    } else {
                        return regexTestFailed;
                    }
                case "ZEC":
                    // We only support t addresses (transparent transactions)
                    if (input.startsWith("t"))
                        return validationResult;
                    else
                        return new ValidationResult(false, "ZEC address need to start with t. Addresses starting with z are not supported.");

                    // TODO test not successful
                /*case "XTO":
                    if (input.matches("^[T2][a-km-zA-HJ-NP-Z1-9]{25,34}$")) {
                        if (verifyChecksum(input))
                            try {
                                new Address(MainNetParams.get(), input);
                                return new ValidationResult(true);
                            } catch (AddressFormatException e) {
                                return new ValidationResult(false, getErrorMessage(e));
                            }
                        else
                            return wrongChecksum;
                    } else {
                        return regexTestFailed;
                    }*/
                case "GBYTE":
                    return ByteballAddressValidator.validate(input);
                default:
                    log.debug("Validation for AltCoinAddress not implemented yet. currencyCode:" + currencyCode);
                    return validationResult;
            }
        }
    }

    @NotNull
    private String getErrorMessage(AddressFormatException e) {
        return "Address is not a valid " + currencyCode + " address! " + e.getMessage();
    }

    private boolean verifyChecksum(String input) {
        // TODO
        return true;
    }


    ///////////////////////////////////////////////////////////////////////////////////////////
    // Private methods
    ///////////////////////////////////////////////////////////////////////////////////////////


}<|MERGE_RESOLUTION|>--- conflicted
+++ resolved
@@ -23,10 +23,7 @@
 import io.bitsquare.gui.util.validation.params.IOPParams;
 import io.bitsquare.gui.util.validation.params.OctocoinParams;
 import io.bitsquare.gui.util.validation.params.PivxParams;
-<<<<<<< HEAD
 import io.bitsquare.gui.util.validation.params.OctocoinParams;
-=======
->>>>>>> 4c8f20d2
 import org.bitcoinj.core.Address;
 import org.bitcoinj.core.AddressFormatException;
 import org.bitcoinj.params.MainNetParams;
@@ -115,11 +112,7 @@
                         return regexTestFailed;
                     }
                 case "888":
-<<<<<<< HEAD
                     if (input.matches("^[83][a-km-zA-HJ-NP-Z1-9]{25,34}$")) {
-=======
-                    if (input.matches("^[8][a-km-zA-HJ-NP-Z1-9]{25,34}$")) {
->>>>>>> 4c8f20d2
                         if (OctocoinAddressValidator.ValidateAddress(input)) {
                             try {
                                 new Address(OctocoinParams.get(), input);
