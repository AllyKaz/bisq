--- conflicted
+++ resolved
@@ -35,13 +35,10 @@
 import io.bitsquare.gui.util.BSFormatter;
 import io.bitsquare.gui.util.GUIUtil;
 import io.bitsquare.gui.util.Layout;
-<<<<<<< HEAD
 import io.bitsquare.messages.btc.provider.fee.FeeService;
 import io.bitsquare.messages.user.Preferences;
-=======
 import io.bitsquare.locale.Res;
 import io.bitsquare.user.Preferences;
->>>>>>> 1a634d91
 import javafx.beans.property.ReadOnlyObjectWrapper;
 import javafx.beans.value.ChangeListener;
 import javafx.collections.FXCollections;
@@ -351,12 +348,7 @@
                                 super.updateItem(item, empty);
                                 if (item != null && !empty) {
                                     if (button == null) {
-<<<<<<< HEAD
-                                        button = new Button("Select");
-=======
                                         button = new Button(Res.get("shared.select"));
-                                        button.setOnAction(e -> tableView.getSelectionModel().select(item));
->>>>>>> 1a634d91
                                         setGraphic(button);
                                     }
                                     button.setOnAction(e -> tableView.getSelectionModel().select(item));
