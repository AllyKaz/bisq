/*
 * This file is part of Bitsquare.
 *
 * Bitsquare is free software: you can redistribute it and/or modify it
 * under the terms of the GNU Affero General Public License as published by
 * the Free Software Foundation, either version 3 of the License, or (at
 * your option) any later version.
 *
 * Bitsquare is distributed in the hope that it will be useful, but WITHOUT
 * ANY WARRANTY; without even the implied warranty of MERCHANTABILITY or
 * FITNESS FOR A PARTICULAR PURPOSE. See the GNU Affero General Public
 * License for more details.
 *
 * You should have received a copy of the GNU Affero General Public License
 * along with Bitsquare. If not, see <http://www.gnu.org/licenses/>.
 */

package io.bitsquare.gui.main.offer.createoffer;

import de.jensd.fx.fontawesome.AwesomeDude;
import de.jensd.fx.fontawesome.AwesomeIcon;
import io.bitsquare.app.DevFlags;
import io.bitsquare.common.UserThread;
import io.bitsquare.common.util.Tuple2;
import io.bitsquare.common.util.Tuple3;
import io.bitsquare.common.util.Utilities;
import io.bitsquare.gui.Navigation;
import io.bitsquare.gui.common.view.ActivatableViewAndModel;
import io.bitsquare.gui.common.view.FxmlView;
import io.bitsquare.gui.components.*;
import io.bitsquare.gui.main.MainView;
import io.bitsquare.gui.main.account.AccountView;
import io.bitsquare.gui.main.account.content.arbitratorselection.ArbitratorSelectionView;
import io.bitsquare.gui.main.account.settings.AccountSettingsView;
import io.bitsquare.gui.main.funds.FundsView;
import io.bitsquare.gui.main.funds.withdrawal.WithdrawalView;
import io.bitsquare.gui.main.offer.OfferView;
import io.bitsquare.gui.main.overlays.popups.Popup;
import io.bitsquare.gui.main.overlays.windows.OfferDetailsWindow;
import io.bitsquare.gui.main.overlays.windows.QRCodeWindow;
import io.bitsquare.gui.main.portfolio.PortfolioView;
import io.bitsquare.gui.main.portfolio.openoffer.OpenOffersView;
import io.bitsquare.gui.util.BSFormatter;
import io.bitsquare.gui.util.FormBuilder;
import io.bitsquare.gui.util.GUIUtil;
import io.bitsquare.gui.util.Layout;
import io.bitsquare.locale.BSResources;
import io.bitsquare.locale.TradeCurrency;
import io.bitsquare.payment.PaymentAccount;
import io.bitsquare.trade.offer.Offer;
import io.bitsquare.user.Preferences;
import javafx.beans.value.ChangeListener;
import javafx.collections.FXCollections;
import javafx.event.ActionEvent;
import javafx.event.EventHandler;
import javafx.geometry.*;
import javafx.scene.Node;
import javafx.scene.control.*;
import javafx.scene.image.Image;
import javafx.scene.image.ImageView;
import javafx.scene.layout.*;
import javafx.scene.text.Font;
import javafx.stage.Window;
import javafx.util.StringConverter;
import net.glxn.qrgen.QRCode;
import net.glxn.qrgen.image.ImageType;
import org.bitcoinj.uri.BitcoinURI;
import org.controlsfx.control.PopOver;
import org.fxmisc.easybind.EasyBind;
import org.fxmisc.easybind.Subscription;
import org.jetbrains.annotations.NotNull;

import javax.inject.Inject;
import java.io.ByteArrayInputStream;
import java.net.URI;
import java.util.ArrayList;
import java.util.List;
import java.util.concurrent.TimeUnit;

import static io.bitsquare.gui.util.FormBuilder.*;
import static javafx.beans.binding.Bindings.createStringBinding;

@FxmlView
public class CreateOfferView extends ActivatableViewAndModel<AnchorPane, CreateOfferViewModel> {

    private final Navigation navigation;
    private final OfferDetailsWindow offerDetailsWindow;

    private ScrollPane scrollPane;
    private GridPane gridPane;
    private ImageView imageView;
    private AddressTextField addressTextField;
    private BalanceTextField balanceTextField;
    private TitledGroupBg payFundsPane;
    private BusyAnimation waitingForFundsBusyAnimation;
    private Button nextButton, cancelButton1, cancelButton2, fundFromSavingsWalletButton, fundFromExternalWalletButton, placeOfferButton;
    private InputTextField amountTextField, minAmountTextField, fixedPriceTextField, marketBasedPriceTextField, volumeTextField;
    private TextField currencyTextField;
    private Label directionLabel, amountDescriptionLabel, addressLabel, balanceLabel, totalToPayLabel, totalToPayInfoIconLabel, amountBtcLabel, priceCurrencyLabel,
            volumeCurrencyLabel, minAmountBtcLabel, priceDescriptionLabel, volumeDescriptionLabel, currencyTextFieldLabel,
            currencyComboBoxLabel, waitingForFundsLabel, marketBasedPriceLabel;
    private TextFieldWithCopyIcon totalToPayTextField;
    private ComboBox<PaymentAccount> paymentAccountsComboBox;
    private ComboBox<TradeCurrency> currencyComboBox;
    private PopOver totalToPayInfoPopover;
    private ToggleButton fixedPriceButton, useMarketBasedPriceButton;

    private OfferView.CloseHandler closeHandler;

    private ChangeListener<Boolean> amountFocusedListener;
    private ChangeListener<Boolean> minAmountFocusedListener;
    private ChangeListener<Boolean> priceFocusedListener, priceAsPercentageFocusedListener;
    private ChangeListener<Boolean> volumeFocusedListener;
    private ChangeListener<String> errorMessageListener;
    private ChangeListener<Boolean> placeOfferCompletedListener;
    // private ChangeListener<Coin> feeFromFundingTxListener;
    private EventHandler<ActionEvent> paymentAccountsComboBoxSelectionHandler;

    private EventHandler<ActionEvent> currencyComboBoxSelectionHandler;
    private int gridRow = 0;
    private final Preferences preferences;
    private BSFormatter formatter;
    private ChangeListener<String> tradeCurrencyCodeListener;
    private ImageView qrCodeImageView;
    private HBox fundingHBox;
    private Subscription isWaitingForFundsSubscription;
    private Subscription cancelButton2StyleSubscription;
    private Subscription balanceSubscription;
    private List<Node> editOfferElements = new ArrayList<>();
    private boolean isActivated;
    private Label xLabel;


    ///////////////////////////////////////////////////////////////////////////////////////////
    // Constructor, lifecycle
    ///////////////////////////////////////////////////////////////////////////////////////////

    @Inject
    private CreateOfferView(CreateOfferViewModel model, Navigation navigation, OfferDetailsWindow offerDetailsWindow, Preferences preferences, BSFormatter formatter) {
        super(model);

        this.navigation = navigation;
        this.offerDetailsWindow = offerDetailsWindow;
        this.preferences = preferences;
        this.formatter = formatter;
    }

    @Override
    protected void initialize() {
        addScrollPane();
        addGridPane();
        addPaymentGroup();
        addAmountPriceGroup();
        addFundingGroup();

        createListeners();

        balanceTextField.setFormatter(model.getFormatter());

        paymentAccountsComboBox.setConverter(new StringConverter<PaymentAccount>() {
            @Override
            public String toString(PaymentAccount paymentAccount) {
                return paymentAccount.getAccountName() + " (" + paymentAccount.getSingleTradeCurrency().getCode() + ", " +
                        BSResources.get(paymentAccount.getPaymentMethod().getId()) + ")";
            }

            @Override
            public PaymentAccount fromString(String s) {
                return null;
            }
        });
    }

    @Override
    protected void activate() {
        if (model.dataModel.isTabSelected)
            doActivate();
    }

    private void doActivate() {
        if (!isActivated) {
            isActivated = true;
            currencyComboBox.setPrefWidth(250);
            paymentAccountsComboBox.setPrefWidth(250);

            addBindings();
            addListeners();
            addSubscriptions();

            if (waitingForFundsBusyAnimation != null)
                waitingForFundsBusyAnimation.play();

            useMarketBasedPriceButton.setSelected(model.dataModel.useMarketBasedPrice.get());
            fixedPriceButton.setSelected(!model.dataModel.useMarketBasedPrice.get());

            directionLabel.setText(model.getDirectionLabel());
            amountDescriptionLabel.setText(model.getAmountDescription());
            addressTextField.setAddress(model.getAddressAsString());
            addressTextField.setPaymentLabel(model.getPaymentLabel());

            paymentAccountsComboBox.setItems(model.dataModel.getPaymentAccounts());
            paymentAccountsComboBox.getSelectionModel().select(model.getPaymentAccount());

            onPaymentAccountsComboBoxSelected();

            balanceTextField.setTargetAmount(model.dataModel.totalToPayAsCoin.get());

            // if (DevFlags.STRESS_TEST_MODE)
            //     UserThread.runAfter(this::onShowPayFundsScreen, 200, TimeUnit.MILLISECONDS);
        }
    }

    @Override
    protected void deactivate() {
        if (isActivated) {
            isActivated = false;
            removeBindings();
            removeListeners();
            removeSubscriptions();

            if (waitingForFundsBusyAnimation != null)
                waitingForFundsBusyAnimation.stop();
        }
    }


    ///////////////////////////////////////////////////////////////////////////////////////////
    // API
    ///////////////////////////////////////////////////////////////////////////////////////////

    public void onTabSelected(boolean isSelected) {
        if (isSelected && !model.dataModel.isTabSelected)
            doActivate();
        else
            deactivate();

        isActivated = isSelected;
        model.dataModel.onTabSelected(isSelected);
    }

    public void initWithData(Offer.Direction direction, TradeCurrency tradeCurrency) {
        boolean result = model.initWithData(direction, tradeCurrency);

        if (!result)
            new Popup().warning("You don't have a payment account set up.").onClose(this::close).show();

        if (direction == Offer.Direction.BUY) {
            imageView.setId("image-buy-large");

            placeOfferButton.setId("buy-button-big");
            placeOfferButton.setText("Review offer to buy bitcoin");
            nextButton.setId("buy-button");
        } else {
            imageView.setId("image-sell-large");
            // only needed for sell
            totalToPayTextField.setPromptText(BSResources.get("createOffer.fundsBox.totalsNeeded.prompt"));

            placeOfferButton.setId("sell-button-big");
            placeOfferButton.setText("Review offer to sell bitcoin");
            nextButton.setId("sell-button");
        }
    }

    // called form parent as the view does not get notified when the tab is closed
    public void onClose() {
        // we use model.placeOfferCompleted to not react on close which was triggered by a successful placeOffer
        if (model.dataModel.balance.get().isPositive() && !model.placeOfferCompleted.get()) {
            model.dataModel.swapTradeToSavings();
            new Popup().information("You had already funded that offer.\n" +
                    "Your funds have been moved to your local Bitsquare wallet and are available for " +
                    "withdrawal in the \"Funds/Available for withdrawal\" screen.")
                    .actionButtonText("Go to \"Funds/Available for withdrawal\"")
                    .onAction(() -> navigation.navigateTo(MainView.class, FundsView.class, WithdrawalView.class))
                    .show();
        }
    }

    public void setCloseHandler(OfferView.CloseHandler closeHandler) {
        this.closeHandler = closeHandler;
    }


    ///////////////////////////////////////////////////////////////////////////////////////////
    // UI actions
    ///////////////////////////////////////////////////////////////////////////////////////////

    private void onPlaceOffer() {
        if (model.isBootstrapped()) {
            if (model.hasAcceptedArbitrators()) {
                Offer offer = model.createAndGetOffer();
                if (!DevFlags.DEV_MODE)
                    offerDetailsWindow.onPlaceOffer(() ->
                            model.onPlaceOffer(offer, () ->
                                    offerDetailsWindow.hide()))
                            .show(offer);
                else
                    model.onPlaceOffer(offer, () -> {
                    });
            } else {
                new Popup().warning("You have no arbitrator selected.\n" +
                        "You need to select at least one arbitrator.")
                        .actionButtonText("Go to \"Arbitrator selection\"")
                        .onAction(() -> navigation.navigateTo(MainView.class, AccountView.class, AccountSettingsView.class, ArbitratorSelectionView.class))
                        .show();
            }
        } else {
            new Popup().information("You need to wait until you are fully connected to the network.\n" +
                    "That might take up to about 2 minutes at startup.").show();
        }
    }

    private void onShowPayFundsScreen() {
        model.onShowPayFundsScreen();

        editOfferElements.stream().forEach(node -> {
            node.setMouseTransparent(true);
            node.setFocusTraversable(false);
        });

        balanceTextField.setTargetAmount(model.dataModel.totalToPayAsCoin.get());

        if (!DevFlags.DEV_MODE) {
            String key = "securityDepositInfo";
            new Popup().backgroundInfo("To ensure that both traders follow the trade protocol they need to pay a security deposit.\n\n" +
                    "The deposit will stay in your local trading wallet until the offer gets accepted by another trader.\n" +
                    "It will be refunded to you after the trade has successfully completed.\n\n" +
                    "Please note that you need to keep you application running if you have an open offer.\n" +
                    "When another trader wants to take your offer it requires that your application is online and able to react.\n" +
                    "Be sure that you have standby mode deactivated as that would disconnect your client from the network (standby of the monitor is not a problem).")
                    .actionButtonText("Visit FAQ web page")
                    .onAction(() -> GUIUtil.openWebPage("https://bitsquare.io/faq#6"))
                    .closeButtonText("I understand")
                    .dontShowAgainId(key, preferences)
                    .show();

            key = "createOfferFundWalletInfo";
            String tradeAmountText = model.isSellOffer() ? "- Trade amount: " + model.tradeAmount.get() + "\n" : "";

            new Popup().headLine("Fund your offer").instruction("You need to deposit " +
                    model.totalToPay.get() + " to this offer.\n\n" +

                    "Those funds are reserved in your local wallet and will get locked into the Multisig " +
                    "deposit address once someone takes your offer.\n\n" +

                    "The amount is the sum of:\n" +
                    tradeAmountText +
                    "- Security deposit: " + model.getSecurityDeposit() + "\n" +
                    "- Trading fee: " + model.getOfferFee() + "\n" +
                    "- Bitcoin mining fee: " + model.getNetworkFee() + "\n\n" +

<<<<<<< HEAD
                    "For funding you can choose between two options:\n" +
                    "- Transfer fund from your Bitsquare wallet OR\n" +
                    "- Transfer fund from any external wallet\n\n" +
=======
                    "You can choose between 2 options when funding your trade:\n" +
                    "- Use your Bitsquare wallet (convenient, but transactions may be linkable) OR\n" +
                    "- Transfer from an external wallet (potentially more private)\n\n" +
>>>>>>> acb31d68

                    "You will see all funding options and details after closing this popup.")
                    .dontShowAgainId(key, preferences)
                    .show();
        }

        nextButton.setVisible(false);
        nextButton.setManaged(false);
        cancelButton1.setVisible(false);
        cancelButton1.setManaged(false);
        cancelButton1.setOnAction(null);

        waitingForFundsBusyAnimation.play();

        payFundsPane.setVisible(true);
        totalToPayLabel.setVisible(true);
        totalToPayInfoIconLabel.setVisible(true);
        totalToPayTextField.setVisible(true);
        addressLabel.setVisible(true);
        addressTextField.setVisible(true);
        qrCodeImageView.setVisible(true);
        balanceLabel.setVisible(true);
        balanceTextField.setVisible(true);
        cancelButton2.setVisible(true);
        //root.requestFocus();

        setupTotalToPayInfoIconLabel();

        final byte[] imageBytes = QRCode
                .from(getBitcoinURI())
                .withSize(98, 98) // code has 41 elements 8 px is border with 98 we get double scale and min. border
                .to(ImageType.PNG)
                .stream()
                .toByteArray();
        Image qrImage = new Image(new ByteArrayInputStream(imageBytes));
        qrCodeImageView.setImage(qrImage);
    }

    private void onPaymentAccountsComboBoxSelected() {
        PaymentAccount paymentAccount = paymentAccountsComboBox.getSelectionModel().getSelectedItem();
        if (paymentAccount != null) {
            currencyComboBox.setVisible(paymentAccount.hasMultipleCurrencies());
            if (paymentAccount.hasMultipleCurrencies()) {
                currencyComboBox.setItems(FXCollections.observableArrayList(paymentAccount.getTradeCurrencies()));

                // we select combobox following the user currency, if user currency not available in account, we select first
                TradeCurrency tradeCurrency = model.getTradeCurrency();
                if (paymentAccount.getTradeCurrencies().contains(tradeCurrency))
                    currencyComboBox.getSelectionModel().select(tradeCurrency);
                else
                    currencyComboBox.getSelectionModel().select(paymentAccount.getTradeCurrencies().get(0));

                model.onPaymentAccountSelected(paymentAccount);
            } else {
                currencyTextField.setText(paymentAccount.getSingleTradeCurrency().getNameAndCode());
                model.onPaymentAccountSelected(paymentAccount);
                model.onCurrencySelected(paymentAccount.getSingleTradeCurrency());
            }
        } else {
            currencyComboBox.setVisible(false);
            currencyTextField.setText("");
        }
    }

    private void onCurrencyComboBoxSelected() {
        model.onCurrencySelected(currencyComboBox.getSelectionModel().getSelectedItem());
    }


    ///////////////////////////////////////////////////////////////////////////////////////////
    // Navigation
    ///////////////////////////////////////////////////////////////////////////////////////////

    private void close() {
        if (closeHandler != null)
            closeHandler.close();
    }


    ///////////////////////////////////////////////////////////////////////////////////////////
    // Bindings, Listeners
    ///////////////////////////////////////////////////////////////////////////////////////////

    private void addBindings() {
        amountBtcLabel.textProperty().bind(model.btcCode);
        priceCurrencyLabel.textProperty().bind(createStringBinding(() -> formatter.getCounterCurrency(model.tradeCurrencyCode.get()), model.btcCode, model.tradeCurrencyCode));
        fixedPriceTextField.disableProperty().bind(model.dataModel.useMarketBasedPrice);
        priceCurrencyLabel.disableProperty().bind(model.dataModel.useMarketBasedPrice);
        marketBasedPriceTextField.disableProperty().bind(model.dataModel.useMarketBasedPrice.not());
        marketBasedPriceLabel.disableProperty().bind(model.dataModel.useMarketBasedPrice.not());
        marketBasedPriceLabel.prefWidthProperty().bind(priceCurrencyLabel.widthProperty());
        volumeCurrencyLabel.textProperty().bind(model.tradeCurrencyCode);
        minAmountBtcLabel.textProperty().bind(model.btcCode);
        priceDescriptionLabel.textProperty().bind(createStringBinding(() -> {
            // String currencyCode = model.tradeCurrencyCode.get();
            return formatter.getPriceWithCurrencyCode(model.tradeCurrencyCode.get());
            //BSResources.get("createOffer.amountPriceBox.priceDescriptionFiat", currencyCode);
           /* return CurrencyUtil.isCryptoCurrency(currencyCode) ?
                    BSResources.get("createOffer.amountPriceBox.priceDescriptionAltcoin", currencyCode) :
                    BSResources.get("createOffer.amountPriceBox.priceDescriptionFiat", currencyCode);*/

        }, model.tradeCurrencyCode));
        //xLabel.textProperty().bind(createStringBinding(() -> CurrencyUtil.isCryptoCurrency(model.tradeCurrencyCode.get()) ? "/" : "x", model.tradeCurrencyCode));
        xLabel.setText("x");
        volumeDescriptionLabel.textProperty().bind(createStringBinding(model.volumeDescriptionLabel::get, model.tradeCurrencyCode, model.volumeDescriptionLabel));
        amountTextField.textProperty().bindBidirectional(model.amount);
        minAmountTextField.textProperty().bindBidirectional(model.minAmount);
        fixedPriceTextField.textProperty().bindBidirectional(model.price);
        marketBasedPriceTextField.textProperty().bindBidirectional(model.marketPriceMargin);
        volumeTextField.textProperty().bindBidirectional(model.volume);
        volumeTextField.promptTextProperty().bind(model.volumePromptLabel);
        totalToPayTextField.textProperty().bind(model.totalToPay);
        addressTextField.amountAsCoinProperty().bind(model.dataModel.missingCoin);

        // Validation
        amountTextField.validationResultProperty().bind(model.amountValidationResult);
        minAmountTextField.validationResultProperty().bind(model.minAmountValidationResult);
        fixedPriceTextField.validationResultProperty().bind(model.priceValidationResult);
        volumeTextField.validationResultProperty().bind(model.volumeValidationResult);

        // funding
        fundingHBox.visibleProperty().bind(model.dataModel.isWalletFunded.not().and(model.showPayFundsScreenDisplayed));
        fundingHBox.managedProperty().bind(model.dataModel.isWalletFunded.not().and(model.showPayFundsScreenDisplayed));
        waitingForFundsLabel.textProperty().bind(model.waitingForFundsText);
        placeOfferButton.visibleProperty().bind(model.dataModel.isWalletFunded.and(model.showPayFundsScreenDisplayed));
        placeOfferButton.managedProperty().bind(model.dataModel.isWalletFunded.and(model.showPayFundsScreenDisplayed));
        placeOfferButton.disableProperty().bind(model.isPlaceOfferButtonDisabled);
        cancelButton2.disableProperty().bind(model.cancelButtonDisabled);

        // payment account
        currencyComboBox.prefWidthProperty().bind(paymentAccountsComboBox.widthProperty());
        currencyComboBox.managedProperty().bind(currencyComboBox.visibleProperty());
        currencyComboBoxLabel.visibleProperty().bind(currencyComboBox.visibleProperty());
        currencyComboBoxLabel.managedProperty().bind(currencyComboBox.visibleProperty());
        currencyTextField.visibleProperty().bind(currencyComboBox.visibleProperty().not());
        currencyTextField.managedProperty().bind(currencyComboBox.visibleProperty().not());
        currencyTextFieldLabel.visibleProperty().bind(currencyComboBox.visibleProperty().not());
        currencyTextFieldLabel.managedProperty().bind(currencyComboBox.visibleProperty().not());
    }

    private void removeBindings() {
        amountBtcLabel.textProperty().unbind();
        priceCurrencyLabel.textProperty().unbind();
        fixedPriceTextField.disableProperty().unbind();
        priceCurrencyLabel.disableProperty().unbind();
        marketBasedPriceTextField.disableProperty().unbind();
        marketBasedPriceLabel.disableProperty().unbind();
        volumeCurrencyLabel.textProperty().unbind();
        minAmountBtcLabel.textProperty().unbind();
        priceDescriptionLabel.textProperty().unbind();
        xLabel.textProperty().unbind();
        volumeDescriptionLabel.textProperty().unbind();
        amountTextField.textProperty().unbindBidirectional(model.amount);
        minAmountTextField.textProperty().unbindBidirectional(model.minAmount);
        fixedPriceTextField.textProperty().unbindBidirectional(model.price);
        marketBasedPriceTextField.textProperty().unbindBidirectional(model.marketPriceMargin);
        marketBasedPriceLabel.prefWidthProperty().unbind();
        volumeTextField.textProperty().unbindBidirectional(model.volume);
        volumeTextField.promptTextProperty().unbindBidirectional(model.volume);
        totalToPayTextField.textProperty().unbind();
        addressTextField.amountAsCoinProperty().unbind();

        // Validation
        amountTextField.validationResultProperty().unbind();
        minAmountTextField.validationResultProperty().unbind();
        fixedPriceTextField.validationResultProperty().unbind();
        volumeTextField.validationResultProperty().unbind();

        // funding
        fundingHBox.visibleProperty().unbind();
        fundingHBox.managedProperty().unbind();
        waitingForFundsLabel.textProperty().unbind();
        placeOfferButton.visibleProperty().unbind();
        placeOfferButton.managedProperty().unbind();
        placeOfferButton.disableProperty().unbind();
        cancelButton2.disableProperty().unbind();

        // payment account
        currencyComboBox.managedProperty().unbind();
        currencyComboBox.prefWidthProperty().unbind();
        currencyComboBoxLabel.visibleProperty().unbind();
        currencyComboBoxLabel.managedProperty().unbind();
        currencyTextField.visibleProperty().unbind();
        currencyTextField.managedProperty().unbind();
        currencyTextFieldLabel.visibleProperty().unbind();
        currencyTextFieldLabel.managedProperty().unbind();
    }

    private void addSubscriptions() {
        isWaitingForFundsSubscription = EasyBind.subscribe(model.isWaitingForFunds, isWaitingForFunds -> {
            waitingForFundsBusyAnimation.setIsRunning(isWaitingForFunds);
            waitingForFundsLabel.setVisible(isWaitingForFunds);
            waitingForFundsLabel.setManaged(isWaitingForFunds);
        });

        cancelButton2StyleSubscription = EasyBind.subscribe(placeOfferButton.visibleProperty(),
                isVisible -> cancelButton2.setId(isVisible ? "cancel-button" : null));

        balanceSubscription = EasyBind.subscribe(model.dataModel.balance, newValue -> balanceTextField.setBalance(newValue));
    }

    private void removeSubscriptions() {
        isWaitingForFundsSubscription.unsubscribe();
        cancelButton2StyleSubscription.unsubscribe();
        balanceSubscription.unsubscribe();
    }

    private void createListeners() {
        amountFocusedListener = (o, oldValue, newValue) -> {
            model.onFocusOutAmountTextField(oldValue, newValue, amountTextField.getText());
            amountTextField.setText(model.amount.get());
        };

        minAmountFocusedListener = (o, oldValue, newValue) -> {
            model.onFocusOutMinAmountTextField(oldValue, newValue, minAmountTextField.getText());
            minAmountTextField.setText(model.minAmount.get());
        };
        priceFocusedListener = (o, oldValue, newValue) -> {
            model.onFocusOutPriceTextField(oldValue, newValue, fixedPriceTextField.getText());
            fixedPriceTextField.setText(model.price.get());
        };
        priceAsPercentageFocusedListener = (o, oldValue, newValue) -> {
            model.onFocusOutPriceAsPercentageTextField(oldValue, newValue, marketBasedPriceTextField.getText());
            marketBasedPriceTextField.setText(model.marketPriceMargin.get());
        };
        volumeFocusedListener = (o, oldValue, newValue) -> {
            model.onFocusOutVolumeTextField(oldValue, newValue, volumeTextField.getText());
            volumeTextField.setText(model.volume.get());
        };
        errorMessageListener = (o, oldValue, newValue) -> {
            if (newValue != null)
                UserThread.runAfter(() -> new Popup().error(BSResources.get("createOffer.amountPriceBox.error.message", model.errorMessage.get()) +
                        "\n\nNo funds have left your wallet yet.\n" +
                        "Please try to restart you application and check your network connection to see if you can resolve the issue.")
                        .show(), 100, TimeUnit.MILLISECONDS);
        };

       /* feeFromFundingTxListener = (observable, oldValue, newValue) -> {
            log.debug("feeFromFundingTxListener " + newValue);
            if (!model.dataModel.isFeeFromFundingTxSufficient()) {
                new Popup().warning("The mining fee from your funding transaction is not sufficiently high.\n\n" +
                        "You need to use at least a mining fee of " +
                        model.formatter.formatCoinWithCode(FeePolicy.getMinRequiredFeeForFundingTx()) + ".\n\n" +
                        "The fee used in your funding transaction was only " +
                        model.formatter.formatCoinWithCode(newValue) + ".\n\n" +
                        "The trade transactions might take too much time to be included in " +
                        "a block if the fee is too low.\n" +
                        "Please check at your external wallet that you set the required fee and " +
                        "do a funding again with the correct fee.\n\n" +
                        "In the \"Funds/Open for withdrawal\" section you can withdraw those funds.")
                        .closeButtonText("Close")
                        .onClose(() -> {
                            close();
                            model.dataModel.swapTradeToSavings();
                            navigation.navigateTo(MainView.class, FundsView.class, WithdrawalView.class);
                        })
                        .show();
            }
        };*/

        paymentAccountsComboBoxSelectionHandler = e -> onPaymentAccountsComboBoxSelected();
        currencyComboBoxSelectionHandler = e -> onCurrencyComboBoxSelected();

        tradeCurrencyCodeListener = (observable, oldValue, newValue) -> {
            fixedPriceTextField.clear();
            marketBasedPriceTextField.clear();
            volumeTextField.clear();
        };

        placeOfferCompletedListener = (o, oldValue, newValue) -> {
            if (DevFlags.DEV_MODE) {
                close();
            } else if (newValue) {
                // We need a bit of delay to avoid issues with fade out/fade in of 2 popups
                String key = "createOfferSuccessInfo";
                if (preferences.showAgain(key)) {
                    UserThread.runAfter(() -> new Popup().headLine(BSResources.get("createOffer.success.headline"))
                                    .feedback(BSResources.get("createOffer.success.info"))
                                    .dontShowAgainId(key, preferences)
                                    .actionButtonText("Go to \"My open offers\"")
                                    .onAction(() -> {
                                        UserThread.runAfter(() ->
                                                        navigation.navigateTo(MainView.class, PortfolioView.class, OpenOffersView.class),
                                                100, TimeUnit.MILLISECONDS);
                                        close();
                                    })
                                    .onClose(this::close)
                                    .show(),
                            1);
                } else {
                    close();
                }
            }
        };
    }

    private void addListeners() {
        model.tradeCurrencyCode.addListener(tradeCurrencyCodeListener);

        // focus out
        amountTextField.focusedProperty().addListener(amountFocusedListener);
        minAmountTextField.focusedProperty().addListener(minAmountFocusedListener);
        fixedPriceTextField.focusedProperty().addListener(priceFocusedListener);
        marketBasedPriceTextField.focusedProperty().addListener(priceAsPercentageFocusedListener);
        volumeTextField.focusedProperty().addListener(volumeFocusedListener);

        // warnings
        model.errorMessage.addListener(errorMessageListener);
        // model.dataModel.feeFromFundingTxProperty.addListener(feeFromFundingTxListener);

        model.placeOfferCompleted.addListener(placeOfferCompletedListener);

        // UI actions
        paymentAccountsComboBox.setOnAction(paymentAccountsComboBoxSelectionHandler);
        currencyComboBox.setOnAction(currencyComboBoxSelectionHandler);
    }

    private void removeListeners() {
        model.tradeCurrencyCode.removeListener(tradeCurrencyCodeListener);

        // focus out
        amountTextField.focusedProperty().removeListener(amountFocusedListener);
        minAmountTextField.focusedProperty().removeListener(minAmountFocusedListener);
        fixedPriceTextField.focusedProperty().removeListener(priceFocusedListener);
        marketBasedPriceTextField.focusedProperty().removeListener(priceAsPercentageFocusedListener);
        volumeTextField.focusedProperty().removeListener(volumeFocusedListener);

        // warnings
        model.errorMessage.removeListener(errorMessageListener);
        // model.dataModel.feeFromFundingTxProperty.removeListener(feeFromFundingTxListener);

        model.placeOfferCompleted.removeListener(placeOfferCompletedListener);

        // UI actions
        paymentAccountsComboBox.setOnAction(null);
        currencyComboBox.setOnAction(null);
    }


    ///////////////////////////////////////////////////////////////////////////////////////////
    // Build UI elements
    ///////////////////////////////////////////////////////////////////////////////////////////

    private void addScrollPane() {
        scrollPane = new ScrollPane();
        scrollPane.setHbarPolicy(ScrollPane.ScrollBarPolicy.NEVER);
        scrollPane.setVbarPolicy(ScrollPane.ScrollBarPolicy.AS_NEEDED);
        scrollPane.setFitToWidth(true);
        scrollPane.setFitToHeight(true);
        scrollPane.setOnScroll(e -> InputTextField.hideErrorMessageDisplay());
        AnchorPane.setLeftAnchor(scrollPane, 0d);
        AnchorPane.setTopAnchor(scrollPane, 0d);
        AnchorPane.setRightAnchor(scrollPane, 0d);
        AnchorPane.setBottomAnchor(scrollPane, 0d);
        root.getChildren().add(scrollPane);
    }

    private void addGridPane() {
        gridPane = new GridPane();
        gridPane.setPadding(new Insets(30, 25, -1, 25));
        gridPane.setHgap(5);
        gridPane.setVgap(5);
        ColumnConstraints columnConstraints1 = new ColumnConstraints();
        columnConstraints1.setHalignment(HPos.RIGHT);
        columnConstraints1.setHgrow(Priority.NEVER);
        columnConstraints1.setMinWidth(200);
        ColumnConstraints columnConstraints2 = new ColumnConstraints();
        columnConstraints2.setHgrow(Priority.ALWAYS);
        ColumnConstraints columnConstraints3 = new ColumnConstraints();
        columnConstraints3.setHgrow(Priority.NEVER);
        gridPane.getColumnConstraints().addAll(columnConstraints1, columnConstraints2, columnConstraints3);
        scrollPane.setContent(gridPane);
    }

    private void addPaymentGroup() {
        TitledGroupBg titledGroupBg = addTitledGroupBg(gridPane, gridRow, 2, "Select payment account");
        GridPane.setColumnSpan(titledGroupBg, 3);

        paymentAccountsComboBox = addLabelComboBox(gridPane, gridRow, "Payment account:", Layout.FIRST_ROW_DISTANCE).second;
        paymentAccountsComboBox.setPromptText("Select payment account");
        paymentAccountsComboBox.setMinWidth(300);
        editOfferElements.add(paymentAccountsComboBox);

        // we display either currencyComboBox (multi currency account) or currencyTextField (single)
        Tuple2<Label, ComboBox> currencyComboBoxTuple = addLabelComboBox(gridPane, ++gridRow, "Currency:");
        currencyComboBoxLabel = currencyComboBoxTuple.first;
        editOfferElements.add(currencyComboBoxLabel);
        currencyComboBox = currencyComboBoxTuple.second;
        editOfferElements.add(currencyComboBox);
        currencyComboBox.setPromptText("Select currency");
        currencyComboBox.setConverter(new StringConverter<TradeCurrency>() {
            @Override
            public String toString(TradeCurrency tradeCurrency) {
                return tradeCurrency.getNameAndCode();
            }

            @Override
            public TradeCurrency fromString(String s) {
                return null;
            }
        });

        Tuple2<Label, TextField> currencyTextFieldTuple = addLabelTextField(gridPane, gridRow, "Currency:", "", 5);
        currencyTextFieldLabel = currencyTextFieldTuple.first;
        editOfferElements.add(currencyTextFieldLabel);
        currencyTextField = currencyTextFieldTuple.second;
        editOfferElements.add(currencyTextField);
    }

    private void addAmountPriceGroup() {
        TitledGroupBg titledGroupBg = addTitledGroupBg(gridPane, ++gridRow, 2, "Set amount and price", Layout.GROUP_DISTANCE);
        GridPane.setColumnSpan(titledGroupBg, 3);

        imageView = new ImageView();
        imageView.setPickOnBounds(true);
        directionLabel = new Label();
        directionLabel.setAlignment(Pos.CENTER);
        directionLabel.setPadding(new Insets(-5, 0, 0, 0));
        directionLabel.setId("direction-icon-label");
        VBox imageVBox = new VBox();
        imageVBox.setAlignment(Pos.CENTER);
        imageVBox.setSpacing(6);
        imageVBox.getChildren().addAll(imageView, directionLabel);
        GridPane.setRowIndex(imageVBox, gridRow);
        GridPane.setRowSpan(imageVBox, 2);
        GridPane.setMargin(imageVBox, new Insets(Layout.FIRST_ROW_AND_GROUP_DISTANCE, 10, 10, 10));
        gridPane.getChildren().add(imageVBox);

        addAmountPriceFields();
        addSecondRow();

        Tuple2<Button, Button> tuple = add2ButtonsAfterGroup(gridPane, ++gridRow, BSResources.get("createOffer.amountPriceBox.next"), BSResources.get("shared.cancel"));
        nextButton = tuple.first;
        editOfferElements.add(nextButton);
        nextButton.disableProperty().bind(model.isNextButtonDisabled);
        //UserThread.runAfter(() -> nextButton.requestFocus(), 100, TimeUnit.MILLISECONDS);
        cancelButton1 = tuple.second;
        editOfferElements.add(cancelButton1);
        cancelButton1.setDefaultButton(false);
        cancelButton1.setOnAction(e -> {
            close();
            model.dataModel.swapTradeToSavings();
        });
        cancelButton1.setId("cancel-button");

        GridPane.setMargin(nextButton, new Insets(-35, 0, 0, 0));
        nextButton.setOnAction(e -> {
            if (model.isPriceInRange())
                onShowPayFundsScreen();
        });
    }

    private void addFundingGroup() {
        // don't increase gridRow as we removed button when this gets visible
        payFundsPane = addTitledGroupBg(gridPane, gridRow, 3, BSResources.get("createOffer.fundsBox.title"), Layout.GROUP_DISTANCE);
        GridPane.setColumnSpan(payFundsPane, 3);
        payFundsPane.setVisible(false);

        totalToPayLabel = new Label(BSResources.get("createOffer.fundsBox.totalsNeeded"));
        totalToPayLabel.setVisible(false);
        totalToPayInfoIconLabel = new Label();
        totalToPayInfoIconLabel.setVisible(false);
        HBox totalToPayBox = new HBox();
        totalToPayBox.setSpacing(4);
        totalToPayBox.setAlignment(Pos.CENTER_RIGHT);
        totalToPayBox.getChildren().addAll(totalToPayLabel, totalToPayInfoIconLabel);
        GridPane.setMargin(totalToPayBox, new Insets(Layout.FIRST_ROW_AND_GROUP_DISTANCE, 0, 0, 0));
        GridPane.setRowIndex(totalToPayBox, gridRow);
        gridPane.getChildren().add(totalToPayBox);
        totalToPayTextField = new TextFieldWithCopyIcon();
        totalToPayTextField.setCopyWithoutCurrencyPostFix(true);
        totalToPayTextField.setFocusTraversable(false);
        totalToPayTextField.setVisible(false);
        GridPane.setRowIndex(totalToPayTextField, gridRow);
        GridPane.setColumnIndex(totalToPayTextField, 1);
        GridPane.setMargin(totalToPayTextField, new Insets(Layout.FIRST_ROW_AND_GROUP_DISTANCE, 0, 0, 0));
        gridPane.getChildren().add(totalToPayTextField);

        qrCodeImageView = new ImageView();
        qrCodeImageView.setVisible(false);
        qrCodeImageView.setStyle("-fx-cursor: hand;");
        Tooltip.install(qrCodeImageView, new Tooltip("Open large QR-Code window"));
        qrCodeImageView.setOnMouseClicked(e -> GUIUtil.showFeeInfoBeforeExecute(
                () -> UserThread.runAfter(
                        () -> new QRCodeWindow(getBitcoinURI()).show(),
                        200, TimeUnit.MILLISECONDS)
        ));
        GridPane.setRowIndex(qrCodeImageView, gridRow);
        GridPane.setColumnIndex(qrCodeImageView, 2);
        GridPane.setRowSpan(qrCodeImageView, 3);
        GridPane.setMargin(qrCodeImageView, new Insets(Layout.FIRST_ROW_AND_GROUP_DISTANCE - 9, 0, 0, 5));
        gridPane.getChildren().add(qrCodeImageView);

        Tuple2<Label, AddressTextField> addressTuple = addLabelAddressTextField(gridPane, ++gridRow, BSResources.get("createOffer.fundsBox.address"));
        addressLabel = addressTuple.first;
        addressLabel.setVisible(false);
        addressTextField = addressTuple.second;
        addressTextField.setVisible(false);

        Tuple2<Label, BalanceTextField> balanceTuple = addLabelBalanceTextField(gridPane, ++gridRow, BSResources.get("createOffer.fundsBox.balance"));
        balanceLabel = balanceTuple.first;
        balanceLabel.setVisible(false);
        balanceTextField = balanceTuple.second;
        balanceTextField.setVisible(false);

        fundingHBox = new HBox();
        fundingHBox.setVisible(false);
        fundingHBox.setManaged(false);
        fundingHBox.setSpacing(10);
        fundFromSavingsWalletButton = new Button("Transfer funds from Bitsquare wallet");
        fundFromSavingsWalletButton.setDefaultButton(true);
        fundFromSavingsWalletButton.setDefaultButton(false);
        fundFromSavingsWalletButton.setOnAction(e -> model.fundFromSavingsWallet());
        Label label = new Label("OR");
        label.setPadding(new Insets(5, 0, 0, 0));
        fundFromExternalWalletButton = new Button("Open your external wallet for funding");
        fundFromExternalWalletButton.setDefaultButton(false);
        fundFromExternalWalletButton.setOnAction(e -> GUIUtil.showFeeInfoBeforeExecute(this::openWallet));
        waitingForFundsBusyAnimation = new BusyAnimation();
        waitingForFundsLabel = new Label();
        waitingForFundsLabel.setPadding(new Insets(5, 0, 0, 0));

        fundingHBox.getChildren().addAll(fundFromSavingsWalletButton, label, fundFromExternalWalletButton, waitingForFundsBusyAnimation, waitingForFundsLabel);
        GridPane.setRowIndex(fundingHBox, ++gridRow);
        GridPane.setColumnIndex(fundingHBox, 1);
        GridPane.setMargin(fundingHBox, new Insets(15, 10, 0, 0));
        gridPane.getChildren().add(fundingHBox);


        placeOfferButton = addButtonAfterGroup(gridPane, gridRow, "");
        placeOfferButton.setOnAction(e -> onPlaceOffer());
        placeOfferButton.setMinHeight(40);
        placeOfferButton.setPadding(new Insets(0, 20, 0, 20));

        cancelButton2 = addButton(gridPane, ++gridRow, BSResources.get("shared.cancel"));
        cancelButton2.setOnAction(e -> {
            if (model.dataModel.isWalletFunded.get()) {
                new Popup().warning("You have already funded that offer.\n" +
                        "If you cancel now, your funds will be moved to your local Bitsquare wallet and are available " +
                        "for withdrawal in the \"Funds/Available for withdrawal\" screen.\n" +
                        "Are you sure you want to cancel?")
                        .closeButtonText("No")
                        .actionButtonText("Yes, cancel")
                        .onAction(() -> {
                            close();
                            model.dataModel.swapTradeToSavings();
                        })
                        .show();
            } else {
                close();
                model.dataModel.swapTradeToSavings();
            }
        });
        cancelButton2.setDefaultButton(false);
        cancelButton2.setVisible(false);
    }

    private void openWallet() {
        try {
            Utilities.openURI(URI.create(getBitcoinURI()));
        } catch (Exception ex) {
            log.warn(ex.getMessage());
            new Popup().warning("Opening a default bitcoin wallet application has failed. " +
                    "Perhaps you don't have one installed?").show();
        }
    }

    @NotNull
    private String getBitcoinURI() {
        return model.getAddressAsString() != null ? BitcoinURI.convertToBitcoinURI(model.getAddressAsString(), model.dataModel.missingCoin.get(),
                model.getPaymentLabel(), null) : "";
    }

    private void addAmountPriceFields() {
        // amountBox
        Tuple3<HBox, InputTextField, Label> amountValueCurrencyBoxTuple = FormBuilder.getValueCurrencyBox(BSResources.get("createOffer.amount.prompt"));
        HBox amountValueCurrencyBox = amountValueCurrencyBoxTuple.first;
        amountTextField = amountValueCurrencyBoxTuple.second;
        editOfferElements.add(amountTextField);
        amountBtcLabel = amountValueCurrencyBoxTuple.third;
        editOfferElements.add(amountBtcLabel);
        Tuple2<Label, VBox> amountInputBoxTuple = getTradeInputBox(amountValueCurrencyBox, model.getAmountDescription());
        amountDescriptionLabel = amountInputBoxTuple.first;
        editOfferElements.add(amountDescriptionLabel);
        VBox amountBox = amountInputBoxTuple.second;

        // x
        xLabel = new Label();
        xLabel.setFont(Font.font("Helvetica-Bold", 20));
        xLabel.setPadding(new Insets(14, 3, 0, 3));
        xLabel.setMinWidth(14);
        xLabel.setMaxWidth(14);

        // price as fiat
        Tuple3<HBox, InputTextField, Label> priceValueCurrencyBoxTuple = FormBuilder.getValueCurrencyBox(BSResources.get("createOffer.price.prompt"));
        HBox priceValueCurrencyBox = priceValueCurrencyBoxTuple.first;
        fixedPriceTextField = priceValueCurrencyBoxTuple.second;
        editOfferElements.add(fixedPriceTextField);
        priceCurrencyLabel = priceValueCurrencyBoxTuple.third;
        editOfferElements.add(priceCurrencyLabel);
        Tuple2<Label, VBox> priceInputBoxTuple = getTradeInputBox(priceValueCurrencyBox, "");
        priceDescriptionLabel = priceInputBoxTuple.first;
        editOfferElements.add(priceDescriptionLabel);
        VBox priceBox = priceInputBoxTuple.second;

        // Fixed/Percentage toggle
        ToggleGroup toggleGroup = new ToggleGroup();
        fixedPriceButton = new ToggleButton("Fixed");
        editOfferElements.add(fixedPriceButton);
        fixedPriceButton.setId("toggle-price-left");
        fixedPriceButton.setToggleGroup(toggleGroup);
        fixedPriceButton.selectedProperty().addListener((ov, oldValue, newValue) -> {
            model.dataModel.setUseMarketBasedPrice(!newValue);
            useMarketBasedPriceButton.setSelected(!newValue);
        });

        useMarketBasedPriceButton = new ToggleButton("Percentage");
        editOfferElements.add(useMarketBasedPriceButton);
        useMarketBasedPriceButton.setId("toggle-price-right");
        useMarketBasedPriceButton.setToggleGroup(toggleGroup);
        useMarketBasedPriceButton.selectedProperty().addListener((ov, oldValue, newValue) -> {
            model.dataModel.setUseMarketBasedPrice(newValue);
            fixedPriceButton.setSelected(!newValue);
        });

        HBox toggleButtons = new HBox();
        toggleButtons.setPadding(new Insets(18, 0, 0, 0));
        toggleButtons.getChildren().addAll(fixedPriceButton, useMarketBasedPriceButton);

        // =
        Label resultLabel = new Label("=");
        resultLabel.setFont(Font.font("Helvetica-Bold", 20));
        resultLabel.setPadding(new Insets(14, 2, 0, 2));

        // volume
        Tuple3<HBox, InputTextField, Label> volumeValueCurrencyBoxTuple = FormBuilder.getValueCurrencyBox(BSResources.get("createOffer.volume.prompt"));
        HBox volumeValueCurrencyBox = volumeValueCurrencyBoxTuple.first;
        volumeTextField = volumeValueCurrencyBoxTuple.second;
        editOfferElements.add(volumeTextField);
        volumeCurrencyLabel = volumeValueCurrencyBoxTuple.third;
        editOfferElements.add(volumeCurrencyLabel);
        Tuple2<Label, VBox> volumeInputBoxTuple = getTradeInputBox(volumeValueCurrencyBox, model.volumeDescriptionLabel.get());
        volumeDescriptionLabel = volumeInputBoxTuple.first;
        editOfferElements.add(volumeDescriptionLabel);
        VBox volumeBox = volumeInputBoxTuple.second;

        HBox hBox = new HBox();
        hBox.setSpacing(5);
        hBox.setAlignment(Pos.CENTER_LEFT);
        hBox.getChildren().addAll(amountBox, xLabel, priceBox, toggleButtons, resultLabel, volumeBox);
        GridPane.setRowIndex(hBox, gridRow);
        GridPane.setColumnIndex(hBox, 1);
        GridPane.setMargin(hBox, new Insets(Layout.FIRST_ROW_AND_GROUP_DISTANCE, 10, 0, 0));
        GridPane.setColumnSpan(hBox, 2);
        gridPane.getChildren().add(hBox);
    }

    private void addSecondRow() {
        Tuple3<HBox, InputTextField, Label> priceAsPercentageTuple = FormBuilder.getValueCurrencyBox(BSResources.get("createOffer.price.prompt"));
        HBox priceAsPercentageValueCurrencyBox = priceAsPercentageTuple.first;
        marketBasedPriceTextField = priceAsPercentageTuple.second;
        editOfferElements.add(marketBasedPriceTextField);
        marketBasedPriceLabel = priceAsPercentageTuple.third;
        editOfferElements.add(marketBasedPriceLabel);

        Tuple2<Label, VBox> priceAsPercentageInputBoxTuple = getTradeInputBox(priceAsPercentageValueCurrencyBox, "Distance in % from market price");
        priceAsPercentageInputBoxTuple.first.setPrefWidth(200);
        VBox priceAsPercentageInputBox = priceAsPercentageInputBoxTuple.second;

        marketBasedPriceTextField.setPromptText("Enter % value");
        marketBasedPriceLabel.setText("%");
        marketBasedPriceLabel.setStyle("-fx-alignment: center;");

        Tuple3<HBox, InputTextField, Label> amountValueCurrencyBoxTuple = getValueCurrencyBox(BSResources.get("createOffer.amount.prompt"));
        HBox amountValueCurrencyBox = amountValueCurrencyBoxTuple.first;
        minAmountTextField = amountValueCurrencyBoxTuple.second;
        editOfferElements.add(minAmountTextField);
        minAmountBtcLabel = amountValueCurrencyBoxTuple.third;
        editOfferElements.add(minAmountBtcLabel);

        Tuple2<Label, VBox> amountInputBoxTuple = getTradeInputBox(amountValueCurrencyBox, BSResources.get("createOffer.amountPriceBox" +
                ".minAmountDescription"));

        Label xLabel = new Label("x");
        xLabel.setFont(Font.font("Helvetica-Bold", 20));
        xLabel.setPadding(new Insets(14, 3, 0, 3));
        xLabel.setVisible(false); // we just use it to get the same layout as the upper row

        HBox hBox = new HBox();
        hBox.setSpacing(5);
        hBox.setAlignment(Pos.CENTER_LEFT);
        hBox.getChildren().addAll(amountInputBoxTuple.second, xLabel, priceAsPercentageInputBox);
        GridPane.setRowIndex(hBox, ++gridRow);
        GridPane.setColumnIndex(hBox, 1);
        GridPane.setMargin(hBox, new Insets(5, 10, 5, 0));
        GridPane.setColumnSpan(hBox, 2);
        gridPane.getChildren().add(hBox);
    }


    ///////////////////////////////////////////////////////////////////////////////////////////
    // PayInfo
    ///////////////////////////////////////////////////////////////////////////////////////////

    private void setupTotalToPayInfoIconLabel() {
        totalToPayInfoIconLabel.setId("clickable-icon");
        AwesomeDude.setIcon(totalToPayInfoIconLabel, AwesomeIcon.QUESTION_SIGN);

        totalToPayInfoIconLabel.setOnMouseEntered(e -> createInfoPopover());
        totalToPayInfoIconLabel.setOnMouseExited(e -> {
            if (totalToPayInfoPopover != null)
                totalToPayInfoPopover.hide();
        });
    }

    // As we don't use binding here we need to recreate it on mouse over to reflect the current state
    private void createInfoPopover() {
        GridPane infoGridPane = new GridPane();
        infoGridPane.setHgap(5);
        infoGridPane.setVgap(5);
        infoGridPane.setPadding(new Insets(10, 10, 10, 10));

        int i = 0;
        if (model.isSellOffer())
            addPayInfoEntry(infoGridPane, i++, BSResources.get("createOffer.fundsBox.tradeAmount"), model.tradeAmount.get());

        addPayInfoEntry(infoGridPane, i++, BSResources.get("createOffer.fundsBox.securityDeposit"), model.getSecurityDeposit());
        addPayInfoEntry(infoGridPane, i++, BSResources.get("createOffer.fundsBox.offerFee"), model.getOfferFee());
        addPayInfoEntry(infoGridPane, i++, BSResources.get("createOffer.fundsBox.networkFee"), model.getNetworkFee());
        Separator separator = new Separator();
        separator.setOrientation(Orientation.HORIZONTAL);
        separator.setStyle("-fx-background: #666;");
        GridPane.setConstraints(separator, 1, i++);
        infoGridPane.getChildren().add(separator);
        addPayInfoEntry(infoGridPane, i, BSResources.get("createOffer.fundsBox.total"), model.totalToPay.get());
        totalToPayInfoPopover = new PopOver(infoGridPane);
        if (totalToPayInfoIconLabel.getScene() != null) {
            totalToPayInfoPopover.setDetachable(false);
            totalToPayInfoPopover.setArrowIndent(5);
            totalToPayInfoPopover.show(totalToPayInfoIconLabel.getScene().getWindow(),
                    getPopupPosition().getX(),
                    getPopupPosition().getY());
        }
    }

    private void addPayInfoEntry(GridPane infoGridPane, int row, String labelText, String value) {
        Label label = new Label(labelText);
        TextField textField = new TextField(value);
        textField.setEditable(false);
        textField.setFocusTraversable(false);
        textField.setId("payment-info");
        GridPane.setConstraints(label, 0, row, 1, 1, HPos.RIGHT, VPos.CENTER);
        GridPane.setConstraints(textField, 1, row);
        infoGridPane.getChildren().addAll(label, textField);
    }

    private Point2D getPopupPosition() {
        Window window = totalToPayInfoIconLabel.getScene().getWindow();
        Point2D point = totalToPayInfoIconLabel.localToScene(0, 0);
        double x = point.getX() + window.getX() + totalToPayInfoIconLabel.getWidth() + 2;
        double y = point.getY() + window.getY() + Math.floor(totalToPayInfoIconLabel.getHeight() / 2) - 9;
        return new Point2D(x, y);
    }
}
<|MERGE_RESOLUTION|>--- conflicted
+++ resolved
@@ -348,15 +348,9 @@
                     "- Trading fee: " + model.getOfferFee() + "\n" +
                     "- Bitcoin mining fee: " + model.getNetworkFee() + "\n\n" +
 
-<<<<<<< HEAD
-                    "For funding you can choose between two options:\n" +
-                    "- Transfer fund from your Bitsquare wallet OR\n" +
-                    "- Transfer fund from any external wallet\n\n" +
-=======
-                    "You can choose between 2 options when funding your trade:\n" +
+                    "You can choose between two options when funding your trade:\n" +
                     "- Use your Bitsquare wallet (convenient, but transactions may be linkable) OR\n" +
                     "- Transfer from an external wallet (potentially more private)\n\n" +
->>>>>>> acb31d68
 
                     "You will see all funding options and details after closing this popup.")
                     .dontShowAgainId(key, preferences)
