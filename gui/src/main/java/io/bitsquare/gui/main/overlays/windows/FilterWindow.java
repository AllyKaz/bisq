/*
 * This file is part of Bitsquare.
 *
 * Bitsquare is free software: you can redistribute it and/or modify it
 * under the terms of the GNU Affero General Public License as published by
 * the Free Software Foundation, either version 3 of the License, or (at
 * your option) any later version.
 *
 * Bitsquare is distributed in the hope that it will be useful, but WITHOUT
 * ANY WARRANTY; without even the implied warranty of MERCHANTABILITY or
 * FITNESS FOR A PARTICULAR PURPOSE. See the GNU Affero General Public
 * License for more details.
 *
 * You should have received a copy of the GNU Affero General Public License
 * along with Bitsquare. If not, see <http://www.gnu.org/licenses/>.
 */

package io.bitsquare.gui.main.overlays.windows;

import io.bitsquare.app.DevFlags;
import io.bitsquare.filter.FilterManager;
import io.bitsquare.gui.components.InputTextField;
import io.bitsquare.gui.main.overlays.Overlay;
import io.bitsquare.gui.main.overlays.popups.Popup;
<<<<<<< HEAD
import io.bitsquare.messages.filter.payload.Filter;
import io.bitsquare.messages.filter.payload.PaymentAccountFilter;
=======
import io.bitsquare.locale.Res;
>>>>>>> 1a634d91
import javafx.geometry.HPos;
import javafx.geometry.Insets;
import javafx.scene.Scene;
import javafx.scene.control.Button;
import javafx.scene.input.KeyCode;
import javafx.scene.layout.GridPane;
import javafx.scene.layout.HBox;
import org.slf4j.Logger;
import org.slf4j.LoggerFactory;

import java.util.ArrayList;
import java.util.Arrays;
import java.util.stream.Collectors;

import static io.bitsquare.gui.util.FormBuilder.addLabelInputTextField;

public class FilterWindow extends Overlay<FilterWindow> {
    private static final Logger log = LoggerFactory.getLogger(FilterWindow.class);

    private Button sendButton;
    private SendFilterMessageHandler sendFilterMessageHandler;
    private RemoveFilterMessageHandler removeFilterMessageHandler;
    private FilterManager filterManager;


    ///////////////////////////////////////////////////////////////////////////////////////////
    // Interface
    ///////////////////////////////////////////////////////////////////////////////////////////
    public interface SendFilterMessageHandler {
        boolean handle(Filter filter, String privKey);
    }

    public interface RemoveFilterMessageHandler {
        boolean handle(String privKey);
    }


    ///////////////////////////////////////////////////////////////////////////////////////////
    // Public API
    ///////////////////////////////////////////////////////////////////////////////////////////

    public FilterWindow(FilterManager filterManager) {
        this.filterManager = filterManager;
        type = Type.Attention;
    }

    public void show() {
        if (headLine == null)
            headLine = Res.get("filterWindow.headline");

        width = 900;
        createGridPane();
        addHeadLine();
        addSeparator();
        addContent();
        applyStyles();
        display();
    }

    public FilterWindow onAddFilter(SendFilterMessageHandler sendFilterMessageHandler) {
        this.sendFilterMessageHandler = sendFilterMessageHandler;
        return this;
    }

    public FilterWindow onRemoveFilter(RemoveFilterMessageHandler removeFilterMessageHandler) {
        this.removeFilterMessageHandler = removeFilterMessageHandler;
        return this;
    }


    ///////////////////////////////////////////////////////////////////////////////////////////
    // Protected
    ///////////////////////////////////////////////////////////////////////////////////////////

    @Override
    protected void setupKeyHandler(Scene scene) {
        if (!hideCloseButton) {
            scene.setOnKeyPressed(e -> {
                if (e.getCode() == KeyCode.ESCAPE) {
                    e.consume();
                    doClose();
                }
            });
        }
    }
    private void addContent() {
<<<<<<< HEAD
        InputTextField keyInputTextField = addLabelInputTextField(gridPane, ++rowIndex, "Private key to unlock:", 10).second;
        if (DevFlags.USE_DEV_PRIVILEGE_KEYS)
            keyInputTextField.setText("6ac43ea1df2a290c1c8391736aa42e4339c5cb4f110ff0257a13b63211977b7a");
       
        InputTextField offerIdsInputTextField = addLabelInputTextField(gridPane, ++rowIndex, "Filtered offers (comma sep.):").second;
        InputTextField nodesInputTextField = addLabelInputTextField(gridPane, ++rowIndex, "Filtered onion addresses (comma sep.):").second;
        InputTextField paymentAccountFilterInputTextField = addLabelInputTextField(gridPane, ++rowIndex, "Filtered trading account data:\nFormat: comma sep. list of [payment method id | data field | value]").second;
=======
        InputTextField keyInputTextField = addLabelInputTextField(gridPane, ++rowIndex, Res.get("shared.unlock"), 10).second;
        InputTextField offerIdsInputTextField = addLabelInputTextField(gridPane, ++rowIndex, Res.get("filterWindow.offers")).second;
        InputTextField nodesInputTextField = addLabelInputTextField(gridPane, ++rowIndex, Res.get("filterWindow.onions")).second;
        InputTextField paymentAccountFilterInputTextField = addLabelInputTextField(gridPane, ++rowIndex, Res.get("filterWindow.accounts")).second;
>>>>>>> 1a634d91
        GridPane.setHalignment(paymentAccountFilterInputTextField, HPos.RIGHT);

        final Filter filter = filterManager.getDevelopersFilter();
        if (filter != null) {
            offerIdsInputTextField.setText(filter.bannedOfferIds.stream().collect(Collectors.joining(", ")));
            nodesInputTextField.setText(filter.bannedNodeAddress.stream().collect(Collectors.joining(", ")));
            if (filter.bannedPaymentAccounts != null) {
                StringBuilder sb = new StringBuilder();
                filter.bannedPaymentAccounts.stream().forEach(e -> {
                    if (e != null && e.paymentMethodId != null) {
                        sb.append(e.paymentMethodId)
                                .append("|")
                                .append(e.getMethodName)
                                .append("|")
                                .append(e.value)
                                .append(", ");
                    }
                });
                paymentAccountFilterInputTextField.setText(sb.toString());
            }
        }
        sendButton = new Button(Res.get("filterWindow.add"));
        sendButton.setOnAction(e -> {
            ArrayList<String> offerIds = new ArrayList<>();
            ArrayList<String> nodes = new ArrayList<>();
            ArrayList<PaymentAccountFilter> paymentAccountFilters = new ArrayList<>();

            if (!offerIdsInputTextField.getText().isEmpty())
                offerIds = new ArrayList<>(Arrays.asList(offerIdsInputTextField.getText().replace(" ", "")
                        .replace(", ", ",")
                        .split(",")));
            if (!nodesInputTextField.getText().isEmpty())
                nodes = new ArrayList<>(Arrays.asList(nodesInputTextField.getText().replace(":9999", "")
                        .replace(".onion", "")
                        .replace(" ", "")
                        .replace(", ", ",")
                        .split(",")));
            if (!paymentAccountFilterInputTextField.getText().isEmpty())
                paymentAccountFilters = new ArrayList<>(Arrays.asList(paymentAccountFilterInputTextField.getText()
                        .replace(", ", ",")
                        .split(","))
                        .stream().map(item -> {
                            String[] list = item.split("\\|");
                            if (list.length == 3)
                                return new PaymentAccountFilter(list[0], list[1], list[2]);
                            else
                                return new PaymentAccountFilter("", "", "");
                        })
                        .collect(Collectors.toList()));

            if (sendFilterMessageHandler.handle(new Filter(offerIds, nodes, paymentAccountFilters), keyInputTextField.getText()))
                hide();
            else
                new Popup().warning(Res.get("shared.invalidKey")).width(300).onClose(this::blurAgain).show();
        });

        Button removeFilterMessageButton = new Button(Res.get("filterWindow.remove"));
        removeFilterMessageButton.setOnAction(e -> {
            if (keyInputTextField.getText().length() > 0) {
                if (removeFilterMessageHandler.handle(keyInputTextField.getText()))
                    hide();
                else
                    new Popup().warning(Res.get("shared.invalidKey")).width(300).onClose(this::blurAgain).show();
            }
        });

        closeButton = new Button(Res.get("shared.close"));
        closeButton.setOnAction(e -> {
            hide();
            closeHandlerOptional.ifPresent(Runnable::run);
        });

        HBox hBox = new HBox();
        hBox.setSpacing(10);
        GridPane.setRowIndex(hBox, ++rowIndex);
        GridPane.setColumnIndex(hBox, 1);
        hBox.getChildren().addAll(sendButton, removeFilterMessageButton, closeButton);
        gridPane.getChildren().add(hBox);
        GridPane.setMargin(hBox, new Insets(10, 0, 0, 0));
    }
}<|MERGE_RESOLUTION|>--- conflicted
+++ resolved
@@ -22,12 +22,8 @@
 import io.bitsquare.gui.components.InputTextField;
 import io.bitsquare.gui.main.overlays.Overlay;
 import io.bitsquare.gui.main.overlays.popups.Popup;
-<<<<<<< HEAD
 import io.bitsquare.messages.filter.payload.Filter;
 import io.bitsquare.messages.filter.payload.PaymentAccountFilter;
-=======
-import io.bitsquare.locale.Res;
->>>>>>> 1a634d91
 import javafx.geometry.HPos;
 import javafx.geometry.Insets;
 import javafx.scene.Scene;
@@ -114,20 +110,13 @@
         }
     }
     private void addContent() {
-<<<<<<< HEAD
-        InputTextField keyInputTextField = addLabelInputTextField(gridPane, ++rowIndex, "Private key to unlock:", 10).second;
+        InputTextField keyInputTextField = addLabelInputTextField(gridPane, ++rowIndex, Res.get("shared.unlock"), 10).second;
         if (DevFlags.USE_DEV_PRIVILEGE_KEYS)
             keyInputTextField.setText("6ac43ea1df2a290c1c8391736aa42e4339c5cb4f110ff0257a13b63211977b7a");
-       
-        InputTextField offerIdsInputTextField = addLabelInputTextField(gridPane, ++rowIndex, "Filtered offers (comma sep.):").second;
-        InputTextField nodesInputTextField = addLabelInputTextField(gridPane, ++rowIndex, "Filtered onion addresses (comma sep.):").second;
-        InputTextField paymentAccountFilterInputTextField = addLabelInputTextField(gridPane, ++rowIndex, "Filtered trading account data:\nFormat: comma sep. list of [payment method id | data field | value]").second;
-=======
-        InputTextField keyInputTextField = addLabelInputTextField(gridPane, ++rowIndex, Res.get("shared.unlock"), 10).second;
+
         InputTextField offerIdsInputTextField = addLabelInputTextField(gridPane, ++rowIndex, Res.get("filterWindow.offers")).second;
         InputTextField nodesInputTextField = addLabelInputTextField(gridPane, ++rowIndex, Res.get("filterWindow.onions")).second;
         InputTextField paymentAccountFilterInputTextField = addLabelInputTextField(gridPane, ++rowIndex, Res.get("filterWindow.accounts")).second;
->>>>>>> 1a634d91
         GridPane.setHalignment(paymentAccountFilterInputTextField, HPos.RIGHT);
 
         final Filter filter = filterManager.getDevelopersFilter();
