/*
 * This file is part of Bitsquare.
 *
 * Bitsquare is free software: you can redistribute it and/or modify it
 * under the terms of the GNU Affero General Public License as published by
 * the Free Software Foundation, either version 3 of the License, or (at
 * your option) any later version.
 *
 * Bitsquare is distributed in the hope that it will be useful, but WITHOUT
 * ANY WARRANTY; without even the implied warranty of MERCHANTABILITY or
 * FITNESS FOR A PARTICULAR PURPOSE. See the GNU Affero General Public
 * License for more details.
 *
 * You should have received a copy of the GNU Affero General Public License
 * along with Bitsquare. If not, see <http://www.gnu.org/licenses/>.
 */

package io.bitsquare.gui.main.overlays;

import io.bitsquare.common.Timer;
import io.bitsquare.common.UserThread;
import io.bitsquare.common.util.Utilities;
<<<<<<< HEAD
import io.bitsquare.gui.components.indicator.StaticProgressIndicator;
=======
import io.bitsquare.gui.components.BusyAnimation;
>>>>>>> 0274edca
import io.bitsquare.gui.main.MainView;
import io.bitsquare.gui.util.Transitions;
import io.bitsquare.locale.BSResources;
import io.bitsquare.user.Preferences;
import javafx.animation.Interpolator;
import javafx.animation.KeyFrame;
import javafx.animation.KeyValue;
import javafx.animation.Timeline;
import javafx.beans.value.ChangeListener;
import javafx.collections.ObservableList;
import javafx.geometry.HPos;
import javafx.geometry.Insets;
import javafx.geometry.Orientation;
import javafx.scene.PerspectiveCamera;
import javafx.scene.Scene;
import javafx.scene.control.Button;
import javafx.scene.control.CheckBox;
import javafx.scene.control.Label;
import javafx.scene.control.Separator;
import javafx.scene.input.KeyCode;
import javafx.scene.layout.*;
import javafx.scene.paint.Color;
import javafx.scene.transform.Rotate;
import javafx.stage.Modality;
import javafx.stage.Stage;
import javafx.stage.StageStyle;
import javafx.stage.Window;
import javafx.util.Duration;
import org.apache.commons.lang3.StringUtils;
import org.slf4j.Logger;
import org.slf4j.LoggerFactory;

import java.util.Optional;
import java.util.concurrent.TimeUnit;

import static io.bitsquare.gui.util.FormBuilder.addCheckBox;

public abstract class Overlay<T extends Overlay> {
    protected final Logger log = LoggerFactory.getLogger(this.getClass());


    ///////////////////////////////////////////////////////////////////////////////////////////
    // Enum
    ///////////////////////////////////////////////////////////////////////////////////////////

    private enum AnimationType {
        FadeInAtCenter,
        SlideDownFromCenterTop,
        SlideFromRightTop,
        ScaleDownToCenter,
        ScaleFromCenter,
        ScaleYFromCenter
    }

    private enum ChangeBackgroundType {
        BlurLight,
        BlurUltraLight,
        Darken
    }

    protected enum Type {
        Undefined(AnimationType.ScaleFromCenter, ChangeBackgroundType.BlurLight),

        Notification(AnimationType.SlideFromRightTop, ChangeBackgroundType.BlurLight),

        BackgroundInfo(AnimationType.SlideDownFromCenterTop, ChangeBackgroundType.BlurUltraLight),
        Feedback(AnimationType.SlideDownFromCenterTop, ChangeBackgroundType.Darken),

        Information(AnimationType.FadeInAtCenter, ChangeBackgroundType.BlurLight),
        Instruction(AnimationType.ScaleFromCenter, ChangeBackgroundType.BlurLight),
        Attention(AnimationType.ScaleFromCenter, ChangeBackgroundType.BlurLight),
        Confirmation(AnimationType.ScaleYFromCenter, ChangeBackgroundType.BlurLight),

        Warning(AnimationType.ScaleDownToCenter, ChangeBackgroundType.BlurLight),
        Error(AnimationType.ScaleDownToCenter, ChangeBackgroundType.BlurLight);

        public AnimationType animationType;
        public ChangeBackgroundType changeBackgroundType;

        Type(AnimationType animationType, ChangeBackgroundType changeBackgroundType) {
            this.animationType = animationType;
            this.changeBackgroundType = changeBackgroundType;
        }
    }

    protected final static double DEFAULT_WIDTH = 600;
    protected int rowIndex = -1;
    protected String headLine;
    protected String message;
    protected String closeButtonText;
    protected String actionButtonText;
    protected double width = DEFAULT_WIDTH;
    protected Pane owner;
    protected GridPane gridPane;
    protected Button closeButton;
    protected Optional<Runnable> closeHandlerOptional = Optional.empty();
    protected Optional<Runnable> actionHandlerOptional = Optional.empty();
    protected Stage stage;
    private boolean showReportErrorButtons;
    protected Label messageLabel;
    protected String truncatedMessage;
<<<<<<< HEAD
    private StaticProgressIndicator progressIndicator;
    private boolean showProgressIndicator;
=======
    private BusyAnimation busyAnimation;
    private boolean showBusyAnimation;
>>>>>>> 0274edca
    protected Button actionButton;
    protected Label headLineLabel;
    protected String dontShowAgainId;
    protected String dontShowAgainText;
    private Preferences preferences;
    protected ChangeListener<Number> positionListener;
    protected Timer centerTime;
    protected double buttonDistance = 20;
    protected Type type = Type.Undefined;
    protected boolean hideCloseButton;
    protected boolean useAnimation = true;
    private String headlineStyle;
    

    ///////////////////////////////////////////////////////////////////////////////////////////
    // Public API
    ///////////////////////////////////////////////////////////////////////////////////////////

    public Overlay() {
    }

    public void show() {
        if (dontShowAgainId == null || preferences == null || preferences.showAgain(dontShowAgainId)) {
            createGridPane();
            addHeadLine();
            addSeparator();

            if (showBusyAnimation)
                addBusyAnimation();

            addMessage();
            if (showReportErrorButtons)
                addReportErrorButtons();

            addCloseButton();
            addDontShowAgainCheckBox();
            applyStyles();
            onShow();
        }
    }

    protected void onShow() {
    }

    public void hide() {
        animateHide(() -> {
            removeEffectFromBackground();

            if (stage != null)
                stage.hide();
            else
                log.warn("Stage is null");

            cleanup();
            onHidden();
        });
    }

    protected void onHidden() {
    }

    protected void cleanup() {
        if (centerTime != null)
            centerTime.stop();

        if (owner == null)
            owner = MainView.getRootContainer();
        Scene rootScene = owner.getScene();
        if (rootScene != null) {
            Window window = rootScene.getWindow();
            if (window != null && positionListener != null) {
                window.xProperty().removeListener(positionListener);
                window.yProperty().removeListener(positionListener);
                window.widthProperty().removeListener(positionListener);
            }
        }
    }

    public T onClose(Runnable closeHandler) {
        this.closeHandlerOptional = Optional.of(closeHandler);
        return (T) this;
    }

    public T onAction(Runnable actionHandler) {
        this.actionHandlerOptional = Optional.of(actionHandler);
        return (T) this;
    }

    public T headLine(String headLine) {
        this.headLine = headLine;
        return (T) this;
    }

    public T notification(String message) {
        type = Type.Notification;
        if (headLine == null)
            this.headLine = "Notification";
        this.message = message;
        setTruncatedMessage();
        return (T) this;
    }

    public T instruction(String message) {
        type = Type.Instruction;
        if (headLine == null)
            this.headLine = "Please note:";
        this.message = message;
        setTruncatedMessage();
        return (T) this;
    }

    public T attention(String message) {
        type = Type.Attention;
        if (headLine == null)
            this.headLine = "Attention";
        this.message = message;
        setTruncatedMessage();
        return (T) this;
    }

    public T backgroundInfo(String message) {
        type = Type.BackgroundInfo;
        if (headLine == null)
            this.headLine = "Background information";
        this.message = message;
        setTruncatedMessage();
        return (T) this;
    }

    public T feedback(String message) {
        type = Type.Feedback;
        if (headLine == null)
            this.headLine = "Completed";
        this.message = message;
        setTruncatedMessage();
        return (T) this;
    }

    public T confirmation(String message) {
        type = Type.Confirmation;
        if (headLine == null)
            this.headLine = "Confirmation";
        this.message = message;
        setTruncatedMessage();
        return (T) this;
    }

    public T information(String message) {
        type = Type.Information;
        if (headLine == null)
            this.headLine = "Information";
        this.message = message;
        setTruncatedMessage();
        return (T) this;
    }

    public T warning(String message) {
        type = Type.Warning;

        if (headLine == null)
            this.headLine = "Warning";
        this.message = message;
        setTruncatedMessage();
        return (T) this;
    }

    public T error(String message) {
        type = Type.Error;
        showReportErrorButtons();
        if (headLine == null)
            this.headLine = "Error";
        this.message = message;
        setTruncatedMessage();
        return (T) this;
    }

    public T showReportErrorButtons() {
        this.showReportErrorButtons = true;
        return (T) this;
    }

    public T message(String message) {
        this.message = message;
        setTruncatedMessage();
        return (T) this;
    }

    public T closeButtonText(String closeButtonText) {
        this.closeButtonText = closeButtonText;
        return (T) this;
    }

    public T actionButtonText(String actionButtonText) {
        this.actionButtonText = actionButtonText;
        return (T) this;
    }

    public T width(double width) {
        this.width = width;
        return (T) this;
    }

    public T showBusyAnimation() {
        this.showBusyAnimation = true;
        return (T) this;
    }

    public T dontShowAgainId(String key, Preferences preferences) {
        this.dontShowAgainId = key;
        this.preferences = preferences;
        return (T) this;
    }

    public T dontShowAgainText(String dontShowAgainText) {
        this.dontShowAgainText = dontShowAgainText;
        return (T) this;
    }

    public T hideCloseButton() {
        this.hideCloseButton = true;
        return (T) this;
    }

    public T useAnimation(boolean useAnimation) {
        this.useAnimation = useAnimation;
        return (T) this;
    }

    public T setHeadlineStyle(String headlineStyle) {
        this.headlineStyle = headlineStyle;
        return (T) this;
    }
    

    ///////////////////////////////////////////////////////////////////////////////////////////
    // Protected
    ///////////////////////////////////////////////////////////////////////////////////////////

    protected void createGridPane() {
        gridPane = new GridPane();
        gridPane.setHgap(5);
        gridPane.setVgap(5);
        gridPane.setPadding(new Insets(30, 30, 30, 30));
        gridPane.setPrefWidth(width);

        ColumnConstraints columnConstraints1 = new ColumnConstraints();
        columnConstraints1.setHalignment(HPos.RIGHT);
        columnConstraints1.setHgrow(Priority.SOMETIMES);
        ColumnConstraints columnConstraints2 = new ColumnConstraints();
        columnConstraints2.setHgrow(Priority.ALWAYS);
        gridPane.getColumnConstraints().addAll(columnConstraints1, columnConstraints2);
    }

    protected void blurAgain() {
        UserThread.runAfter(MainView::blurLight, Transitions.DEFAULT_DURATION, TimeUnit.MILLISECONDS);
    }

    public void display() {
        if (owner == null)
            owner = MainView.getRootContainer();

        if (owner != null) {
            Scene rootScene = owner.getScene();
            if (rootScene != null) {
                Scene scene = new Scene(gridPane);
                scene.getStylesheets().setAll(rootScene.getStylesheets());
                scene.setFill(Color.TRANSPARENT);

                setupKeyHandler(scene);

                stage = new Stage();
                stage.setScene(scene);
                Window window = rootScene.getWindow();
                setModality();
                stage.initStyle(StageStyle.TRANSPARENT);
                stage.show();

                layout();

                addEffectToBackground();

                // On Linux the owner stage does not move the child stage as it does on Mac
                // So we need to apply centerPopup. Further with fast movements the handler loses
                // the latest position, with a delay it fixes that.
                // Also on Mac sometimes the popups are positioned outside of the main app, so keep it for all OS
                positionListener = (observable, oldValue, newValue) -> {
                    if (stage != null) {
                        layout();
                        if (centerTime != null)
                            centerTime.stop();

                        centerTime = UserThread.runAfter(this::layout, 3);
                    }
                };
                window.xProperty().addListener(positionListener);
                window.yProperty().addListener(positionListener);
                window.widthProperty().addListener(positionListener);

                animateDisplay();
            }
        }
    }

    protected void setupKeyHandler(Scene scene) {
        if (!hideCloseButton) {
            scene.setOnKeyPressed(e -> {
                if (e.getCode() == KeyCode.ESCAPE || e.getCode() == KeyCode.ENTER) {
                    e.consume();
                    doClose();
                }
            });
        }
    }

    protected void animateDisplay() {
        gridPane.setOpacity(0);
        Interpolator interpolator = Interpolator.SPLINE(0.25, 0.1, 0.25, 1);
        double duration = getDuration(400);
        Timeline timeline = new Timeline();
        ObservableList<KeyFrame> keyFrames = timeline.getKeyFrames();

        if (type.animationType == AnimationType.SlideDownFromCenterTop) {
            double startY = -gridPane.getHeight();
            keyFrames.add(new KeyFrame(Duration.millis(0),
                    new KeyValue(gridPane.opacityProperty(), 0, interpolator),
                    new KeyValue(gridPane.translateYProperty(), startY, interpolator)
            ));
            keyFrames.add(new KeyFrame(Duration.millis(duration),
                    new KeyValue(gridPane.opacityProperty(), 1, interpolator),
                    new KeyValue(gridPane.translateYProperty(), -10, interpolator)
            ));
        } else if (type.animationType == AnimationType.ScaleFromCenter) {
            double startScale = 0.25;
            keyFrames.add(new KeyFrame(Duration.millis(0),
                    new KeyValue(gridPane.opacityProperty(), 0, interpolator),
                    new KeyValue(gridPane.scaleXProperty(), startScale, interpolator),
                    new KeyValue(gridPane.scaleYProperty(), startScale, interpolator)

            ));
            keyFrames.add(new KeyFrame(Duration.millis(duration),
                    new KeyValue(gridPane.opacityProperty(), 1, interpolator),
                    new KeyValue(gridPane.scaleXProperty(), 1, interpolator),
                    new KeyValue(gridPane.scaleYProperty(), 1, interpolator)
            ));
        } else if (type.animationType == AnimationType.ScaleYFromCenter) {
            double startYScale = 0.25;
            keyFrames.add(new KeyFrame(Duration.millis(0),
                    new KeyValue(gridPane.opacityProperty(), 0, interpolator),
                    new KeyValue(gridPane.scaleYProperty(), startYScale, interpolator)

            ));
            keyFrames.add(new KeyFrame(Duration.millis(duration),
                    new KeyValue(gridPane.opacityProperty(), 1, interpolator),
                    new KeyValue(gridPane.scaleYProperty(), 1, interpolator)
            ));
        } else if (type.animationType == AnimationType.ScaleDownToCenter) {
            double startScale = 1.1;
            keyFrames.add(new KeyFrame(Duration.millis(0),
                    new KeyValue(gridPane.opacityProperty(), 0, interpolator),
                    new KeyValue(gridPane.scaleXProperty(), startScale, interpolator),
                    new KeyValue(gridPane.scaleYProperty(), startScale, interpolator)

            ));
            keyFrames.add(new KeyFrame(Duration.millis(duration),
                    new KeyValue(gridPane.opacityProperty(), 1, interpolator),
                    new KeyValue(gridPane.scaleXProperty(), 1, interpolator),
                    new KeyValue(gridPane.scaleYProperty(), 1, interpolator)
            ));
        } else if (type.animationType == AnimationType.FadeInAtCenter) {
            keyFrames.add(new KeyFrame(Duration.millis(0),
                    new KeyValue(gridPane.opacityProperty(), 0, interpolator)

            ));
            keyFrames.add(new KeyFrame(Duration.millis(duration),
                    new KeyValue(gridPane.opacityProperty(), 1, interpolator)
            ));
        }

        timeline.play();
    }

    protected void animateHide(Runnable onFinishedHandler) {
        Interpolator interpolator = Interpolator.SPLINE(0.25, 0.1, 0.25, 1);
        double duration = getDuration(200);
        Timeline timeline = new Timeline();
        ObservableList<KeyFrame> keyFrames = timeline.getKeyFrames();

        if (type.animationType == AnimationType.SlideDownFromCenterTop) {
            double endY = -gridPane.getHeight();
            keyFrames.add(new KeyFrame(Duration.millis(0),
                    new KeyValue(gridPane.opacityProperty(), 1, interpolator),
                    new KeyValue(gridPane.translateYProperty(), -10, interpolator)
            ));
            keyFrames.add(new KeyFrame(Duration.millis(duration),
                    new KeyValue(gridPane.opacityProperty(), 0, interpolator),
                    new KeyValue(gridPane.translateYProperty(), endY, interpolator)
            ));

            timeline.setOnFinished(e -> onFinishedHandler.run());
            timeline.play();
        } else if (type.animationType == AnimationType.ScaleFromCenter) {
            double endScale = 0.25;
            keyFrames.add(new KeyFrame(Duration.millis(0),
                    new KeyValue(gridPane.opacityProperty(), 1, interpolator),
                    new KeyValue(gridPane.scaleXProperty(), 1, interpolator),
                    new KeyValue(gridPane.scaleYProperty(), 1, interpolator)
            ));
            keyFrames.add(new KeyFrame(Duration.millis(duration),
                    new KeyValue(gridPane.opacityProperty(), 0, interpolator),
                    new KeyValue(gridPane.scaleXProperty(), endScale, interpolator),
                    new KeyValue(gridPane.scaleYProperty(), endScale, interpolator)
            ));
        } else if (type.animationType == AnimationType.ScaleYFromCenter) {
            gridPane.setRotationAxis(Rotate.X_AXIS);
            gridPane.getScene().setCamera(new PerspectiveCamera());
            keyFrames.add(new KeyFrame(Duration.millis(0),
                    new KeyValue(gridPane.rotateProperty(), 0, interpolator),
                    new KeyValue(gridPane.opacityProperty(), 1, interpolator)
            ));
            keyFrames.add(new KeyFrame(Duration.millis(duration),
                    new KeyValue(gridPane.rotateProperty(), -90, interpolator),
                    new KeyValue(gridPane.opacityProperty(), 0, interpolator)
            ));
        } else if (type.animationType == AnimationType.ScaleDownToCenter) {
            double endScale = 0.1;
            keyFrames.add(new KeyFrame(Duration.millis(0),
                    new KeyValue(gridPane.opacityProperty(), 1, interpolator),
                    new KeyValue(gridPane.scaleXProperty(), 1, interpolator),
                    new KeyValue(gridPane.scaleYProperty(), 1, interpolator)
            ));
            keyFrames.add(new KeyFrame(Duration.millis(duration),
                    new KeyValue(gridPane.opacityProperty(), 0, interpolator),
                    new KeyValue(gridPane.scaleXProperty(), endScale, interpolator),
                    new KeyValue(gridPane.scaleYProperty(), endScale, interpolator)
            ));
        } else if (type.animationType == AnimationType.FadeInAtCenter) {
            keyFrames.add(new KeyFrame(Duration.millis(0),
                    new KeyValue(gridPane.opacityProperty(), 1, interpolator)
            ));
            keyFrames.add(new KeyFrame(Duration.millis(duration),
                    new KeyValue(gridPane.opacityProperty(), 0, interpolator)
            ));
        }

        timeline.setOnFinished(e -> onFinishedHandler.run());
        timeline.play();
    }

    protected void layout() {
        if (owner == null)
            owner = MainView.getRootContainer();
        Scene rootScene = owner.getScene();
        if (rootScene != null) {
            Window window = rootScene.getWindow();
            double titleBarHeight = window.getHeight() - rootScene.getHeight();
            if (Utilities.isWindows())
                titleBarHeight -= 9;
            stage.setX(Math.round(window.getX() + (owner.getWidth() - stage.getWidth()) / 2));

            if (type.animationType == AnimationType.SlideDownFromCenterTop)
                stage.setY(Math.round(window.getY() + titleBarHeight));
            else
                stage.setY(Math.round(window.getY() + titleBarHeight + (owner.getHeight() - stage.getHeight()) / 2));
        }
    }

    protected void addEffectToBackground() {
        if (type.changeBackgroundType == ChangeBackgroundType.BlurUltraLight)
            MainView.blurUltraLight();
        else if (type.changeBackgroundType == ChangeBackgroundType.BlurLight)
            MainView.blurLight();
        else
            MainView.darken();
    }


    protected void applyStyles() {
        if (type.animationType == AnimationType.SlideDownFromCenterTop)
            gridPane.setId("popup-bg-top");
        else
            gridPane.setId("popup-bg");

        if (headLineLabel != null)
            headLineLabel.setId("popup-headline");
    }

    protected void setModality() {
        stage.initOwner(owner.getScene().getWindow());
        stage.initModality(Modality.WINDOW_MODAL);
    }

    protected void removeEffectFromBackground() {
        MainView.removeEffect();
    }

    protected void addHeadLine() {
        if (headLine != null) {
            ++rowIndex;

            headLineLabel = new Label(BSResources.get(headLine));
            headLineLabel.setMouseTransparent(true);

            if (headlineStyle != null)
                headLineLabel.setStyle(headlineStyle);
            
            GridPane.setHalignment(headLineLabel, HPos.LEFT);
            GridPane.setRowIndex(headLineLabel, rowIndex);
            GridPane.setColumnSpan(headLineLabel, 2);
            gridPane.getChildren().addAll(headLineLabel);
        }
    }

    protected void addSeparator() {
        if (headLine != null) {
            Separator separator = new Separator();
            separator.setMouseTransparent(true);
            separator.setOrientation(Orientation.HORIZONTAL);
            separator.setStyle("-fx-background: #ccc;");
            GridPane.setHalignment(separator, HPos.CENTER);
            GridPane.setRowIndex(separator, ++rowIndex);
            GridPane.setColumnSpan(separator, 2);

            gridPane.getChildren().add(separator);
        }
    }

    protected void addMessage() {
        if (message != null) {
            messageLabel = new Label(truncatedMessage);
            messageLabel.setMouseTransparent(true);
            messageLabel.setWrapText(true);
            GridPane.setHalignment(messageLabel, HPos.LEFT);
            GridPane.setHgrow(messageLabel, Priority.ALWAYS);
            GridPane.setMargin(messageLabel, new Insets(3, 0, 0, 0));
            GridPane.setRowIndex(messageLabel, ++rowIndex);
            GridPane.setColumnIndex(messageLabel, 0);
            GridPane.setColumnSpan(messageLabel, 2);
            gridPane.getChildren().add(messageLabel);
        }
    }

    private void addReportErrorButtons() {
        messageLabel.setText(truncatedMessage
                + "\n\nTo help us to improve the software please report the bug at our issue tracker at Github or send it by email to the developers.\n" +
                "The error message will be copied to clipboard when you click the below buttons.\n" +
                "It will make debugging easier if you can attach the bitsquare.log file which you can find in the application directory.");

        Button githubButton = new Button("Report to Github issue tracker");
        GridPane.setMargin(githubButton, new Insets(20, 0, 0, 0));
        GridPane.setHalignment(githubButton, HPos.RIGHT);
        GridPane.setRowIndex(githubButton, ++rowIndex);
        GridPane.setColumnIndex(githubButton, 1);
        gridPane.getChildren().add(githubButton);

        githubButton.setOnAction(event -> {
            Utilities.copyToClipboard(message);
            Utilities.openWebPage("https://github.com/bitsquare/bitsquare/issues");
        });

        Button mailButton = new Button("Report by email");
        GridPane.setHalignment(mailButton, HPos.RIGHT);
        GridPane.setRowIndex(mailButton, ++rowIndex);
        GridPane.setColumnIndex(mailButton, 1);
        gridPane.getChildren().add(mailButton);
        mailButton.setOnAction(event -> {
            Utilities.copyToClipboard(message);
            Utilities.openMail("manfred@bitsquare.io",
                    "Error report",
                    "Error message:\n" + message);
        });
    }

<<<<<<< HEAD
    protected void addProgressIndicator() {
        progressIndicator = new StaticProgressIndicator(-1);
        progressIndicator.setPrefSize(24, 24);
        progressIndicator.setMouseTransparent(true);
        progressIndicator.setPadding(new Insets(0, 0, 20, 0));
        GridPane.setHalignment(progressIndicator, HPos.CENTER);
        GridPane.setRowIndex(progressIndicator, ++rowIndex);
        GridPane.setColumnSpan(progressIndicator, 2);
        gridPane.getChildren().add(progressIndicator);
=======
    protected void addBusyAnimation() {
        busyAnimation = new BusyAnimation();
        GridPane.setHalignment(busyAnimation, HPos.CENTER);
        GridPane.setRowIndex(busyAnimation, ++rowIndex);
        GridPane.setColumnSpan(busyAnimation, 2);
        gridPane.getChildren().add(busyAnimation);
>>>>>>> 0274edca
    }

    protected void addDontShowAgainCheckBox() {
        if (dontShowAgainId != null && preferences != null) {
            if (dontShowAgainText == null)
                dontShowAgainText = "Don't show again";
            CheckBox dontShowAgainCheckBox = addCheckBox(gridPane, rowIndex, dontShowAgainText, buttonDistance - 1);
            GridPane.setColumnIndex(dontShowAgainCheckBox, 0);
            GridPane.setHalignment(dontShowAgainCheckBox, HPos.LEFT);
            dontShowAgainCheckBox.setOnAction(e -> preferences.dontShowAgain(dontShowAgainId, dontShowAgainCheckBox.isSelected()));
        }
    }

    protected void addCloseButton() {
        closeButton = new Button(closeButtonText == null ? "Close" : closeButtonText);
        closeButton.setOnAction(event -> doClose());

        if (actionHandlerOptional.isPresent() || actionButtonText != null) {
            actionButton = new Button(actionButtonText == null ? "Ok" : actionButtonText);
            actionButton.setDefaultButton(true);
            //TODO app wide focus
            //actionButton.requestFocus();
            actionButton.setOnAction(event -> {
                hide();
                actionHandlerOptional.ifPresent(Runnable::run);
            });

            Pane spacer = new Pane();
            HBox hBox = new HBox();
            hBox.setSpacing(10);
            hBox.getChildren().addAll(spacer, closeButton, actionButton);
            HBox.setHgrow(spacer, Priority.ALWAYS);

            GridPane.setHalignment(hBox, HPos.RIGHT);
            GridPane.setRowIndex(hBox, ++rowIndex);
            GridPane.setColumnSpan(hBox, 2);
            GridPane.setMargin(hBox, new Insets(buttonDistance, 0, 0, 0));
            gridPane.getChildren().add(hBox);
        } else if (!hideCloseButton) {
            closeButton.setDefaultButton(true);
            GridPane.setHalignment(closeButton, HPos.RIGHT);
            if (!showReportErrorButtons)
                GridPane.setMargin(closeButton, new Insets(buttonDistance, 0, 0, 0));
            GridPane.setRowIndex(closeButton, ++rowIndex);
            GridPane.setColumnIndex(closeButton, 1);
            gridPane.getChildren().add(closeButton);
        }
    }

    protected void doClose() {
        hide();
        closeHandlerOptional.ifPresent(Runnable::run);
    }

    protected void setTruncatedMessage() {
        if (message != null && message.length() > 1800)
            truncatedMessage = StringUtils.abbreviate(message, 1800);
        else
            truncatedMessage = message;
    }

    protected double getDuration(double duration) {
        return useAnimation && Preferences.useAnimations() ? duration : 1;
    }

    @Override
    public String toString() {
        return "Popup{" +
                "headLine='" + headLine + '\'' +
                ", message='" + message + '\'' +
                '}';
    }
}<|MERGE_RESOLUTION|>--- conflicted
+++ resolved
@@ -20,11 +20,7 @@
 import io.bitsquare.common.Timer;
 import io.bitsquare.common.UserThread;
 import io.bitsquare.common.util.Utilities;
-<<<<<<< HEAD
-import io.bitsquare.gui.components.indicator.StaticProgressIndicator;
-=======
 import io.bitsquare.gui.components.BusyAnimation;
->>>>>>> 0274edca
 import io.bitsquare.gui.main.MainView;
 import io.bitsquare.gui.util.Transitions;
 import io.bitsquare.locale.BSResources;
@@ -126,13 +122,8 @@
     private boolean showReportErrorButtons;
     protected Label messageLabel;
     protected String truncatedMessage;
-<<<<<<< HEAD
-    private StaticProgressIndicator progressIndicator;
-    private boolean showProgressIndicator;
-=======
     private BusyAnimation busyAnimation;
     private boolean showBusyAnimation;
->>>>>>> 0274edca
     protected Button actionButton;
     protected Label headLineLabel;
     protected String dontShowAgainId;
@@ -705,24 +696,12 @@
         });
     }
 
-<<<<<<< HEAD
-    protected void addProgressIndicator() {
-        progressIndicator = new StaticProgressIndicator(-1);
-        progressIndicator.setPrefSize(24, 24);
-        progressIndicator.setMouseTransparent(true);
-        progressIndicator.setPadding(new Insets(0, 0, 20, 0));
-        GridPane.setHalignment(progressIndicator, HPos.CENTER);
-        GridPane.setRowIndex(progressIndicator, ++rowIndex);
-        GridPane.setColumnSpan(progressIndicator, 2);
-        gridPane.getChildren().add(progressIndicator);
-=======
     protected void addBusyAnimation() {
         busyAnimation = new BusyAnimation();
         GridPane.setHalignment(busyAnimation, HPos.CENTER);
         GridPane.setRowIndex(busyAnimation, ++rowIndex);
         GridPane.setColumnSpan(busyAnimation, 2);
         gridPane.getChildren().add(busyAnimation);
->>>>>>> 0274edca
     }
 
     protected void addDontShowAgainCheckBox() {
