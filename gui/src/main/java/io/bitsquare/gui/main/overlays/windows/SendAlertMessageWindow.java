/*
 * This file is part of Bitsquare.
 *
 * Bitsquare is free software: you can redistribute it and/or modify it
 * under the terms of the GNU Affero General Public License as published by
 * the Free Software Foundation, either version 3 of the License, or (at
 * your option) any later version.
 *
 * Bitsquare is distributed in the hope that it will be useful, but WITHOUT
 * ANY WARRANTY; without even the implied warranty of MERCHANTABILITY or
 * FITNESS FOR A PARTICULAR PURPOSE. See the GNU Affero General Public
 * License for more details.
 *
 * You should have received a copy of the GNU Affero General Public License
 * along with Bitsquare. If not, see <http://www.gnu.org/licenses/>.
 */

package io.bitsquare.gui.main.overlays.windows;

import io.bitsquare.app.DevFlags;
import io.bitsquare.common.util.Tuple2;
import io.bitsquare.gui.components.InputTextField;
import io.bitsquare.gui.main.overlays.Overlay;
import io.bitsquare.gui.main.overlays.popups.Popup;
<<<<<<< HEAD
import io.bitsquare.messages.alert.Alert;
=======
import io.bitsquare.locale.Res;
>>>>>>> 1a634d91
import javafx.geometry.Insets;
import javafx.scene.Scene;
import javafx.scene.control.Button;
import javafx.scene.control.CheckBox;
import javafx.scene.control.Label;
import javafx.scene.control.TextArea;
import javafx.scene.input.KeyCode;
import javafx.scene.layout.GridPane;
import javafx.scene.layout.HBox;
import org.slf4j.Logger;
import org.slf4j.LoggerFactory;

import static io.bitsquare.gui.util.FormBuilder.*;

public class SendAlertMessageWindow extends Overlay<SendAlertMessageWindow> {
    private static final Logger log = LoggerFactory.getLogger(SendAlertMessageWindow.class);

    private Button sendButton;
    private SendAlertMessageHandler sendAlertMessageHandler;
    private RemoveAlertMessageHandler removeAlertMessageHandler;


    ///////////////////////////////////////////////////////////////////////////////////////////
    // Interface
    ///////////////////////////////////////////////////////////////////////////////////////////
    public interface SendAlertMessageHandler {
        boolean handle(Alert alert, String privKey);
    }

    public interface RemoveAlertMessageHandler {
        boolean handle(String privKey);
    }


    ///////////////////////////////////////////////////////////////////////////////////////////
    // Public API
    ///////////////////////////////////////////////////////////////////////////////////////////

    public SendAlertMessageWindow() {
        type = Type.Attention;
    }

    public void show() {
        if (headLine == null)
            headLine = Res.get("sendAlertMessageWindow.headline");

        width = 800;
        createGridPane();
        addHeadLine();
        addSeparator();
        addContent();
        applyStyles();
        display();
    }

    public SendAlertMessageWindow onAddAlertMessage(SendAlertMessageHandler sendAlertMessageHandler) {
        this.sendAlertMessageHandler = sendAlertMessageHandler;
        return this;
    }

    public SendAlertMessageWindow onRemoveAlertMessage(RemoveAlertMessageHandler removeAlertMessageHandler) {
        this.removeAlertMessageHandler = removeAlertMessageHandler;
        return this;
    }


    ///////////////////////////////////////////////////////////////////////////////////////////
    // Protected
    ///////////////////////////////////////////////////////////////////////////////////////////

    @Override
    protected void setupKeyHandler(Scene scene) {
        if (!hideCloseButton) {
            scene.setOnKeyPressed(e -> {
                if (e.getCode() == KeyCode.ESCAPE) {
                    e.consume();
                    doClose();
                }
            });
        }
    }

    private void addContent() {
<<<<<<< HEAD
        InputTextField keyInputTextField = addLabelInputTextField(gridPane, ++rowIndex, "Alert private key:", 10).second;
        if (DevFlags.USE_DEV_PRIVILEGE_KEYS)
            keyInputTextField.setText("6ac43ea1df2a290c1c8391736aa42e4339c5cb4f110ff0257a13b63211977b7a");
        
        Tuple2<Label, TextArea> labelTextAreaTuple2 = addLabelTextArea(gridPane, ++rowIndex, "Alert message:", "Enter message");
=======
        InputTextField keyInputTextField = addLabelInputTextField(gridPane, ++rowIndex,
                Res.get("shared.unlock"), 10).second;

        Tuple2<Label, TextArea> labelTextAreaTuple2 = addLabelTextArea(gridPane, ++rowIndex,
                Res.get("sendAlertMessageWindow.alertMsg"),
                Res.get("sendAlertMessageWindow.enterMsg"));
>>>>>>> 1a634d91
        TextArea alertMessageTextArea = labelTextAreaTuple2.second;
        Label first = labelTextAreaTuple2.first;
        first.setMinWidth(150);
        CheckBox isUpdateCheckBox = addLabelCheckBox(gridPane, ++rowIndex,
                Res.get("sendAlertMessageWindow.isUpdate"), "").second;
        isUpdateCheckBox.setSelected(true);

        InputTextField versionInputTextField = addLabelInputTextField(gridPane, ++rowIndex,
                Res.get("sendAlertMessageWindow.version")).second;
        versionInputTextField.disableProperty().bind(isUpdateCheckBox.selectedProperty().not());

        sendButton = new Button(Res.get("sendAlertMessageWindow.send"));
        sendButton.setOnAction(e -> {
            if (alertMessageTextArea.getText().length() > 0 && keyInputTextField.getText().length() > 0) {
                if (sendAlertMessageHandler.handle(
                        new Alert(alertMessageTextArea.getText(),
                                isUpdateCheckBox.isSelected(),
                                versionInputTextField.getText()),
                        keyInputTextField.getText()))
                    hide();
                else
                    new Popup().warning(Res.get("shared.invalidKey")).width(300).onClose(this::blurAgain).show();
            }
        });

        Button removeAlertMessageButton = new Button(Res.get("sendAlertMessageWindow.remove"));
        removeAlertMessageButton.setOnAction(e -> {
            if (keyInputTextField.getText().length() > 0) {
                if (removeAlertMessageHandler.handle(keyInputTextField.getText()))
                    hide();
                else
                    new Popup().warning(Res.get("shared.invalidKey")).width(300).onClose(this::blurAgain).show();
            }
        });

        closeButton = new Button(Res.get("shared.close"));
        closeButton.setOnAction(e -> {
            hide();
            closeHandlerOptional.ifPresent(Runnable::run);
        });

        HBox hBox = new HBox();
        hBox.setSpacing(10);
        GridPane.setRowIndex(hBox, ++rowIndex);
        GridPane.setColumnIndex(hBox, 1);
        hBox.getChildren().addAll(sendButton, removeAlertMessageButton, closeButton);
        gridPane.getChildren().add(hBox);
        GridPane.setMargin(hBox, new Insets(10, 0, 0, 0));
    }
}<|MERGE_RESOLUTION|>--- conflicted
+++ resolved
@@ -22,11 +22,7 @@
 import io.bitsquare.gui.components.InputTextField;
 import io.bitsquare.gui.main.overlays.Overlay;
 import io.bitsquare.gui.main.overlays.popups.Popup;
-<<<<<<< HEAD
 import io.bitsquare.messages.alert.Alert;
-=======
-import io.bitsquare.locale.Res;
->>>>>>> 1a634d91
 import javafx.geometry.Insets;
 import javafx.scene.Scene;
 import javafx.scene.control.Button;
@@ -110,20 +106,14 @@
     }
 
     private void addContent() {
-<<<<<<< HEAD
-        InputTextField keyInputTextField = addLabelInputTextField(gridPane, ++rowIndex, "Alert private key:", 10).second;
+        InputTextField keyInputTextField = addLabelInputTextField(gridPane, ++rowIndex,
+                Res.get("shared.unlock"), 10).second;
         if (DevFlags.USE_DEV_PRIVILEGE_KEYS)
             keyInputTextField.setText("6ac43ea1df2a290c1c8391736aa42e4339c5cb4f110ff0257a13b63211977b7a");
-        
-        Tuple2<Label, TextArea> labelTextAreaTuple2 = addLabelTextArea(gridPane, ++rowIndex, "Alert message:", "Enter message");
-=======
-        InputTextField keyInputTextField = addLabelInputTextField(gridPane, ++rowIndex,
-                Res.get("shared.unlock"), 10).second;
 
         Tuple2<Label, TextArea> labelTextAreaTuple2 = addLabelTextArea(gridPane, ++rowIndex,
                 Res.get("sendAlertMessageWindow.alertMsg"),
                 Res.get("sendAlertMessageWindow.enterMsg"));
->>>>>>> 1a634d91
         TextArea alertMessageTextArea = labelTextAreaTuple2.second;
         Label first = labelTextAreaTuple2.first;
         first.setMinWidth(150);
