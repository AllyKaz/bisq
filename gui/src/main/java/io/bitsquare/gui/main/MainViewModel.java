/*
 * This file is part of Bitsquare.
 *
 * Bitsquare is free software: you can redistribute it and/or modify it
 * under the terms of the GNU Affero General Public License as published by
 * the Free Software Foundation, either version 3 of the License, or (at
 * your option) any later version.
 *
 * Bitsquare is distributed in the hope that it will be useful, but WITHOUT
 * ANY WARRANTY; without even the implied warranty of MERCHANTABILITY or
 * FITNESS FOR A PARTICULAR PURPOSE. See the GNU Affero General Public
 * License for more details.
 *
 * You should have received a copy of the GNU Affero General Public License
 * along with Bitsquare. If not, see <http://www.gnu.org/licenses/>.
 */

package io.bitsquare.gui.main;

import com.google.inject.Inject;
import io.bitsquare.alert.Alert;
import io.bitsquare.alert.AlertManager;
import io.bitsquare.alert.PrivateNotification;
import io.bitsquare.alert.PrivateNotificationManager;
import io.bitsquare.app.BitsquareApp;
import io.bitsquare.app.DevFlags;
import io.bitsquare.app.Log;
import io.bitsquare.app.Version;
import io.bitsquare.arbitration.ArbitratorManager;
import io.bitsquare.arbitration.Dispute;
import io.bitsquare.arbitration.DisputeManager;
import io.bitsquare.btc.AddressEntry;
import io.bitsquare.btc.TradeWalletService;
import io.bitsquare.btc.WalletService;
import io.bitsquare.btc.listeners.BalanceListener;
import io.bitsquare.btc.pricefeed.MarketPrice;
import io.bitsquare.btc.pricefeed.PriceFeed;
import io.bitsquare.common.Clock;
import io.bitsquare.common.Timer;
import io.bitsquare.common.UserThread;
import io.bitsquare.common.crypto.*;
import io.bitsquare.common.util.Utilities;
import io.bitsquare.filter.FilterManager;
import io.bitsquare.gui.Navigation;
import io.bitsquare.gui.common.model.ViewModel;
import io.bitsquare.gui.components.BalanceTextField;
import io.bitsquare.gui.components.BalanceWithConfirmationTextField;
import io.bitsquare.gui.components.TxIdTextField;
import io.bitsquare.gui.main.overlays.notifications.NotificationCenter;
import io.bitsquare.gui.main.overlays.popups.Popup;
import io.bitsquare.gui.main.overlays.windows.AddBridgeEntriesWindow;
import io.bitsquare.gui.main.overlays.windows.DisplayAlertMessageWindow;
import io.bitsquare.gui.main.overlays.windows.TacWindow;
import io.bitsquare.gui.main.overlays.windows.WalletPasswordWindow;
import io.bitsquare.gui.util.BSFormatter;
import io.bitsquare.locale.CurrencyUtil;
import io.bitsquare.locale.TradeCurrency;
import io.bitsquare.p2p.P2PService;
import io.bitsquare.p2p.P2PServiceListener;
import io.bitsquare.p2p.network.CloseConnectionReason;
import io.bitsquare.p2p.network.Connection;
import io.bitsquare.p2p.network.ConnectionListener;
import io.bitsquare.p2p.peers.keepalive.messages.Ping;
import io.bitsquare.payment.CryptoCurrencyAccount;
import io.bitsquare.payment.OKPayAccount;
import io.bitsquare.trade.Trade;
import io.bitsquare.trade.TradeManager;
import io.bitsquare.trade.offer.OpenOffer;
import io.bitsquare.trade.offer.OpenOfferManager;
import io.bitsquare.user.Preferences;
import io.bitsquare.user.User;
import javafx.beans.property.*;
import javafx.beans.value.ChangeListener;
import javafx.collections.FXCollections;
import javafx.collections.ListChangeListener;
import javafx.collections.ObservableList;
import org.bitcoinj.core.Address;
import org.bitcoinj.core.Coin;
import org.bitcoinj.core.Transaction;
import org.bitcoinj.core.Wallet;
import org.bitcoinj.store.BlockStoreException;
import org.fxmisc.easybind.EasyBind;
import org.fxmisc.easybind.Subscription;
import org.fxmisc.easybind.monadic.MonadicBinding;
import org.slf4j.Logger;
import org.slf4j.LoggerFactory;

import javax.annotation.Nullable;
import java.security.Security;
import java.util.*;
import java.util.concurrent.TimeUnit;
import java.util.concurrent.TimeoutException;
import java.util.stream.Collectors;

public class MainViewModel implements ViewModel {
    private static final Logger log = LoggerFactory.getLogger(MainViewModel.class);

    private final WalletService walletService;
    private final TradeWalletService tradeWalletService;
    private final ArbitratorManager arbitratorManager;
    private final P2PService p2PService;
    private final TradeManager tradeManager;
    private final OpenOfferManager openOfferManager;
    private final DisputeManager disputeManager;
    final Preferences preferences;
    private final AlertManager alertManager;
    private PrivateNotificationManager privateNotificationManager;
    private FilterManager filterManager;
    private final WalletPasswordWindow walletPasswordWindow;
    private final NotificationCenter notificationCenter;
    private final TacWindow tacWindow;
    private Clock clock;
    private KeyRing keyRing;
    private final Navigation navigation;
    private final BSFormatter formatter;

    // BTC network
    final StringProperty btcInfo = new SimpleStringProperty("Initializing");
    final DoubleProperty btcSyncProgress = new SimpleDoubleProperty(DevFlags.STRESS_TEST_MODE ? 0 : -1);
    final StringProperty walletServiceErrorMsg = new SimpleStringProperty();
    final StringProperty btcSplashSyncIconId = new SimpleStringProperty();
    final StringProperty marketPriceCurrencyCode = new SimpleStringProperty("");
    final ObjectProperty<PriceFeed.Type> typeProperty = new SimpleObjectProperty<>(PriceFeed.Type.LAST);
    final ObjectProperty<PriceFeedComboBoxItem> selectedPriceFeedComboBoxItemProperty = new SimpleObjectProperty<>();
    final BooleanProperty isFiatCurrencyPriceFeedSelected = new SimpleBooleanProperty(true);
    final BooleanProperty isCryptoCurrencyPriceFeedSelected = new SimpleBooleanProperty(false);
    final StringProperty availableBalance = new SimpleStringProperty();
    final StringProperty reservedBalance = new SimpleStringProperty();
    final StringProperty lockedBalance = new SimpleStringProperty();
    private MonadicBinding<String> btcInfoBinding;

    final StringProperty marketPrice = new SimpleStringProperty("N/A");
    final StringProperty marketPriceInverted = new SimpleStringProperty("N/A");

    // P2P network
    final StringProperty p2PNetworkInfo = new SimpleStringProperty();
    private MonadicBinding<String> p2PNetworkInfoBinding;
<<<<<<< HEAD
    final DoubleProperty splashP2PNetworkProgress = new SimpleDoubleProperty(DevFlags.STRESS_TEST_MODE ? 0 : -1);
=======
    final BooleanProperty splashP2PNetworkAnimationVisible = new SimpleBooleanProperty(true);
>>>>>>> 0274edca
    final StringProperty p2pNetworkWarnMsg = new SimpleStringProperty();
    final StringProperty p2PNetworkIconId = new SimpleStringProperty();
    final BooleanProperty bootstrapComplete = new SimpleBooleanProperty();

    // software update
    final String version = "v." + Version.VERSION;

    final BooleanProperty showAppScreen = new SimpleBooleanProperty();
    final StringProperty numPendingTradesAsString = new SimpleStringProperty();
    final BooleanProperty showPendingTradesNotification = new SimpleBooleanProperty();
    final StringProperty numOpenDisputesAsString = new SimpleStringProperty();
    final BooleanProperty showOpenDisputesNotification = new SimpleBooleanProperty();
    private final BooleanProperty isSplashScreenRemoved = new SimpleBooleanProperty();
    private final String btcNetworkAsString;
    final StringProperty p2pNetworkLabelId = new SimpleStringProperty("footer-pane");

    private MonadicBinding<Boolean> allServicesDone, tradesAndUIReady;
    final PriceFeed priceFeed;
    private final User user;
    private int numBtcPeers = 0;
    private Timer checkNumberOfBtcPeersTimer;
    private Timer checkNumberOfP2pNetworkPeersTimer;
    private final Map<String, Subscription> disputeIsClosedSubscriptionsMap = new HashMap<>();
    final ObservableList<PriceFeedComboBoxItem> priceFeedComboBoxItems = FXCollections.observableArrayList();
    private MonadicBinding<String> marketPriceBinding;
    private Subscription priceFeedAllLoadedSubscription;
    private Popup startupTimeoutPopup;
    private BooleanProperty p2pNetWorkReady;
    private BooleanProperty walletInitialized;


    ///////////////////////////////////////////////////////////////////////////////////////////
    // Constructor
    ///////////////////////////////////////////////////////////////////////////////////////////

    @Inject
    public MainViewModel(WalletService walletService, TradeWalletService tradeWalletService,
                         PriceFeed priceFeed,
                         ArbitratorManager arbitratorManager, P2PService p2PService, TradeManager tradeManager,
                         OpenOfferManager openOfferManager, DisputeManager disputeManager, Preferences preferences,
                         User user, AlertManager alertManager, PrivateNotificationManager privateNotificationManager,
                         FilterManager filterManager, WalletPasswordWindow walletPasswordWindow,
                         NotificationCenter notificationCenter, TacWindow tacWindow, Clock clock,
                         KeyRing keyRing, Navigation navigation, BSFormatter formatter) {
        this.priceFeed = priceFeed;
        this.user = user;
        this.walletService = walletService;
        this.tradeWalletService = tradeWalletService;
        this.arbitratorManager = arbitratorManager;
        this.p2PService = p2PService;
        this.tradeManager = tradeManager;
        this.openOfferManager = openOfferManager;
        this.disputeManager = disputeManager;
        this.preferences = preferences;
        this.alertManager = alertManager;
        this.privateNotificationManager = privateNotificationManager;
        this.filterManager = filterManager; // Needed to be referenced so we get it initialized and get the eventlistener registered
        this.walletPasswordWindow = walletPasswordWindow;
        this.notificationCenter = notificationCenter;
        this.tacWindow = tacWindow;
        this.clock = clock;
        this.keyRing = keyRing;
        this.navigation = navigation;
        this.formatter = formatter;

        btcNetworkAsString = formatter.formatBitcoinNetwork(preferences.getBitcoinNetwork()) +
                (preferences.getUseTorForBitcoinJ() ? " (using Tor)" : "");

        TxIdTextField.setPreferences(preferences);
        TxIdTextField.setWalletService(walletService);
        BalanceTextField.setWalletService(walletService);
        BalanceWithConfirmationTextField.setWalletService(walletService);
    }


    ///////////////////////////////////////////////////////////////////////////////////////////
    // API
    ///////////////////////////////////////////////////////////////////////////////////////////

    public void initializeAllServices() {
        Log.traceCall();

        UserThread.runAfter(tacWindow::showIfNeeded, 2);

        ChangeListener<Boolean> walletInitializedListener = (observable, oldValue, newValue) -> {
            if (newValue && !p2pNetWorkReady.get())
                showStartupTimeoutPopup();
        };

        Timer startupTimeout = UserThread.runAfter(() -> {
            log.warn("startupTimeout called");
            Wallet wallet = walletService.getWallet();
            if (wallet != null && wallet.isEncrypted())
                walletInitialized.addListener(walletInitializedListener);
            else
                showStartupTimeoutPopup();
        }, 4, TimeUnit.MINUTES);

        walletInitialized = initBitcoinWallet();
        p2pNetWorkReady = initP2PNetwork();

        // need to store it to not get garbage collected
        allServicesDone = EasyBind.combine(walletInitialized, p2pNetWorkReady, (a, b) -> a && b);
        allServicesDone.subscribe((observable, oldValue, newValue) -> {
            if (newValue) {
                startupTimeout.stop();
                walletInitialized.removeListener(walletInitializedListener);
                onAllServicesInitialized();
                if (startupTimeoutPopup != null)
                    startupTimeoutPopup.hide();
            }
        });
    }

    private void showStartupTimeoutPopup() {
        MainView.blur();
        String details;
        if (!walletInitialized.get()) {
            details = "You still did not get connected to the bitcoin network.\n" +
                    "If you use Tor for Bitcoin it might be that you got an unstable Tor path.\n" +
                    "You can wait longer or try to restart.";
        } else if (!p2pNetWorkReady.get()) {
            details = "You still did not get connected to the P2P network.\n" +
                    "That can happen sometimes when you got an unstable Tor path.\n" +
                    "You can wait longer or try to restart.";
        } else {
            log.error("Startup timeout with unknown problem.");
            details = "There is an unknown problem at startup.\n" +
                    "Please restart and if the problem continues file a bug report.";
        }
        startupTimeoutPopup = new Popup();
        startupTimeoutPopup.warning("The application could not startup after 4 minutes.\n\n" +
                details)
                .actionButtonText("Shut down")
                .onAction(BitsquareApp.shutDownHandler::run)
                .show();
    }

    public void shutDown() {
    }


    ///////////////////////////////////////////////////////////////////////////////////////////
    // Initialisation
    ///////////////////////////////////////////////////////////////////////////////////////////

    private BooleanProperty initP2PNetwork() {
        StringProperty bootstrapState = new SimpleStringProperty();
        StringProperty bootstrapWarning = new SimpleStringProperty();
        BooleanProperty hiddenServicePublished = new SimpleBooleanProperty();
        BooleanProperty initialP2PNetworkDataReceived = new SimpleBooleanProperty();

        p2PNetworkInfoBinding = EasyBind.combine(bootstrapState, bootstrapWarning, p2PService.getNumConnectedPeers(), hiddenServicePublished, initialP2PNetworkDataReceived,
                (state, warning, numPeers, hiddenService, dataReceived) -> {
                    String result = "";
                    int peers = (int) numPeers;
                    if (warning != null && peers == 0) {
                        result = warning;
                    } else {
                        if (dataReceived && hiddenService)
                            result = "Nr. of P2P network peers: " + numPeers;
                        else if (peers == 0)
                            result = state;
                        else
                            result = state + " / Nr. of P2P network peers: " + numPeers;
                    }
                    return result;
                });
        p2PNetworkInfoBinding.subscribe((observable, oldValue, newValue) -> {
            p2PNetworkInfo.set(newValue);
        });

        bootstrapState.set("Connecting to Tor network...");

        p2PService.getNetworkNode().addConnectionListener(new ConnectionListener() {
            @Override
            public void onConnection(Connection connection) {
            }

            @Override
            public void onDisconnect(CloseConnectionReason closeConnectionReason, Connection connection) {
                // We only check at seed nodes as they are running the latest version
                // Other disconnects might be caused by peers running an older version
                if (connection.getPeerType() == Connection.PeerType.SEED_NODE &&
                        closeConnectionReason == CloseConnectionReason.RULE_VIOLATION) {
                    log.warn("onDisconnect closeConnectionReason=" + closeConnectionReason);
                    log.warn("onDisconnect connection=" + connection);
                    //TODO
                   /* new Popup()
                            .warning("You got disconnected from a seed node.\n\n" +
                                    "Reason for getting disconnected: " + connection.getRuleViolation().name() + "\n\n" +
                                    "It might be that your installed version is not compatible with " +
                                    "the network.\n\n" +
                                    "Please check if you run the latest software version.\n" +
                                    "You can download the latest version of Bitsquare at:\n" +
                                    "https://github.com/bitsquare/bitsquare/releases")
                            .show();*/
                }
            }

            @Override
            public void onError(Throwable throwable) {
            }
        });

        final BooleanProperty p2pNetworkInitialized = new SimpleBooleanProperty();
        boolean useBridges = preferences.getBridgeAddresses() != null && !preferences.getBridgeAddresses().isEmpty();
        p2PService.start(useBridges, new P2PServiceListener() {
            @Override
            public void onTorNodeReady() {
                bootstrapState.set("Tor node created");
                p2PNetworkIconId.set("image-connection-tor");
            }

            @Override
            public void onHiddenServicePublished() {
                hiddenServicePublished.set(true);
                bootstrapState.set("Hidden Service published");
            }

            @Override
            public void onRequestingDataCompleted() {
                initialP2PNetworkDataReceived.set(true);
                bootstrapState.set("Initial data received");
                splashP2PNetworkAnimationVisible.set(false);
                p2pNetworkInitialized.set(true);
            }

            @Override
            public void onNoSeedNodeAvailable() {
                if (p2PService.getNumConnectedPeers().get() == 0)
                    bootstrapWarning.set("No seed nodes available");
                else
                    bootstrapWarning.set(null);

                splashP2PNetworkAnimationVisible.set(false);
                p2pNetworkInitialized.set(true);
            }

            @Override
            public void onNoPeersAvailable() {
                if (p2PService.getNumConnectedPeers().get() == 0) {
                    p2pNetworkWarnMsg.set("There are no seed nodes or persisted peers available for requesting data.\n" +
                            "Please check your internet connection or try to restart the application.");
                    bootstrapWarning.set("No seed nodes and peers available");
                    p2pNetworkLabelId.set("splash-error-state-msg");
                } else {
                    bootstrapWarning.set(null);
                    p2pNetworkLabelId.set("footer-pane");
                }
                splashP2PNetworkAnimationVisible.set(false);
                p2pNetworkInitialized.set(true);
            }

            @Override
            public void onBootstrapComplete() {
                splashP2PNetworkAnimationVisible.set(false);
                bootstrapComplete.set(true);
            }

            @Override
            public void onSetupFailed(Throwable throwable) {
                p2pNetworkWarnMsg.set("Connecting to the P2P network failed (reported error: "
                        + throwable.getMessage() + ").\n" +
                        "Please check your internet connection or try to restart the application.");
                splashP2PNetworkAnimationVisible.set(false);
                bootstrapWarning.set("Bootstrapping to P2P network failed");
                p2pNetworkLabelId.set("splash-error-state-msg");
            }

            @Override
            public void onUseDefaultBridges() {
            }

            @Override
            public void onRequestCustomBridges(Runnable resultHandler) {
                new AddBridgeEntriesWindow()
                        .onAction(resultHandler::run)
                        .show();
            }
        });

        return p2pNetworkInitialized;
    }

    private BooleanProperty initBitcoinWallet() {
        ObjectProperty<Throwable> walletServiceException = new SimpleObjectProperty<>();
        btcInfoBinding = EasyBind.combine(walletService.downloadPercentageProperty(), walletService.numPeersProperty(), walletServiceException,
                (downloadPercentage, numPeers, exception) -> {
                    String result = "";
                    if (exception == null) {
                        double percentage = (double) downloadPercentage;
                        int peers = (int) numPeers;
                        String numPeersString = "Nr. of Bitcoin network peers: " + peers;

                        btcSyncProgress.set(percentage);
                        if (percentage == 1) {
                            result = numPeersString + " / synchronized with " + btcNetworkAsString;
                            btcSplashSyncIconId.set("image-connection-synced");
                        } else if (percentage > 0.0) {
                            result = numPeersString + " / synchronizing with " + btcNetworkAsString + ": " + formatter.formatToPercentWithSymbol(percentage);
                        } else {
                            result = numPeersString + " / connecting to " + btcNetworkAsString;
                        }
                    } else {
                        result = "Nr. of Bitcoin network peers: " + numBtcPeers + " / connecting to " + btcNetworkAsString + " failed";
                        if (exception instanceof TimeoutException) {
                            walletServiceErrorMsg.set("Connecting to the bitcoin network failed because of a timeout.");
                        } else if (exception.getCause() instanceof BlockStoreException) {
                            new Popup().warning("Bitsquare is already running. You cannot run 2 instances of Bitsquare.")
                                    .closeButtonText("Shut down")
                                    .onClose(BitsquareApp.shutDownHandler::run)
                                    .show();
                        } else if (exception.getMessage() != null) {
                            walletServiceErrorMsg.set("Connection to the bitcoin network failed because of an error:" + exception.getMessage());
                        } else {
                            walletServiceErrorMsg.set("Connection to the bitcoin network failed because of an error:" + exception.toString());
                        }
                    }
                    return result;

                });
        btcInfoBinding.subscribe((observable, oldValue, newValue) -> {
            btcInfo.set(newValue);
        });

        final BooleanProperty walletInitialized = new SimpleBooleanProperty();
        walletService.initialize(null,
                () -> {
                    numBtcPeers = walletService.numPeersProperty().get();

                    if (walletService.getWallet().isEncrypted()) {
                        if (p2pNetWorkReady.get())
                            splashP2PNetworkAnimationVisible.set(false);

                        walletPasswordWindow
                                .onAesKey(aesKey -> {
                                    tradeWalletService.setAesKey(aesKey);
                                    walletService.setAesKey(aesKey);
                                    walletInitialized.set(true);
                                })
                                .hideCloseButton()
                                .show();
                    } else {
                        walletInitialized.set(true);
                    }
                },
                walletServiceException::set);
        return walletInitialized;
    }

    private void onAllServicesInitialized() {
        Log.traceCall();

        clock.start();

        // disputeManager
        disputeManager.onAllServicesInitialized();
        disputeManager.getDisputesAsObservableList().addListener((ListChangeListener<Dispute>) change -> {
            change.next();
            onDisputesChangeListener(change.getAddedSubList(), change.getRemoved());
        });
        onDisputesChangeListener(disputeManager.getDisputesAsObservableList(), null);

        // tradeManager
        tradeManager.onAllServicesInitialized();
        tradeManager.getTrades().addListener((ListChangeListener<Trade>) c -> updateBalance());
        tradeManager.getTrades().addListener((ListChangeListener<Trade>) change -> onTradesChanged());
        onTradesChanged();
        // We handle the trade period here as we display a global popup if we reached dispute time
        tradesAndUIReady = EasyBind.combine(isSplashScreenRemoved, tradeManager.pendingTradesInitializedProperty(), (a, b) -> a && b);
        tradesAndUIReady.subscribe((observable, oldValue, newValue) -> {
            if (newValue)
                applyTradePeriodState();
        });

        // walletService
        walletService.addBalanceListener(new BalanceListener() {
            @Override
            public void onBalanceChanged(Coin balance, Transaction tx) {
                updateBalance();
            }
        });

        openOfferManager.getOpenOffers().addListener((ListChangeListener<OpenOffer>) c -> updateBalance());
        tradeManager.getTrades().addListener((ListChangeListener<Trade>) c -> updateBalance());
        openOfferManager.onAllServicesInitialized();
        arbitratorManager.onAllServicesInitialized();
        alertManager.alertMessageProperty().addListener((observable, oldValue, newValue) -> displayAlertIfPresent(newValue));
        privateNotificationManager.privateNotificationProperty().addListener((observable, oldValue, newValue) -> displayPrivateNotification(newValue));
        displayAlertIfPresent(alertManager.alertMessageProperty().get());

        setupBtcNumPeersWatcher();
        setupP2PNumPeersWatcher();
        updateBalance();
        if (DevFlags.DEV_MODE) {
            preferences.setShowOwnOffersInOfferBook(true);
            if (user.getPaymentAccounts().isEmpty())
                setupDevDummyPaymentAccounts();
        }
        setupMarketPriceFeed();
        swapPendingOfferFundingEntries();
        fillPriceFeedComboBoxItems();

        showAppScreen.set(true);


        // We want to test if the client is compiled with the correct crypto provider (BountyCastle) 
        // and if the unlimited Strength for cryptographic keys is set.
        // If users compile themselves they might miss that step and then would get an exception in the trade.
        // To avoid that we add here at startup a sample encryption and signing to see if it don't causes an exception.
        // See: https://github.com/bitsquare/bitsquare/blob/master/doc/build.md#7-enable-unlimited-strength-for-cryptographic-keys
        Thread checkCryptoThread = new Thread() {
            @Override
            public void run() {
                try {
                    log.trace("Run crypto test");
                    // just use any simple dummy msg
                    io.bitsquare.p2p.peers.keepalive.messages.Ping payload = new Ping(1, 1);
                    SealedAndSigned sealedAndSigned = Encryption.encryptHybridWithSignature(payload,
                            keyRing.getSignatureKeyPair(), keyRing.getPubKeyRing().getEncryptionPubKey());
                    DecryptedDataTuple tuple = Encryption.decryptHybridWithSignature(sealedAndSigned, keyRing.getEncryptionKeyPair().getPrivate());
                    if (tuple.payload instanceof Ping &&
                            ((Ping) tuple.payload).nonce == payload.nonce &&
                            ((Ping) tuple.payload).lastRoundTripTime == payload.lastRoundTripTime)
                        log.debug("Crypto test succeeded");
                    else
                        throw new CryptoException("Payload not correct after decryption");
                } catch (CryptoException e) {
                    e.printStackTrace();
                    String msg = "Seems that you use a self compiled binary and have not following the build " +
                            "instructions in https://github.com/bitsquare/bitsquare/blob/master/doc/build.md#7-enable-unlimited-strength-for-cryptographic-keys.\n\n" +
                            "If that is not the case and you use the official Bitsquare binary, " +
                            "please file a bug report to the Github page.\n" +
                            "Error=" + e.getMessage();
                    log.error(msg);
                    UserThread.execute(() -> new Popup<>().warning(msg)
                            .actionButtonText("Shut down")
                            .onAction(BitsquareApp.shutDownHandler::run)
                            .closeButtonText("Report bug at Github issues")
                            .onClose(() -> Utilities.openWebPage("https://github.com/bitsquare/bitsquare/issues"))
                            .show());
                }
            }
        };
        checkCryptoThread.start();

        if (Security.getProvider("BC") == null) {
            new Popup<>().warning("There is a problem with the crypto libraries. BountyCastle is not available.")
                    .actionButtonText("Shut down")
                    .onAction(BitsquareApp.shutDownHandler::run)
                    .closeButtonText("Report bug at Github issues")
                    .onClose(() -> Utilities.openWebPage("https://github.com/bitsquare/bitsquare/issues"))
                    .show();
        }
    }


    ///////////////////////////////////////////////////////////////////////////////////////////
    // UI handlers
    ///////////////////////////////////////////////////////////////////////////////////////////

    // After showAppScreen is set and splash screen is faded out
    void onSplashScreenRemoved() {
        isSplashScreenRemoved.set(true);

        // Delay that as we want to know what is the current path of the navigation which is set 
        // in MainView showAppScreen handler
        notificationCenter.onAllServicesAndViewsInitialized();
    }


    ///////////////////////////////////////////////////////////////////////////////////////////
    // States
    ///////////////////////////////////////////////////////////////////////////////////////////

    private void applyTradePeriodState() {
        updateTradePeriodState();
        clock.addListener(new Clock.Listener() {
            @Override
            public void onSecondTick() {
            }

            @Override
            public void onMinuteTick() {
                updateTradePeriodState();
            }

            @Override
            public void onMissedSecondTick(long missed) {
            }
        });
    }

    private void updateTradePeriodState() {
        tradeManager.getTrades().stream().forEach(trade -> {
            if (trade.getState().getPhase().ordinal() < Trade.Phase.PAYOUT_PAID.ordinal()) {
                Date maxTradePeriodDate = trade.getMaxTradePeriodDate();
                Date halfTradePeriodDate = trade.getHalfTradePeriodDate();
                if (maxTradePeriodDate != null && halfTradePeriodDate != null) {
                    Date now = new Date();
                    if (now.after(maxTradePeriodDate))
                        trade.setTradePeriodState(Trade.TradePeriodState.TRADE_PERIOD_OVER);
                    else if (now.after(halfTradePeriodDate))
                        trade.setTradePeriodState(Trade.TradePeriodState.HALF_REACHED);

                    String key;
                    switch (trade.getTradePeriodState()) {
                        case NORMAL:
                            break;
                        case HALF_REACHED:
                            key = "displayHalfTradePeriodOver" + trade.getId();
                            if (preferences.showAgain(key)) {
                                preferences.dontShowAgain(key, true);
                                new Popup().warning("Your trade with ID " + trade.getShortId() +
                                        " has reached the half of the max. allowed trading period and " +
                                        "is still not completed.\n\n" +
                                        "The trade period ends on " + formatter.formatDateTime(maxTradePeriodDate) + "\n\n" +
                                        "Please check your trade state at \"Portfolio/Open trades\" for further information.")
                                        .show();
                            }
                            break;
                        case TRADE_PERIOD_OVER:
                            key = "displayTradePeriodOver" + trade.getId();
                            if (preferences.showAgain(key)) {
                                preferences.dontShowAgain(key, true);
                                new Popup().warning("Your trade with ID " + trade.getShortId() +
                                        " has reached the max. allowed trading period and is " +
                                        "not completed.\n\n" +
                                        "The trade period ended on " + formatter.formatDateTime(maxTradePeriodDate) + "\n\n" +
                                        "Please check your trade at \"Portfolio/Open trades\" for contacting " +
                                        "the arbitrator.")
                                        .show();
                            }
                            break;
                    }
                }
            }
        });
    }


    ///////////////////////////////////////////////////////////////////////////////////////////
    // Private
    ///////////////////////////////////////////////////////////////////////////////////////////

    private void setupP2PNumPeersWatcher() {
        p2PService.getNumConnectedPeers().addListener((observable, oldValue, newValue) -> {
            int numPeers = (int) newValue;
            if ((int) oldValue > 0 && numPeers == 0) {
                // give a bit of tolerance
                if (checkNumberOfP2pNetworkPeersTimer != null)
                    checkNumberOfP2pNetworkPeersTimer.stop();

                checkNumberOfP2pNetworkPeersTimer = UserThread.runAfter(() -> {
                    // check again numPeers
                    if (p2PService.getNumConnectedPeers().get() == 0) {
                        p2pNetworkWarnMsg.set("You lost the connection to all P2P network peers.\n" +
                                "Maybe you lost your internet connection or your computer was in standby mode.");
                        p2pNetworkLabelId.set("splash-error-state-msg");
                    } else {
                        p2pNetworkWarnMsg.set(null);
                        p2pNetworkLabelId.set("footer-pane");
                    }
                }, 5);
            } else if ((int) oldValue == 0 && numPeers > 0) {
                if (checkNumberOfP2pNetworkPeersTimer != null)
                    checkNumberOfP2pNetworkPeersTimer.stop();

                p2pNetworkWarnMsg.set(null);
                p2pNetworkLabelId.set("footer-pane");
            }
        });
    }

    private void setupBtcNumPeersWatcher() {
        walletService.numPeersProperty().addListener((observable, oldValue, newValue) -> {
            int numPeers = (int) newValue;
            if ((int) oldValue > 0 && numPeers == 0) {
                if (checkNumberOfBtcPeersTimer != null)
                    checkNumberOfBtcPeersTimer.stop();

                checkNumberOfBtcPeersTimer = UserThread.runAfter(() -> {
                    // check again numPeers
                    if (walletService.numPeersProperty().get() == 0) {
                        walletServiceErrorMsg.set("You lost the connection to all bitcoin network peers.\n" +
                                "Maybe you lost your internet connection or your computer was in standby mode.");
                    } else {
                        //TODO remove after testing
                        log.warn("INFO: we got again btc network peers");

                        walletServiceErrorMsg.set(null);
                    }
                }, 5);
            } else if ((int) oldValue == 0 && numPeers > 0) {
                if (checkNumberOfBtcPeersTimer != null)
                    checkNumberOfBtcPeersTimer.stop();
                walletServiceErrorMsg.set(null);
            }
        });
    }

    private void setupMarketPriceFeed() {
        if (priceFeed.getCurrencyCode() == null)
            priceFeed.setCurrencyCode(preferences.getPreferredTradeCurrency().getCode());

        if (priceFeed.getType() == null)
            priceFeed.setType(PriceFeed.Type.LAST);
<<<<<<< HEAD

        DoubleProperty marketPriceProperty = new SimpleDoubleProperty(0);
        priceFeed.init(marketPriceProperty::set,
                (errorMessage, throwable) -> marketPriceProperty.set(0));
=======
        priceFeed.init(price -> {
                    marketPrice.set(formatter.formatMarketPrice(price));
                    marketPriceInverted.set(price != 0 ? formatter.formatMarketPrice(1 / price, 8) : "");
                },
                (errorMessage, throwable) -> {
                    marketPrice.set("N/A");
                    marketPriceInverted.set("N/A");
                });
>>>>>>> 0274edca
        marketPriceCurrencyCode.bind(priceFeed.currencyCodeProperty());
        typeProperty.bind(priceFeed.typeProperty());

        marketPriceBinding = EasyBind.combine(
<<<<<<< HEAD
                marketPriceCurrencyCode, marketPriceProperty,
                (code, marketPrice) -> {
                    double marketPriceAsDouble = (double) marketPrice;
                    if (marketPriceAsDouble > 0) {
                        return formatter.formatMarketPrice(marketPriceAsDouble, code) + " " + formatter.getCurrencyPair(code);
                    } else {
                        return "N/A";
                    }
                });
=======
                marketPriceCurrencyCode, marketPrice, marketPriceInverted, preferences.useInvertedMarketPriceProperty(),
                (marketPriceCurrency, marketPrice, marketPriceInverted, useInvertedMarketPrice) ->
                        (useInvertedMarketPrice ? marketPriceInverted : marketPrice) +
                                (useInvertedMarketPrice ? " BTC/" + marketPriceCurrency : " " + marketPriceCurrency + "/BTC"));
>>>>>>> 0274edca

        marketPriceBinding.subscribe((observable, oldValue, newValue) -> {
            if (newValue != null && !newValue.equals(oldValue)) {
                setMarketPriceInItems();

                String code = preferences.getUseStickyMarketPrice() ?
                        preferences.getPreferredTradeCurrency().getCode() :
                        priceFeed.currencyCodeProperty().get();
                Optional<PriceFeedComboBoxItem> itemOptional = findPriceFeedComboBoxItem(code);
                if (itemOptional.isPresent()) {
                    if (selectedPriceFeedComboBoxItemProperty.get() == null || !preferences.getUseStickyMarketPrice()) {
                        itemOptional.get().setDisplayString(newValue);
                        selectedPriceFeedComboBoxItemProperty.set(itemOptional.get());
                    }
                } else {
                    if (CurrencyUtil.isCryptoCurrency(code)) {
                        CurrencyUtil.getCryptoCurrency(code).ifPresent(cryptoCurrency -> {
                            preferences.addCryptoCurrency(cryptoCurrency);
                            fillPriceFeedComboBoxItems();
                        });
                    } else {
                        CurrencyUtil.getFiatCurrency(code).ifPresent(fiatCurrency -> {
                            preferences.addFiatCurrency(fiatCurrency);
                            fillPriceFeedComboBoxItems();
                        });
                    }
                }

                if (selectedPriceFeedComboBoxItemProperty.get() != null)
                    selectedPriceFeedComboBoxItemProperty.get().setDisplayString(newValue);
            }
        });

        priceFeedAllLoadedSubscription = EasyBind.subscribe(priceFeed.currenciesUpdateFlagProperty(), newPriceUpdate -> setMarketPriceInItems());

        // If we get a currency added or removed we need an update
        preferences.getTradeCurrenciesAsObservable().addListener((ListChangeListener<TradeCurrency>) c -> {
            UserThread.runAfter(() -> {
                fillPriceFeedComboBoxItems();
                setMarketPriceInItems();
            }, 100, TimeUnit.MILLISECONDS);
        });
    }

    private void setMarketPriceInItems() {
        priceFeedComboBoxItems.stream().forEach(item -> {
            String code = item.currencyCode;
            MarketPrice marketPrice = priceFeed.getMarketPrice(code);
            String priceString;
            if (marketPrice != null) {
                double price = marketPrice.getPrice(priceFeed.getType());
                if (price != 0) {
<<<<<<< HEAD
                    priceString = formatter.formatMarketPrice(price, code);
=======
                    double priceInverted = 1 / price;
                    priceString = useInvertedMarketPrice ? formatter.formatMarketPrice(priceInverted, 8) : formatter.formatMarketPrice(price);
>>>>>>> 0274edca
                    item.setIsPriceAvailable(true);
                } else {
                    priceString = "N/A";
                    item.setIsPriceAvailable(false);
                }
            } else {
                priceString = "N/A";
                item.setIsPriceAvailable(false);
            }
            item.setDisplayString(priceString + " " + formatter.getCurrencyPair(code));
        });
    }

    public void setPriceFeedComboBoxItem(PriceFeedComboBoxItem item) {
        if (!preferences.getUseStickyMarketPrice() && item != null) {
<<<<<<< HEAD
            Optional<PriceFeedComboBoxItem> itemOptional = findPriceFeedComboBoxItem(item.currencyCode);
=======
            Optional<PriceFeedComboBoxItem> itemOptional = findPriceFeedComboBoxItem(priceFeed.currencyCodeProperty().get());
>>>>>>> 0274edca
            if (itemOptional.isPresent())
                selectedPriceFeedComboBoxItemProperty.set(itemOptional.get());
            else
                findPriceFeedComboBoxItem(preferences.getPreferredTradeCurrency().getCode())
                        .ifPresent(item2 -> selectedPriceFeedComboBoxItemProperty.set(item2));
        } else if (item != null) {
            selectedPriceFeedComboBoxItemProperty.set(item);
            priceFeed.setCurrencyCode(item.currencyCode);
        } else {
            findPriceFeedComboBoxItem(preferences.getPreferredTradeCurrency().getCode())
                    .ifPresent(item2 -> selectedPriceFeedComboBoxItemProperty.set(item2));
        }

        // Need a delay to next execute cycle as we get item.isPriceAvailable() set after that call. 
        // (In case we add a new currency in settings)
        UserThread.execute(() -> {
            if (item != null) {
                String code = item.currencyCode;
                isFiatCurrencyPriceFeedSelected.set(CurrencyUtil.isFiatCurrency(code) && CurrencyUtil.getFiatCurrency(code).isPresent() && item.isPriceAvailable());
                isCryptoCurrencyPriceFeedSelected.set(CurrencyUtil.isCryptoCurrency(code) && CurrencyUtil.getCryptoCurrency(code).isPresent() && item.isPriceAvailable());
            }
        });
    }

    Optional<PriceFeedComboBoxItem> findPriceFeedComboBoxItem(String currencyCode) {
        return priceFeedComboBoxItems.stream()
                .filter(item -> item.currencyCode.equals(currencyCode))
                .findAny();
    }

    private void fillPriceFeedComboBoxItems() {
        List<PriceFeedComboBoxItem> currencyItems = preferences.getTradeCurrenciesAsObservable()
                .stream()
                .map(tradeCurrency -> new PriceFeedComboBoxItem(tradeCurrency.getCode()))
                .collect(Collectors.toList());
        priceFeedComboBoxItems.setAll(currencyItems);
    }

    private void displayAlertIfPresent(Alert alert) {
        boolean alreadyDisplayed = alert != null && alert.equals(user.getDisplayedAlert());
        user.setDisplayedAlert(alert);
        if (alert != null &&
                !alreadyDisplayed &&
                (!alert.isUpdateInfo || alert.isNewVersion()))
            new DisplayAlertMessageWindow().alertMessage(alert).show();
    }

    private void displayPrivateNotification(PrivateNotification privateNotification) {
        new Popup<>().headLine("Important private notification!")
                .attention(privateNotification.message)
                .setHeadlineStyle("-fx-text-fill: -bs-error-red;  -fx-font-weight: bold;  -fx-font-size: 16;")
                .onClose(() -> privateNotificationManager.removePrivateNotification())
                .closeButtonText("I understand")
                .show();
    }

    private void swapPendingOfferFundingEntries() {
        tradeManager.getAddressEntriesForAvailableBalanceStream()
                .filter(addressEntry -> addressEntry.getOfferId() != null)
                .forEach(addressEntry -> walletService.swapTradeEntryToAvailableEntry(addressEntry.getOfferId(), AddressEntry.Context.OFFER_FUNDING));
    }

    private void updateBalance() {
        // Without delaying to the next cycle it does not update. 
        // Seems order of events we are listening on causes that...
        UserThread.execute(() -> {
            updateAvailableBalance();
            updateReservedBalance();
            updateLockedBalance();
        });
    }

    private void updateAvailableBalance() {
        Coin totalAvailableBalance = Coin.valueOf(tradeManager.getAddressEntriesForAvailableBalanceStream()
                .mapToLong(addressEntry -> walletService.getBalanceForAddress(addressEntry.getAddress()).getValue())
                .sum());
        availableBalance.set(formatter.formatCoinWithCode(totalAvailableBalance));
    }

    private void updateReservedBalance() {
        Coin sum = Coin.valueOf(openOfferManager.getOpenOffers().stream()
                .map(openOffer -> {
                    Address address = walletService.getOrCreateAddressEntry(openOffer.getId(), AddressEntry.Context.RESERVED_FOR_TRADE).getAddress();
                    return walletService.getBalanceForAddress(address);
                })
                .mapToLong(Coin::getValue)
                .sum());

        reservedBalance.set(formatter.formatCoinWithCode(sum));
    }

    private void updateLockedBalance() {
        Coin sum = Coin.valueOf(tradeManager.getLockedTradeStream()
                .mapToLong(trade -> {
                    Coin lockedTradeAmount = walletService.getOrCreateAddressEntry(trade.getId(), AddressEntry.Context.MULTI_SIG).getLockedTradeAmount();
                    return lockedTradeAmount != null ? lockedTradeAmount.getValue() : 0;
                })
                .sum());
        lockedBalance.set(formatter.formatCoinWithCode(sum));
    }

    private void onDisputesChangeListener(List<? extends Dispute> addedList, @Nullable List<? extends Dispute> removedList) {
        if (removedList != null) {
            removedList.stream().forEach(dispute -> {
                String id = dispute.getId();
                if (disputeIsClosedSubscriptionsMap.containsKey(id)) {
                    disputeIsClosedSubscriptionsMap.get(id).unsubscribe();
                    disputeIsClosedSubscriptionsMap.remove(id);
                }
            });
        }
        addedList.stream().forEach(dispute -> {
            String id = dispute.getId();
            Subscription disputeStateSubscription = EasyBind.subscribe(dispute.isClosedProperty(),
                    isClosed -> {
                        // We get event before list gets updated, so we execute on next frame
                        UserThread.execute(() -> {
                            int openDisputes = disputeManager.getDisputesAsObservableList().stream()
                                    .filter(e -> !e.isClosed())
                                    .collect(Collectors.toList()).size();
                            if (openDisputes > 0)
                                numOpenDisputesAsString.set(String.valueOf(openDisputes));
                            if (openDisputes > 9)
                                numOpenDisputesAsString.set("★");

                            showOpenDisputesNotification.set(openDisputes > 0);
                        });
                    });
            disputeIsClosedSubscriptionsMap.put(id, disputeStateSubscription);
        });
    }

    private void onTradesChanged() {
        long numPendingTrades = tradeManager.getTrades().size();
        if (numPendingTrades > 0)
            numPendingTradesAsString.set(String.valueOf(numPendingTrades));
        if (numPendingTrades > 9)
            numPendingTradesAsString.set("★");

        showPendingTradesNotification.set(numPendingTrades > 0);
    }

    private void setupDevDummyPaymentAccounts() {
        OKPayAccount okPayAccount = new OKPayAccount();
        okPayAccount.setAccountNr("dummy_" + new Random().nextInt(100));
        okPayAccount.setAccountName("OKPay dummy");
        okPayAccount.setSelectedTradeCurrency(CurrencyUtil.getDefaultTradeCurrency());
        user.addPaymentAccount(okPayAccount);

        CryptoCurrencyAccount cryptoCurrencyAccount = new CryptoCurrencyAccount();
        cryptoCurrencyAccount.setAccountName("ETH dummy");
        cryptoCurrencyAccount.setAddress("0x" + new Random().nextInt(1000000));
        cryptoCurrencyAccount.setSingleTradeCurrency(CurrencyUtil.getCryptoCurrency("ETH").get());
        user.addPaymentAccount(cryptoCurrencyAccount);
    }
}<|MERGE_RESOLUTION|>--- conflicted
+++ resolved
@@ -135,11 +135,7 @@
     // P2P network
     final StringProperty p2PNetworkInfo = new SimpleStringProperty();
     private MonadicBinding<String> p2PNetworkInfoBinding;
-<<<<<<< HEAD
-    final DoubleProperty splashP2PNetworkProgress = new SimpleDoubleProperty(DevFlags.STRESS_TEST_MODE ? 0 : -1);
-=======
     final BooleanProperty splashP2PNetworkAnimationVisible = new SimpleBooleanProperty(true);
->>>>>>> 0274edca
     final StringProperty p2pNetworkWarnMsg = new SimpleStringProperty();
     final StringProperty p2PNetworkIconId = new SimpleStringProperty();
     final BooleanProperty bootstrapComplete = new SimpleBooleanProperty();
@@ -728,9 +724,6 @@
                         walletServiceErrorMsg.set("You lost the connection to all bitcoin network peers.\n" +
                                 "Maybe you lost your internet connection or your computer was in standby mode.");
                     } else {
-                        //TODO remove after testing
-                        log.warn("INFO: we got again btc network peers");
-
                         walletServiceErrorMsg.set(null);
                     }
                 }, 5);
@@ -745,15 +738,8 @@
     private void setupMarketPriceFeed() {
         if (priceFeed.getCurrencyCode() == null)
             priceFeed.setCurrencyCode(preferences.getPreferredTradeCurrency().getCode());
-
         if (priceFeed.getType() == null)
             priceFeed.setType(PriceFeed.Type.LAST);
-<<<<<<< HEAD
-
-        DoubleProperty marketPriceProperty = new SimpleDoubleProperty(0);
-        priceFeed.init(marketPriceProperty::set,
-                (errorMessage, throwable) -> marketPriceProperty.set(0));
-=======
         priceFeed.init(price -> {
                     marketPrice.set(formatter.formatMarketPrice(price));
                     marketPriceInverted.set(price != 0 ? formatter.formatMarketPrice(1 / price, 8) : "");
@@ -762,27 +748,14 @@
                     marketPrice.set("N/A");
                     marketPriceInverted.set("N/A");
                 });
->>>>>>> 0274edca
         marketPriceCurrencyCode.bind(priceFeed.currencyCodeProperty());
         typeProperty.bind(priceFeed.typeProperty());
 
         marketPriceBinding = EasyBind.combine(
-<<<<<<< HEAD
-                marketPriceCurrencyCode, marketPriceProperty,
-                (code, marketPrice) -> {
-                    double marketPriceAsDouble = (double) marketPrice;
-                    if (marketPriceAsDouble > 0) {
-                        return formatter.formatMarketPrice(marketPriceAsDouble, code) + " " + formatter.getCurrencyPair(code);
-                    } else {
-                        return "N/A";
-                    }
-                });
-=======
                 marketPriceCurrencyCode, marketPrice, marketPriceInverted, preferences.useInvertedMarketPriceProperty(),
                 (marketPriceCurrency, marketPrice, marketPriceInverted, useInvertedMarketPrice) ->
                         (useInvertedMarketPrice ? marketPriceInverted : marketPrice) +
                                 (useInvertedMarketPrice ? " BTC/" + marketPriceCurrency : " " + marketPriceCurrency + "/BTC"));
->>>>>>> 0274edca
 
         marketPriceBinding.subscribe((observable, oldValue, newValue) -> {
             if (newValue != null && !newValue.equals(oldValue)) {
@@ -818,7 +791,6 @@
 
         priceFeedAllLoadedSubscription = EasyBind.subscribe(priceFeed.currenciesUpdateFlagProperty(), newPriceUpdate -> setMarketPriceInItems());
 
-        // If we get a currency added or removed we need an update
         preferences.getTradeCurrenciesAsObservable().addListener((ListChangeListener<TradeCurrency>) c -> {
             UserThread.runAfter(() -> {
                 fillPriceFeedComboBoxItems();
@@ -829,18 +801,16 @@
 
     private void setMarketPriceInItems() {
         priceFeedComboBoxItems.stream().forEach(item -> {
-            String code = item.currencyCode;
-            MarketPrice marketPrice = priceFeed.getMarketPrice(code);
+            String currencyCode = item.currencyCode;
+            MarketPrice marketPrice = priceFeed.getMarketPrice(currencyCode);
+            boolean useInvertedMarketPrice = preferences.getUseInvertedMarketPrice();
             String priceString;
+            String currencyPairString = useInvertedMarketPrice ? "BTC/" + currencyCode : currencyCode + "/BTC";
             if (marketPrice != null) {
                 double price = marketPrice.getPrice(priceFeed.getType());
                 if (price != 0) {
-<<<<<<< HEAD
-                    priceString = formatter.formatMarketPrice(price, code);
-=======
                     double priceInverted = 1 / price;
                     priceString = useInvertedMarketPrice ? formatter.formatMarketPrice(priceInverted, 8) : formatter.formatMarketPrice(price);
->>>>>>> 0274edca
                     item.setIsPriceAvailable(true);
                 } else {
                     priceString = "N/A";
@@ -850,17 +820,13 @@
                 priceString = "N/A";
                 item.setIsPriceAvailable(false);
             }
-            item.setDisplayString(priceString + " " + formatter.getCurrencyPair(code));
+            item.setDisplayString(priceString + " " + currencyPairString);
         });
     }
 
     public void setPriceFeedComboBoxItem(PriceFeedComboBoxItem item) {
         if (!preferences.getUseStickyMarketPrice() && item != null) {
-<<<<<<< HEAD
-            Optional<PriceFeedComboBoxItem> itemOptional = findPriceFeedComboBoxItem(item.currencyCode);
-=======
             Optional<PriceFeedComboBoxItem> itemOptional = findPriceFeedComboBoxItem(priceFeed.currencyCodeProperty().get());
->>>>>>> 0274edca
             if (itemOptional.isPresent())
                 selectedPriceFeedComboBoxItemProperty.set(itemOptional.get());
             else
