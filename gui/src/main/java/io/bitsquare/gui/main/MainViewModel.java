/*
 * This file is part of Bitsquare.
 *
 * Bitsquare is free software: you can redistribute it and/or modify it
 * under the terms of the GNU Affero General Public License as published by
 * the Free Software Foundation, either version 3 of the License, or (at
 * your option) any later version.
 *
 * Bitsquare is distributed in the hope that it will be useful, but WITHOUT
 * ANY WARRANTY; without even the implied warranty of MERCHANTABILITY or
 * FITNESS FOR A PARTICULAR PURPOSE. See the GNU Affero General Public
 * License for more details.
 *
 * You should have received a copy of the GNU Affero General Public License
 * along with Bitsquare. If not, see <http://www.gnu.org/licenses/>.
 */

package io.bitsquare.gui.main;

import com.google.inject.Inject;
import com.runjva.sourceforge.jsocks.protocol.Socks5Proxy;
import io.bitsquare.alert.Alert;
import io.bitsquare.alert.AlertManager;
import io.bitsquare.alert.PrivateNotification;
import io.bitsquare.alert.PrivateNotificationManager;
import io.bitsquare.app.BitsquareApp;
import io.bitsquare.app.DevFlags;
import io.bitsquare.app.Log;
import io.bitsquare.app.Version;
import io.bitsquare.arbitration.ArbitratorManager;
import io.bitsquare.arbitration.Dispute;
import io.bitsquare.arbitration.DisputeManager;
import io.bitsquare.btc.AddressEntry;
import io.bitsquare.btc.TradeWalletService;
import io.bitsquare.btc.WalletService;
import io.bitsquare.btc.listeners.BalanceListener;
import io.bitsquare.btc.pricefeed.MarketPrice;
import io.bitsquare.btc.pricefeed.PriceFeed;
import io.bitsquare.common.Clock;
import io.bitsquare.common.Timer;
import io.bitsquare.common.UserThread;
import io.bitsquare.common.crypto.*;
import io.bitsquare.common.util.Utilities;
import io.bitsquare.filter.FilterManager;
import io.bitsquare.gui.Navigation;
import io.bitsquare.gui.common.model.ViewModel;
import io.bitsquare.gui.components.BalanceTextField;
import io.bitsquare.gui.components.BalanceWithConfirmationTextField;
import io.bitsquare.gui.components.TxIdTextField;
import io.bitsquare.gui.main.overlays.notifications.NotificationCenter;
import io.bitsquare.gui.main.overlays.popups.Popup;
import io.bitsquare.gui.main.overlays.windows.AddBridgeEntriesWindow;
import io.bitsquare.gui.main.overlays.windows.DisplayAlertMessageWindow;
import io.bitsquare.gui.main.overlays.windows.TacWindow;
import io.bitsquare.gui.main.overlays.windows.WalletPasswordWindow;
import io.bitsquare.gui.util.BSFormatter;
import io.bitsquare.locale.CurrencyUtil;
import io.bitsquare.locale.TradeCurrency;
import io.bitsquare.p2p.NodeAddress;
import io.bitsquare.p2p.P2PService;
import io.bitsquare.p2p.P2PServiceListener;
import io.bitsquare.p2p.network.CloseConnectionReason;
import io.bitsquare.p2p.network.Connection;
import io.bitsquare.p2p.network.ConnectionListener;
import io.bitsquare.p2p.peers.keepalive.messages.Ping;
import io.bitsquare.payment.CryptoCurrencyAccount;
import io.bitsquare.payment.OKPayAccount;
import io.bitsquare.trade.Trade;
import io.bitsquare.trade.TradeManager;
import io.bitsquare.trade.offer.OpenOffer;
import io.bitsquare.trade.offer.OpenOfferManager;
import io.bitsquare.user.Preferences;
import io.bitsquare.user.User;
import javafx.beans.property.*;
import javafx.beans.value.ChangeListener;
import javafx.collections.FXCollections;
import javafx.collections.ListChangeListener;
import javafx.collections.ObservableList;
import org.bitcoinj.core.Address;
import org.bitcoinj.core.Coin;
import org.bitcoinj.core.Transaction;
import org.bitcoinj.core.Wallet;
import org.bitcoinj.store.BlockStoreException;
import org.fxmisc.easybind.EasyBind;
import org.fxmisc.easybind.Subscription;
import org.fxmisc.easybind.monadic.MonadicBinding;
import org.slf4j.Logger;
import org.slf4j.LoggerFactory;

import javax.annotation.Nullable;
import java.security.Security;
import java.net.InetSocketAddress;
import java.net.Proxy;
import java.util.*;
import java.util.concurrent.TimeUnit;
import java.util.concurrent.TimeoutException;
import java.util.stream.Collectors;

public class MainViewModel implements ViewModel {
    private static final Logger log = LoggerFactory.getLogger(MainViewModel.class);

    private final WalletService walletService;
    private final TradeWalletService tradeWalletService;
    private final ArbitratorManager arbitratorManager;
    private final P2PService p2PService;
    private final TradeManager tradeManager;
    private final OpenOfferManager openOfferManager;
    private final DisputeManager disputeManager;
    final Preferences preferences;
    private final AlertManager alertManager;
    private PrivateNotificationManager privateNotificationManager;
    private FilterManager filterManager;
    private final WalletPasswordWindow walletPasswordWindow;
    private final NotificationCenter notificationCenter;
    private final TacWindow tacWindow;
    private Clock clock;
    private KeyRing keyRing;
    private final Navigation navigation;
    private final BSFormatter formatter;

    // BTC network
    final StringProperty btcInfo = new SimpleStringProperty("Initializing");
    final DoubleProperty btcSyncProgress = new SimpleDoubleProperty(DevFlags.STRESS_TEST_MODE ? 0 : -1);
    final StringProperty walletServiceErrorMsg = new SimpleStringProperty();
    final StringProperty btcSplashSyncIconId = new SimpleStringProperty();
    final StringProperty marketPriceCurrencyCode = new SimpleStringProperty("");
    final ObjectProperty<PriceFeed.Type> typeProperty = new SimpleObjectProperty<>(PriceFeed.Type.LAST);
    final ObjectProperty<PriceFeedComboBoxItem> selectedPriceFeedComboBoxItemProperty = new SimpleObjectProperty<>();
    final BooleanProperty isFiatCurrencyPriceFeedSelected = new SimpleBooleanProperty(true);
    final BooleanProperty isCryptoCurrencyPriceFeedSelected = new SimpleBooleanProperty(false);
    final StringProperty availableBalance = new SimpleStringProperty();
    final StringProperty reservedBalance = new SimpleStringProperty();
    final StringProperty lockedBalance = new SimpleStringProperty();
    private MonadicBinding<String> btcInfoBinding;

    final StringProperty marketPrice = new SimpleStringProperty("N/A");
    final StringProperty marketPriceInverted = new SimpleStringProperty("N/A");

    // P2P network
    final StringProperty p2PNetworkInfo = new SimpleStringProperty();
    private MonadicBinding<String> p2PNetworkInfoBinding;
    final BooleanProperty splashP2PNetworkAnimationVisible = new SimpleBooleanProperty(true);
    final StringProperty p2pNetworkWarnMsg = new SimpleStringProperty();
    final StringProperty p2PNetworkIconId = new SimpleStringProperty();
    final BooleanProperty bootstrapComplete = new SimpleBooleanProperty();

    // software update
    final String version = "v." + Version.VERSION;

    final BooleanProperty showAppScreen = new SimpleBooleanProperty();
    final StringProperty numPendingTradesAsString = new SimpleStringProperty();
    final BooleanProperty showPendingTradesNotification = new SimpleBooleanProperty();
    final StringProperty numOpenDisputesAsString = new SimpleStringProperty();
    final BooleanProperty showOpenDisputesNotification = new SimpleBooleanProperty();
    private final BooleanProperty isSplashScreenRemoved = new SimpleBooleanProperty();
    private final String btcNetworkAsString;
    final StringProperty p2pNetworkLabelId = new SimpleStringProperty("footer-pane");

    private MonadicBinding<Boolean> allServicesDone, tradesAndUIReady;
    final PriceFeed priceFeed;
    private final User user;
    private int numBtcPeers = 0;
    private Timer checkNumberOfBtcPeersTimer;
    private Timer checkNumberOfP2pNetworkPeersTimer;
    private final Map<String, Subscription> disputeIsClosedSubscriptionsMap = new HashMap<>();
    final ObservableList<PriceFeedComboBoxItem> priceFeedComboBoxItems = FXCollections.observableArrayList();
    private MonadicBinding<String> marketPriceBinding;
    private Subscription priceFeedAllLoadedSubscription;
    private Popup startupTimeoutPopup;
    private BooleanProperty p2pNetWorkReady;
    private BooleanProperty walletInitialized;


    ///////////////////////////////////////////////////////////////////////////////////////////
    // Constructor
    ///////////////////////////////////////////////////////////////////////////////////////////

    @Inject
    public MainViewModel(WalletService walletService, TradeWalletService tradeWalletService,
                         PriceFeed priceFeed,
                         ArbitratorManager arbitratorManager, P2PService p2PService, TradeManager tradeManager,
                         OpenOfferManager openOfferManager, DisputeManager disputeManager, Preferences preferences,
                         User user, AlertManager alertManager, PrivateNotificationManager privateNotificationManager,
                         FilterManager filterManager, WalletPasswordWindow walletPasswordWindow,
                         NotificationCenter notificationCenter, TacWindow tacWindow, Clock clock,
                         KeyRing keyRing, Navigation navigation, BSFormatter formatter) {
        this.priceFeed = priceFeed;
        this.user = user;
        this.walletService = walletService;
        this.tradeWalletService = tradeWalletService;
        this.arbitratorManager = arbitratorManager;
        this.p2PService = p2PService;
        this.tradeManager = tradeManager;
        this.openOfferManager = openOfferManager;
        this.disputeManager = disputeManager;
        this.preferences = preferences;
        this.alertManager = alertManager;
        this.privateNotificationManager = privateNotificationManager;
        this.filterManager = filterManager; // Needed to be referenced so we get it initialized and get the eventlistener registered
        this.walletPasswordWindow = walletPasswordWindow;
        this.notificationCenter = notificationCenter;
        this.tacWindow = tacWindow;
        this.clock = clock;
        this.keyRing = keyRing;
        this.navigation = navigation;
        this.formatter = formatter;

        btcNetworkAsString = formatter.formatBitcoinNetwork(preferences.getBitcoinNetwork()) +
                (preferences.getUseTorForBitcoinJ() ? " (using Tor)" : "");

        TxIdTextField.setPreferences(preferences);
        TxIdTextField.setWalletService(walletService);
        BalanceTextField.setWalletService(walletService);
        BalanceWithConfirmationTextField.setWalletService(walletService);
    }


    ///////////////////////////////////////////////////////////////////////////////////////////
    // API
    ///////////////////////////////////////////////////////////////////////////////////////////

    public void initializeAllServices() {
        Log.traceCall();

        UserThread.runAfter(tacWindow::showIfNeeded, 2);

        ChangeListener<Boolean> walletInitializedListener = (observable, oldValue, newValue) -> {
            if (newValue && !p2pNetWorkReady.get())
                showStartupTimeoutPopup();
        };

        Timer startupTimeout = UserThread.runAfter(() -> {
            log.warn("startupTimeout called");
            Wallet wallet = walletService.getWallet();
            if (wallet != null && wallet.isEncrypted())
                walletInitialized.addListener(walletInitializedListener);
            else
                showStartupTimeoutPopup();
        }, 4, TimeUnit.MINUTES);

        p2pNetWorkReady = initP2PNetwork();
        walletInitialized = initBitcoinWallet();

        // need to store it to not get garbage collected
        allServicesDone = EasyBind.combine(walletInitialized, p2pNetWorkReady, (a, b) -> a && b);
        allServicesDone.subscribe((observable, oldValue, newValue) -> {
            if (newValue) {
                startupTimeout.stop();
                walletInitialized.removeListener(walletInitializedListener);
                onAllServicesInitialized();
                if (startupTimeoutPopup != null)
                    startupTimeoutPopup.hide();
            }
        });
    }

    private void showStartupTimeoutPopup() {
        MainView.blur();
        String details;
        if (!walletInitialized.get()) {
            details = "You still did not get connected to the bitcoin network.\n" +
                    "If you use Tor for Bitcoin it might be that you got an unstable Tor path.\n" +
                    "You can wait longer or try to restart.";
        } else if (!p2pNetWorkReady.get()) {
            details = "You still did not get connected to the P2P network.\n" +
                    "That can happen sometimes when you got an unstable Tor path.\n" +
                    "You can wait longer or try to restart.";
        } else {
            log.error("Startup timeout with unknown problem.");
            details = "There is an unknown problem at startup.\n" +
                    "Please restart and if the problem continues file a bug report.";
        }
        startupTimeoutPopup = new Popup();
        startupTimeoutPopup.warning("The application could not startup after 4 minutes.\n\n" +
                details)
                .actionButtonText("Shut down")
                .onAction(BitsquareApp.shutDownHandler::run)
                .show();
    }

    public void shutDown() {
    }


    ///////////////////////////////////////////////////////////////////////////////////////////
    // Initialisation
    ///////////////////////////////////////////////////////////////////////////////////////////

    private BooleanProperty initP2PNetwork() {
        StringProperty bootstrapState = new SimpleStringProperty();
        StringProperty bootstrapWarning = new SimpleStringProperty();
        BooleanProperty hiddenServicePublished = new SimpleBooleanProperty();
        BooleanProperty initialP2PNetworkDataReceived = new SimpleBooleanProperty();

        p2PNetworkInfoBinding = EasyBind.combine(bootstrapState, bootstrapWarning, p2PService.getNumConnectedPeers(), hiddenServicePublished, initialP2PNetworkDataReceived,
                (state, warning, numPeers, hiddenService, dataReceived) -> {
                    String result = "";
                    int peers = (int) numPeers;
                    if (warning != null && peers == 0) {
                        result = warning;
                    } else {
                        if (dataReceived && hiddenService)
                            result = "Nr. of P2P network peers: " + numPeers;
                        else if (peers == 0)
                            result = state;
                        else
                            result = state + " / Nr. of P2P network peers: " + numPeers;
                    }
                    return result;
                });
        p2PNetworkInfoBinding.subscribe((observable, oldValue, newValue) -> {
            p2PNetworkInfo.set(newValue);
        });

        bootstrapState.set("Connecting to Tor network...");

        p2PService.getNetworkNode().addConnectionListener(new ConnectionListener() {
            @Override
            public void onConnection(Connection connection) {
            }

            @Override
            public void onDisconnect(CloseConnectionReason closeConnectionReason, Connection connection) {
                // We only check at seed nodes as they are running the latest version
                // Other disconnects might be caused by peers running an older version
                if (connection.getPeerType() == Connection.PeerType.SEED_NODE &&
                        closeConnectionReason == CloseConnectionReason.RULE_VIOLATION) {
                    log.warn("onDisconnect closeConnectionReason=" + closeConnectionReason);
                    log.warn("onDisconnect connection=" + connection);
                    //TODO
                   /* new Popup()
                            .warning("You got disconnected from a seed node.\n\n" +
                                    "Reason for getting disconnected: " + connection.getRuleViolation().name() + "\n\n" +
                                    "It might be that your installed version is not compatible with " +
                                    "the network.\n\n" +
                                    "Please check if you run the latest software version.\n" +
                                    "You can download the latest version of Bitsquare at:\n" +
                                    "https://github.com/bitsquare/bitsquare/releases")
                            .show();*/
                }
            }

            @Override
            public void onError(Throwable throwable) {
            }
        });

        final BooleanProperty p2pNetworkInitialized = new SimpleBooleanProperty();
        boolean useBridges = preferences.getBridgeAddresses() != null && !preferences.getBridgeAddresses().isEmpty();
        p2PService.start(useBridges, new P2PServiceListener() {
            @Override
            public void onTorNodeReady() {
                bootstrapState.set("Tor node created");
                p2PNetworkIconId.set("image-connection-tor");
                initWalletService();
            }

            @Override
            public void onHiddenServicePublished() {
                hiddenServicePublished.set(true);
                bootstrapState.set("Hidden Service published");
            }

            @Override
            public void onRequestingDataCompleted() {
                initialP2PNetworkDataReceived.set(true);
                bootstrapState.set("Initial data received");
                splashP2PNetworkAnimationVisible.set(false);
                p2pNetworkInitialized.set(true);
            }

            @Override
            public void onNoSeedNodeAvailable() {
                if (p2PService.getNumConnectedPeers().get() == 0)
                    bootstrapWarning.set("No seed nodes available");
                else
                    bootstrapWarning.set(null);

                splashP2PNetworkAnimationVisible.set(false);
                p2pNetworkInitialized.set(true);
            }

            @Override
            public void onNoPeersAvailable() {
                if (p2PService.getNumConnectedPeers().get() == 0) {
                    p2pNetworkWarnMsg.set("There are no seed nodes or persisted peers available for requesting data.\n" +
                            "Please check your internet connection or try to restart the application.");
                    bootstrapWarning.set("No seed nodes and peers available");
                    p2pNetworkLabelId.set("splash-error-state-msg");
                } else {
                    bootstrapWarning.set(null);
                    p2pNetworkLabelId.set("footer-pane");
                }
                splashP2PNetworkAnimationVisible.set(false);
                p2pNetworkInitialized.set(true);
            }

            @Override
            public void onBootstrapComplete() {
                splashP2PNetworkAnimationVisible.set(false);
                bootstrapComplete.set(true);
            }

            @Override
            public void onSetupFailed(Throwable throwable) {
                p2pNetworkWarnMsg.set("Connecting to the P2P network failed (reported error: "
                        + throwable.getMessage() + ").\n" +
                        "Please check your internet connection or try to restart the application.");
                splashP2PNetworkAnimationVisible.set(false);
                bootstrapWarning.set("Bootstrapping to P2P network failed");
                p2pNetworkLabelId.set("splash-error-state-msg");
            }

            @Override
            public void onUseDefaultBridges() {
            }

            @Override
            public void onRequestCustomBridges(Runnable resultHandler) {
                new AddBridgeEntriesWindow()
                        .onAction(resultHandler::run)
                        .show();
            }
        });

        return p2pNetworkInitialized;
    }

    private BooleanProperty initBitcoinWallet() {
        final BooleanProperty walletInitialized = new SimpleBooleanProperty();
        return walletInitialized;
    }
    
    private void initWalletService() {
        ObjectProperty<Throwable> walletServiceException = new SimpleObjectProperty<>();
        btcInfoBinding = EasyBind.combine(walletService.downloadPercentageProperty(), walletService.numPeersProperty(), walletServiceException,
                (downloadPercentage, numPeers, exception) -> {
                    String result = "";
                    if (exception == null) {
                        double percentage = (double) downloadPercentage;
                        int peers = (int) numPeers;
                        String numPeersString = "Nr. of Bitcoin network peers: " + peers;

                        btcSyncProgress.set(percentage);
                        if (percentage == 1) {
                            result = numPeersString + " / synchronized with " + btcNetworkAsString;
                            btcSplashSyncIconId.set("image-connection-synced");
                        } else if (percentage > 0.0) {
                            result = numPeersString + " / synchronizing with " + btcNetworkAsString + ": " + formatter.formatToPercentWithSymbol(percentage);
                        } else {
                            result = numPeersString + " / connecting to " + btcNetworkAsString;
                        }
                    } else {
                        result = "Nr. of Bitcoin network peers: " + numBtcPeers + " / connecting to " + btcNetworkAsString + " failed";
                        if (exception instanceof TimeoutException) {
                            walletServiceErrorMsg.set("Connecting to the bitcoin network failed because of a timeout.");
                        } else if (exception.getCause() instanceof BlockStoreException) {
                            new Popup().warning("Bitsquare is already running. You cannot run 2 instances of Bitsquare.")
                                    .closeButtonText("Shut down")
                                    .onClose(BitsquareApp.shutDownHandler::run)
                                    .show();
                        } else if (exception.getMessage() != null) {
                            walletServiceErrorMsg.set("Connection to the bitcoin network failed because of an error:" + exception.getMessage());
                        } else {
                            walletServiceErrorMsg.set("Connection to the bitcoin network failed because of an error:" + exception.toString());
                        }
                    }
                    return result;

                });
        btcInfoBinding.subscribe((observable, oldValue, newValue) -> {
            btcInfo.set(newValue);
        });
        
        // Use p2p service 
        Socks5Proxy socks5Proxy = p2PService.getNetworkNode().getSocksProxy();
        Proxy proxy = proxy = new Proxy ( Proxy.Type.SOCKS,
                                          new InetSocketAddress(socks5Proxy.getInetAddress().getHostName(),
                                                                socks5Proxy.getPort() ) );

/**
 * Uncomment this to wire up user specified proxy via program args or config file.
 * Could be Tor, i2p, ssh, vpn, etc.
        if( preferences.getBitcoinProxyHost() != null &&
            preferences.getBitcoinProxyPort() != null ) {
            proxy = new Proxy( Proxy.Type.SOCKS, new InetSocketAddress(preferences.getBitcoinProxyHost(),
                                                                       preferences.getBitcoinProxyPort() );
        }
*/

        walletService.initialize(null,
<<<<<<< HEAD
            proxy,
            () -> {
                numBtcPeers = walletService.numPeersProperty().get();

                if (walletService.getWallet().isEncrypted()) {
                    if (p2pNetWorkReady.get())
                        splashP2PNetworkProgress.set(0);

                    walletPasswordWindow
                            .onAesKey(aesKey -> {
                                tradeWalletService.setAesKey(aesKey);
                                walletService.setAesKey(aesKey);
                                walletInitialized.set(true);
                            })
                            .hideCloseButton()
                            .show();
                } else {
                    walletInitialized.set(true);
                }
            },
            walletServiceException::set);
=======
                () -> {
                    numBtcPeers = walletService.numPeersProperty().get();

                    if (walletService.getWallet().isEncrypted()) {
                        if (p2pNetWorkReady.get())
                            splashP2PNetworkAnimationVisible.set(false);

                        walletPasswordWindow
                                .onAesKey(aesKey -> {
                                    walletService.setAesKey(aesKey);
                                    tradeWalletService.setAesKey(aesKey);
                                    walletInitialized.set(true);
                                })
                                .hideCloseButton()
                                .show();
                    } else {
                        walletInitialized.set(true);
                    }
                },
                walletServiceException::set);
        return walletInitialized;
>>>>>>> 5cb6a4f9
    }

    private void onAllServicesInitialized() {
        Log.traceCall();

        clock.start();

        // disputeManager
        disputeManager.onAllServicesInitialized();
        disputeManager.getDisputesAsObservableList().addListener((ListChangeListener<Dispute>) change -> {
            change.next();
            onDisputesChangeListener(change.getAddedSubList(), change.getRemoved());
        });
        onDisputesChangeListener(disputeManager.getDisputesAsObservableList(), null);

        // tradeManager
        tradeManager.onAllServicesInitialized();
        tradeManager.getTrades().addListener((ListChangeListener<Trade>) c -> updateBalance());
        tradeManager.getTrades().addListener((ListChangeListener<Trade>) change -> onTradesChanged());
        onTradesChanged();
        // We handle the trade period here as we display a global popup if we reached dispute time
        tradesAndUIReady = EasyBind.combine(isSplashScreenRemoved, tradeManager.pendingTradesInitializedProperty(), (a, b) -> a && b);
        tradesAndUIReady.subscribe((observable, oldValue, newValue) -> {
            if (newValue)
                applyTradePeriodState();
        });

        // walletService
        walletService.addBalanceListener(new BalanceListener() {
            @Override
            public void onBalanceChanged(Coin balance, Transaction tx) {
                updateBalance();
            }
        });

        openOfferManager.getOpenOffers().addListener((ListChangeListener<OpenOffer>) c -> updateBalance());
        tradeManager.getTrades().addListener((ListChangeListener<Trade>) c -> updateBalance());
        openOfferManager.onAllServicesInitialized();
        arbitratorManager.onAllServicesInitialized();
        alertManager.alertMessageProperty().addListener((observable, oldValue, newValue) -> displayAlertIfPresent(newValue));
        privateNotificationManager.privateNotificationProperty().addListener((observable, oldValue, newValue) -> displayPrivateNotification(newValue));
        displayAlertIfPresent(alertManager.alertMessageProperty().get());

        p2PService.onAllServicesInitialized();

        setupBtcNumPeersWatcher();
        setupP2PNumPeersWatcher();
        updateBalance();
        if (DevFlags.DEV_MODE) {
            preferences.setShowOwnOffersInOfferBook(true);
            if (user.getPaymentAccounts().isEmpty())
                setupDevDummyPaymentAccounts();
        }
        setupMarketPriceFeed();
        swapPendingOfferFundingEntries();
        fillPriceFeedComboBoxItems();

        showAppScreen.set(true);


        // We want to test if the client is compiled with the correct crypto provider (BountyCastle) 
        // and if the unlimited Strength for cryptographic keys is set.
        // If users compile themselves they might miss that step and then would get an exception in the trade.
        // To avoid that we add here at startup a sample encryption and signing to see if it don't causes an exception.
        // See: https://github.com/bitsquare/bitsquare/blob/master/doc/build.md#7-enable-unlimited-strength-for-cryptographic-keys
        Thread checkCryptoThread = new Thread() {
            @Override
            public void run() {
                try {
                    log.trace("Run crypto test");
                    // just use any simple dummy msg
                    io.bitsquare.p2p.peers.keepalive.messages.Ping payload = new Ping(1, 1);
                    SealedAndSigned sealedAndSigned = Encryption.encryptHybridWithSignature(payload,
                            keyRing.getSignatureKeyPair(), keyRing.getPubKeyRing().getEncryptionPubKey());
                    DecryptedDataTuple tuple = Encryption.decryptHybridWithSignature(sealedAndSigned, keyRing.getEncryptionKeyPair().getPrivate());
                    if (tuple.payload instanceof Ping &&
                            ((Ping) tuple.payload).nonce == payload.nonce &&
                            ((Ping) tuple.payload).lastRoundTripTime == payload.lastRoundTripTime)
                        log.debug("Crypto test succeeded");
                    else
                        throw new CryptoException("Payload not correct after decryption");
                } catch (CryptoException e) {
                    e.printStackTrace();
                    String msg = "Seems that you use a self compiled binary and have not following the build " +
                            "instructions in https://github.com/bitsquare/bitsquare/blob/master/doc/build.md#7-enable-unlimited-strength-for-cryptographic-keys.\n\n" +
                            "If that is not the case and you use the official Bitsquare binary, " +
                            "please file a bug report to the Github page.\n" +
                            "Error=" + e.getMessage();
                    log.error(msg);
                    UserThread.execute(() -> new Popup<>().warning(msg)
                            .actionButtonText("Shut down")
                            .onAction(BitsquareApp.shutDownHandler::run)
                            .closeButtonText("Report bug at Github issues")
                            .onClose(() -> Utilities.openWebPage("https://github.com/bitsquare/bitsquare/issues"))
                            .show());
                }
            }
        };
        checkCryptoThread.start();

        if (Security.getProvider("BC") == null) {
            new Popup<>().warning("There is a problem with the crypto libraries. BountyCastle is not available.")
                    .actionButtonText("Shut down")
                    .onAction(BitsquareApp.shutDownHandler::run)
                    .closeButtonText("Report bug at Github issues")
                    .onClose(() -> Utilities.openWebPage("https://github.com/bitsquare/bitsquare/issues"))
                    .show();
        }
    }


    ///////////////////////////////////////////////////////////////////////////////////////////
    // UI handlers
    ///////////////////////////////////////////////////////////////////////////////////////////

    // After showAppScreen is set and splash screen is faded out
    void onSplashScreenRemoved() {
        isSplashScreenRemoved.set(true);

        // Delay that as we want to know what is the current path of the navigation which is set 
        // in MainView showAppScreen handler
        notificationCenter.onAllServicesAndViewsInitialized();
    }


    ///////////////////////////////////////////////////////////////////////////////////////////
    // States
    ///////////////////////////////////////////////////////////////////////////////////////////

    private void applyTradePeriodState() {
        updateTradePeriodState();
        clock.addListener(new Clock.Listener() {
            @Override
            public void onSecondTick() {
            }

            @Override
            public void onMinuteTick() {
                updateTradePeriodState();
            }

            @Override
            public void onMissedSecondTick(long missed) {
            }
        });
    }

    private void updateTradePeriodState() {
        tradeManager.getTrades().stream().forEach(trade -> {
            if (trade.getState().getPhase().ordinal() < Trade.Phase.PAYOUT_PAID.ordinal()) {
                Date maxTradePeriodDate = trade.getMaxTradePeriodDate();
                Date halfTradePeriodDate = trade.getHalfTradePeriodDate();
                if (maxTradePeriodDate != null && halfTradePeriodDate != null) {
                    Date now = new Date();
                    if (now.after(maxTradePeriodDate))
                        trade.setTradePeriodState(Trade.TradePeriodState.TRADE_PERIOD_OVER);
                    else if (now.after(halfTradePeriodDate))
                        trade.setTradePeriodState(Trade.TradePeriodState.HALF_REACHED);

                    String key;
                    switch (trade.getTradePeriodState()) {
                        case NORMAL:
                            break;
                        case HALF_REACHED:
                            key = "displayHalfTradePeriodOver" + trade.getId();
                            if (preferences.showAgain(key)) {
                                preferences.dontShowAgain(key, true);
                                new Popup().warning("Your trade with ID " + trade.getShortId() +
                                        " has reached the half of the max. allowed trading period and " +
                                        "is still not completed.\n\n" +
                                        "The trade period ends on " + formatter.formatDateTime(maxTradePeriodDate) + "\n\n" +
                                        "Please check your trade state at \"Portfolio/Open trades\" for further information.")
                                        .show();
                            }
                            break;
                        case TRADE_PERIOD_OVER:
                            key = "displayTradePeriodOver" + trade.getId();
                            if (preferences.showAgain(key)) {
                                preferences.dontShowAgain(key, true);
                                new Popup().warning("Your trade with ID " + trade.getShortId() +
                                        " has reached the max. allowed trading period and is " +
                                        "not completed.\n\n" +
                                        "The trade period ended on " + formatter.formatDateTime(maxTradePeriodDate) + "\n\n" +
                                        "Please check your trade at \"Portfolio/Open trades\" for contacting " +
                                        "the arbitrator.")
                                        .show();
                            }
                            break;
                    }
                }
            }
        });
    }


    ///////////////////////////////////////////////////////////////////////////////////////////
    // Private
    ///////////////////////////////////////////////////////////////////////////////////////////

    private void setupP2PNumPeersWatcher() {
        p2PService.getNumConnectedPeers().addListener((observable, oldValue, newValue) -> {
            int numPeers = (int) newValue;
            if ((int) oldValue > 0 && numPeers == 0) {
                // give a bit of tolerance
                if (checkNumberOfP2pNetworkPeersTimer != null)
                    checkNumberOfP2pNetworkPeersTimer.stop();

                checkNumberOfP2pNetworkPeersTimer = UserThread.runAfter(() -> {
                    // check again numPeers
                    if (p2PService.getNumConnectedPeers().get() == 0) {
                        p2pNetworkWarnMsg.set("You lost the connection to all P2P network peers.\n" +
                                "Maybe you lost your internet connection or your computer was in standby mode.");
                        p2pNetworkLabelId.set("splash-error-state-msg");
                    } else {
                        p2pNetworkWarnMsg.set(null);
                        p2pNetworkLabelId.set("footer-pane");
                    }
                }, 5);
            } else if ((int) oldValue == 0 && numPeers > 0) {
                if (checkNumberOfP2pNetworkPeersTimer != null)
                    checkNumberOfP2pNetworkPeersTimer.stop();

                p2pNetworkWarnMsg.set(null);
                p2pNetworkLabelId.set("footer-pane");
            }
        });
    }

    private void setupBtcNumPeersWatcher() {
        walletService.numPeersProperty().addListener((observable, oldValue, newValue) -> {
            int numPeers = (int) newValue;
            if ((int) oldValue > 0 && numPeers == 0) {
                if (checkNumberOfBtcPeersTimer != null)
                    checkNumberOfBtcPeersTimer.stop();

                checkNumberOfBtcPeersTimer = UserThread.runAfter(() -> {
                    // check again numPeers
                    if (walletService.numPeersProperty().get() == 0) {
                        walletServiceErrorMsg.set("You lost the connection to all bitcoin network peers.\n" +
                                "Maybe you lost your internet connection or your computer was in standby mode.");
                    } else {
                        walletServiceErrorMsg.set(null);
                    }
                }, 5);
            } else if ((int) oldValue == 0 && numPeers > 0) {
                if (checkNumberOfBtcPeersTimer != null)
                    checkNumberOfBtcPeersTimer.stop();
                walletServiceErrorMsg.set(null);
            }
        });
    }

    private void setupMarketPriceFeed() {
        if (priceFeed.getCurrencyCode() == null)
            priceFeed.setCurrencyCode(preferences.getPreferredTradeCurrency().getCode());
        if (priceFeed.getType() == null)
            priceFeed.setType(PriceFeed.Type.LAST);
        priceFeed.init(price -> {
                    marketPrice.set(formatter.formatMarketPrice(price));
                    marketPriceInverted.set(price != 0 ? formatter.formatMarketPrice(1 / price, 8) : "");
                },
                (errorMessage, throwable) -> {
                    marketPrice.set("N/A");
                    marketPriceInverted.set("N/A");
                });
        marketPriceCurrencyCode.bind(priceFeed.currencyCodeProperty());
        typeProperty.bind(priceFeed.typeProperty());

        marketPriceBinding = EasyBind.combine(
                marketPriceCurrencyCode, marketPrice, marketPriceInverted, preferences.useInvertedMarketPriceProperty(),
                (marketPriceCurrency, marketPrice, marketPriceInverted, useInvertedMarketPrice) ->
                        (useInvertedMarketPrice ? marketPriceInverted : marketPrice) +
                                (useInvertedMarketPrice ? " BTC/" + marketPriceCurrency : " " + marketPriceCurrency + "/BTC"));

        marketPriceBinding.subscribe((observable, oldValue, newValue) -> {
            if (newValue != null && !newValue.equals(oldValue)) {
                setMarketPriceInItems();

                String code = preferences.getUseStickyMarketPrice() ?
                        preferences.getPreferredTradeCurrency().getCode() :
                        priceFeed.currencyCodeProperty().get();
                Optional<PriceFeedComboBoxItem> itemOptional = findPriceFeedComboBoxItem(code);
                if (itemOptional.isPresent()) {
                    if (selectedPriceFeedComboBoxItemProperty.get() == null || !preferences.getUseStickyMarketPrice()) {
                        itemOptional.get().setDisplayString(newValue);
                        selectedPriceFeedComboBoxItemProperty.set(itemOptional.get());
                    }
                } else {
                    if (CurrencyUtil.isCryptoCurrency(code)) {
                        CurrencyUtil.getCryptoCurrency(code).ifPresent(cryptoCurrency -> {
                            preferences.addCryptoCurrency(cryptoCurrency);
                            fillPriceFeedComboBoxItems();
                        });
                    } else {
                        CurrencyUtil.getFiatCurrency(code).ifPresent(fiatCurrency -> {
                            preferences.addFiatCurrency(fiatCurrency);
                            fillPriceFeedComboBoxItems();
                        });
                    }
                }

                if (selectedPriceFeedComboBoxItemProperty.get() != null)
                    selectedPriceFeedComboBoxItemProperty.get().setDisplayString(newValue);
            }
        });

        priceFeedAllLoadedSubscription = EasyBind.subscribe(priceFeed.currenciesUpdateFlagProperty(), newPriceUpdate -> setMarketPriceInItems());

        preferences.getTradeCurrenciesAsObservable().addListener((ListChangeListener<TradeCurrency>) c -> {
            UserThread.runAfter(() -> {
                fillPriceFeedComboBoxItems();
                setMarketPriceInItems();
            }, 100, TimeUnit.MILLISECONDS);
        });
    }

    private void setMarketPriceInItems() {
        priceFeedComboBoxItems.stream().forEach(item -> {
            String currencyCode = item.currencyCode;
            MarketPrice marketPrice = priceFeed.getMarketPrice(currencyCode);
            boolean useInvertedMarketPrice = preferences.getUseInvertedMarketPrice();
            String priceString;
            String currencyPairString = useInvertedMarketPrice ? "BTC/" + currencyCode : currencyCode + "/BTC";
            if (marketPrice != null) {
                double price = marketPrice.getPrice(priceFeed.getType());
                if (price != 0) {
                    double priceInverted = 1 / price;
                    priceString = useInvertedMarketPrice ? formatter.formatMarketPrice(priceInverted, 8) : formatter.formatMarketPrice(price);
                    item.setIsPriceAvailable(true);
                } else {
                    priceString = "N/A";
                    item.setIsPriceAvailable(false);
                }
            } else {
                priceString = "N/A";
                item.setIsPriceAvailable(false);
            }
            item.setDisplayString(priceString + " " + currencyPairString);
        });
    }

    public void setPriceFeedComboBoxItem(PriceFeedComboBoxItem item) {
        if (!preferences.getUseStickyMarketPrice() && item != null) {
            Optional<PriceFeedComboBoxItem> itemOptional = findPriceFeedComboBoxItem(priceFeed.currencyCodeProperty().get());
            if (itemOptional.isPresent())
                selectedPriceFeedComboBoxItemProperty.set(itemOptional.get());
            else
                findPriceFeedComboBoxItem(preferences.getPreferredTradeCurrency().getCode())
                        .ifPresent(item2 -> selectedPriceFeedComboBoxItemProperty.set(item2));
        } else if (item != null) {
            selectedPriceFeedComboBoxItemProperty.set(item);
            priceFeed.setCurrencyCode(item.currencyCode);
        } else {
            findPriceFeedComboBoxItem(preferences.getPreferredTradeCurrency().getCode())
                    .ifPresent(item2 -> selectedPriceFeedComboBoxItemProperty.set(item2));
        }

        // Need a delay to next execute cycle as we get item.isPriceAvailable() set after that call. 
        // (In case we add a new currency in settings)
        UserThread.execute(() -> {
            if (item != null) {
                String code = item.currencyCode;
                isFiatCurrencyPriceFeedSelected.set(CurrencyUtil.isFiatCurrency(code) && CurrencyUtil.getFiatCurrency(code).isPresent() && item.isPriceAvailable());
                isCryptoCurrencyPriceFeedSelected.set(CurrencyUtil.isCryptoCurrency(code) && CurrencyUtil.getCryptoCurrency(code).isPresent() && item.isPriceAvailable());
            }
        });
    }

    Optional<PriceFeedComboBoxItem> findPriceFeedComboBoxItem(String currencyCode) {
        return priceFeedComboBoxItems.stream()
                .filter(item -> item.currencyCode.equals(currencyCode))
                .findAny();
    }

    private void fillPriceFeedComboBoxItems() {
        List<PriceFeedComboBoxItem> currencyItems = preferences.getTradeCurrenciesAsObservable()
                .stream()
                .map(tradeCurrency -> new PriceFeedComboBoxItem(tradeCurrency.getCode()))
                .collect(Collectors.toList());
        priceFeedComboBoxItems.setAll(currencyItems);
    }

    private void displayAlertIfPresent(Alert alert) {
        boolean alreadyDisplayed = alert != null && alert.equals(user.getDisplayedAlert());
        user.setDisplayedAlert(alert);
        if (alert != null &&
                !alreadyDisplayed &&
                (!alert.isUpdateInfo || alert.isNewVersion()))
            new DisplayAlertMessageWindow().alertMessage(alert).show();
    }

    private void displayPrivateNotification(PrivateNotification privateNotification) {
        new Popup<>().headLine("Important private notification!")
                .attention(privateNotification.message)
                .setHeadlineStyle("-fx-text-fill: -bs-error-red;  -fx-font-weight: bold;  -fx-font-size: 16;")
                .onClose(() -> privateNotificationManager.removePrivateNotification())
                .closeButtonText("I understand")
                .show();
    }

    private void swapPendingOfferFundingEntries() {
        tradeManager.getAddressEntriesForAvailableBalanceStream()
                .filter(addressEntry -> addressEntry.getOfferId() != null)
                .forEach(addressEntry -> walletService.swapTradeEntryToAvailableEntry(addressEntry.getOfferId(), AddressEntry.Context.OFFER_FUNDING));
    }

    private void updateBalance() {
        // Without delaying to the next cycle it does not update. 
        // Seems order of events we are listening on causes that...
        UserThread.execute(() -> {
            updateAvailableBalance();
            updateReservedBalance();
            updateLockedBalance();
        });
    }

    private void updateAvailableBalance() {
        Coin totalAvailableBalance = Coin.valueOf(tradeManager.getAddressEntriesForAvailableBalanceStream()
                .mapToLong(addressEntry -> walletService.getBalanceForAddress(addressEntry.getAddress()).getValue())
                .sum());
        availableBalance.set(formatter.formatCoinWithCode(totalAvailableBalance));
    }

    private void updateReservedBalance() {
        Coin sum = Coin.valueOf(openOfferManager.getOpenOffers().stream()
                .map(openOffer -> {
                    Address address = walletService.getOrCreateAddressEntry(openOffer.getId(), AddressEntry.Context.RESERVED_FOR_TRADE).getAddress();
                    return walletService.getBalanceForAddress(address);
                })
                .mapToLong(Coin::getValue)
                .sum());

        reservedBalance.set(formatter.formatCoinWithCode(sum));
    }

    private void updateLockedBalance() {
        Coin sum = Coin.valueOf(tradeManager.getLockedTradeStream()
                .mapToLong(trade -> {
                    Coin lockedTradeAmount = walletService.getOrCreateAddressEntry(trade.getId(), AddressEntry.Context.MULTI_SIG).getLockedTradeAmount();
                    return lockedTradeAmount != null ? lockedTradeAmount.getValue() : 0;
                })
                .sum());
        lockedBalance.set(formatter.formatCoinWithCode(sum));
    }

    private void onDisputesChangeListener(List<? extends Dispute> addedList, @Nullable List<? extends Dispute> removedList) {
        if (removedList != null) {
            removedList.stream().forEach(dispute -> {
                String id = dispute.getId();
                if (disputeIsClosedSubscriptionsMap.containsKey(id)) {
                    disputeIsClosedSubscriptionsMap.get(id).unsubscribe();
                    disputeIsClosedSubscriptionsMap.remove(id);
                }
            });
        }
        addedList.stream().forEach(dispute -> {
            String id = dispute.getId();
            Subscription disputeStateSubscription = EasyBind.subscribe(dispute.isClosedProperty(),
                    isClosed -> {
                        // We get event before list gets updated, so we execute on next frame
                        UserThread.execute(() -> {
                            int openDisputes = disputeManager.getDisputesAsObservableList().stream()
                                    .filter(e -> !e.isClosed())
                                    .collect(Collectors.toList()).size();
                            if (openDisputes > 0)
                                numOpenDisputesAsString.set(String.valueOf(openDisputes));
                            if (openDisputes > 9)
                                numOpenDisputesAsString.set("★");

                            showOpenDisputesNotification.set(openDisputes > 0);
                        });
                    });
            disputeIsClosedSubscriptionsMap.put(id, disputeStateSubscription);
        });
    }

    private void onTradesChanged() {
        long numPendingTrades = tradeManager.getTrades().size();
        if (numPendingTrades > 0)
            numPendingTradesAsString.set(String.valueOf(numPendingTrades));
        if (numPendingTrades > 9)
            numPendingTradesAsString.set("★");

        showPendingTradesNotification.set(numPendingTrades > 0);
    }

    private void setupDevDummyPaymentAccounts() {
        OKPayAccount okPayAccount = new OKPayAccount();
        okPayAccount.setAccountNr("dummy_" + new Random().nextInt(100));
        okPayAccount.setAccountName("OKPay dummy");
        okPayAccount.setSelectedTradeCurrency(CurrencyUtil.getDefaultTradeCurrency());
        user.addPaymentAccount(okPayAccount);

        CryptoCurrencyAccount cryptoCurrencyAccount = new CryptoCurrencyAccount();
        cryptoCurrencyAccount.setAccountName("ETH dummy");
        cryptoCurrencyAccount.setAddress("0x" + new Random().nextInt(1000000));
        cryptoCurrencyAccount.setSingleTradeCurrency(CurrencyUtil.getCryptoCurrency("ETH").get());
        user.addPaymentAccount(cryptoCurrencyAccount);
    }
}<|MERGE_RESOLUTION|>--- conflicted
+++ resolved
@@ -489,29 +489,7 @@
 */
 
         walletService.initialize(null,
-<<<<<<< HEAD
-            proxy,
-            () -> {
-                numBtcPeers = walletService.numPeersProperty().get();
-
-                if (walletService.getWallet().isEncrypted()) {
-                    if (p2pNetWorkReady.get())
-                        splashP2PNetworkProgress.set(0);
-
-                    walletPasswordWindow
-                            .onAesKey(aesKey -> {
-                                tradeWalletService.setAesKey(aesKey);
-                                walletService.setAesKey(aesKey);
-                                walletInitialized.set(true);
-                            })
-                            .hideCloseButton()
-                            .show();
-                } else {
-                    walletInitialized.set(true);
-                }
-            },
-            walletServiceException::set);
-=======
+                proxy,
                 () -> {
                     numBtcPeers = walletService.numPeersProperty().get();
 
@@ -532,8 +510,6 @@
                     }
                 },
                 walletServiceException::set);
-        return walletInitialized;
->>>>>>> 5cb6a4f9
     }
 
     private void onAllServicesInitialized() {
