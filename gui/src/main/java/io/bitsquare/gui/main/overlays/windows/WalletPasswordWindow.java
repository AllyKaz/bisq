/*
 * This file is part of Bitsquare.
 *
 * Bitsquare is free software: you can redistribute it and/or modify it
 * under the terms of the GNU Affero General Public License as published by
 * the Free Software Foundation, either version 3 of the License, or (at
 * your option) any later version.
 *
 * Bitsquare is distributed in the hope that it will be useful, but WITHOUT
 * ANY WARRANTY; without even the implied warranty of MERCHANTABILITY or
 * FITNESS FOR A PARTICULAR PURPOSE. See the GNU Affero General Public
 * License for more details.
 *
 * You should have received a copy of the GNU Affero General Public License
 * along with Bitsquare. If not, see <http://www.gnu.org/licenses/>.
 */

package io.bitsquare.gui.main.overlays.windows;

import com.google.common.base.Splitter;
import io.bitsquare.app.BitsquareApp;
import io.bitsquare.btc.WalletService;
import io.bitsquare.common.UserThread;
import io.bitsquare.common.util.Tuple2;
import io.bitsquare.crypto.ScryptUtil;
import io.bitsquare.gui.components.BusyAnimation;
import io.bitsquare.gui.components.PasswordTextField;
import io.bitsquare.gui.components.indicator.StaticProgressIndicator;
import io.bitsquare.gui.main.overlays.Overlay;
import io.bitsquare.gui.main.overlays.popups.Popup;
import io.bitsquare.gui.util.Transitions;
import io.bitsquare.gui.util.validation.PasswordValidator;
import io.bitsquare.locale.BSResources;
import javafx.beans.property.BooleanProperty;
import javafx.beans.property.SimpleBooleanProperty;
import javafx.beans.value.ChangeListener;
import javafx.geometry.HPos;
import javafx.geometry.Insets;
import javafx.geometry.Orientation;
import javafx.geometry.Pos;
import javafx.scene.Scene;
import javafx.scene.control.*;
import javafx.scene.input.KeyCode;
import javafx.scene.layout.ColumnConstraints;
import javafx.scene.layout.GridPane;
import javafx.scene.layout.HBox;
import javafx.scene.layout.Priority;
import org.bitcoinj.core.Wallet;
import org.bitcoinj.crypto.KeyCrypterScrypt;
import org.bitcoinj.crypto.MnemonicCode;
import org.bitcoinj.crypto.MnemonicException;
import org.bitcoinj.wallet.DeterministicSeed;
import org.slf4j.Logger;
import org.slf4j.LoggerFactory;
import org.spongycastle.crypto.params.KeyParameter;

import javax.inject.Inject;
import java.io.IOException;
import java.time.Instant;
import java.time.LocalDate;
import java.time.ZoneId;
import java.time.ZoneOffset;
import java.util.concurrent.TimeUnit;

import static com.google.inject.internal.util.$Preconditions.checkArgument;
import static io.bitsquare.gui.util.FormBuilder.*;
import static javafx.beans.binding.Bindings.createBooleanBinding;

public class WalletPasswordWindow extends Overlay<WalletPasswordWindow> {
    private static final Logger log = LoggerFactory.getLogger(WalletPasswordWindow.class);
    private final WalletService walletService;
    private Button unlockButton;
    private AesKeyHandler aesKeyHandler;
    private PasswordTextField passwordTextField;
    private Button forgotPasswordButton;
    private Button restoreButton;
    private TextArea restoreSeedWordsTextArea;
    private DatePicker restoreDatePicker;
    private SimpleBooleanProperty seedWordsValid = new SimpleBooleanProperty(false);
    private SimpleBooleanProperty dateValid = new SimpleBooleanProperty(false);
    private BooleanProperty seedWordsEdited = new SimpleBooleanProperty();
    private ChangeListener<String> changeListener;
    private ChangeListener<String> seedWordsTextAreaChangeListener;
    private ChangeListener<Boolean> datePickerChangeListener;
    private ChangeListener<Boolean> seedWordsValidChangeListener;
    private ChangeListener<LocalDate> dateChangeListener;
    private LocalDate walletCreationDate;


    ///////////////////////////////////////////////////////////////////////////////////////////
    // Interface
    ///////////////////////////////////////////////////////////////////////////////////////////

    public interface AesKeyHandler {
        void onAesKey(KeyParameter aesKey);
    }

    @Inject
    public WalletPasswordWindow(WalletService walletService) {
        this.walletService = walletService;
        type = Type.Attention;
        width = 800;
    }


    ///////////////////////////////////////////////////////////////////////////////////////////
    // Public API
    ///////////////////////////////////////////////////////////////////////////////////////////

    @Override
    public void show() {
        if (gridPane != null) {
            rowIndex = -1;
            gridPane.getChildren().clear();
        }

        if (headLine == null)
            headLine = "Enter password to unlock";

        createGridPane();
        addHeadLine();
        addSeparator();
        addInputFields();
        addButtons();
        applyStyles();
        display();
    }

    public WalletPasswordWindow onAesKey(AesKeyHandler aesKeyHandler) {
        this.aesKeyHandler = aesKeyHandler;
        return this;
    }

    @Override
    protected void cleanup() {
        if (passwordTextField != null)
            passwordTextField.textProperty().removeListener(changeListener);

        if (seedWordsValidChangeListener != null) {
            seedWordsValid.removeListener(seedWordsValidChangeListener);
            dateValid.removeListener(datePickerChangeListener);
            restoreSeedWordsTextArea.textProperty().removeListener(seedWordsTextAreaChangeListener);
            restoreDatePicker.valueProperty().removeListener(dateChangeListener);
            restoreButton.disableProperty().unbind();
            restoreButton.setOnAction(null);
            restoreSeedWordsTextArea.setText("");
            restoreDatePicker.setValue(null);
            restoreSeedWordsTextArea.getStyleClass().remove("validation_error");
            restoreDatePicker.getStyleClass().remove("validation_error");
        }
    }


    ///////////////////////////////////////////////////////////////////////////////////////////
    // Protected
    ///////////////////////////////////////////////////////////////////////////////////////////

    @Override
    protected void setupKeyHandler(Scene scene) {
        if (!hideCloseButton) {
            scene.setOnKeyPressed(e -> {
                if (e.getCode() == KeyCode.ESCAPE) {
                    e.consume();
                    doClose();
                }
            });
        }
    }

    private void addInputFields() {
        Label label = new Label("Enter password:");
        label.setWrapText(true);
        GridPane.setMargin(label, new Insets(3, 0, 0, 0));
        GridPane.setRowIndex(label, ++rowIndex);


        passwordTextField = new PasswordTextField();
        GridPane.setMargin(passwordTextField, new Insets(3, 0, 0, 0));
        GridPane.setRowIndex(passwordTextField, rowIndex);
        GridPane.setColumnIndex(passwordTextField, 1);
        PasswordValidator passwordValidator = new PasswordValidator();
        changeListener = (observable, oldValue, newValue) -> unlockButton.setDisable(!passwordValidator.validate(newValue).isValid);
        passwordTextField.textProperty().addListener(changeListener);
        gridPane.getChildren().addAll(label, passwordTextField);
    }

    private void addButtons() {
<<<<<<< HEAD
        StaticProgressIndicator spinner = new StaticProgressIndicator();
        spinner.setVisible(false);
        spinner.setManaged(spinner.isVisible());
=======
        BusyAnimation busyAnimation = new BusyAnimation(false);
        Label deriveStatusLabel = new Label();
>>>>>>> 0274edca

        unlockButton = new Button("Unlock");
        unlockButton.setDefaultButton(true);
        unlockButton.setDisable(true);
        unlockButton.setOnAction(e -> {
            String password = passwordTextField.getText();
            checkArgument(password.length() < 50, "Password must be less then 50 characters.");
            Wallet wallet = walletService.getWallet();
            KeyCrypterScrypt keyCrypterScrypt = (KeyCrypterScrypt) wallet.getKeyCrypter();
            if (keyCrypterScrypt != null) {
<<<<<<< HEAD
                spinner.setVisible(true);
                spinner.setManaged(spinner.isVisible());
=======
                busyAnimation.play();
                deriveStatusLabel.setText("Derive key from password");
>>>>>>> 0274edca
                ScryptUtil.deriveKeyWithScrypt(keyCrypterScrypt, password, aesKey -> {
                    if (wallet.checkAESKey(aesKey)) {
                        if (aesKeyHandler != null)
                            aesKeyHandler.onAesKey(aesKey);

                        hide();
                    } else {
<<<<<<< HEAD
                        spinner.setVisible(false);
                        spinner.setManaged(spinner.isVisible());
=======
                        busyAnimation.stop();
                        deriveStatusLabel.setText("");
>>>>>>> 0274edca

                        UserThread.runAfter(() -> new Popup()
                                .warning("You entered the wrong password.\n\n" +
                                        "Please try entering your password again, carefully checking for typos or spelling errors.")
                                .onClose(this::blurAgain).show(), Transitions.DEFAULT_DURATION, TimeUnit.MILLISECONDS);
                    }
                });
            } else {
                log.error("wallet.getKeyCrypter() is null, than must not happen.");
            }
        });

        forgotPasswordButton = new Button("Forgot password?");
        forgotPasswordButton.setOnAction(e -> {
            forgotPasswordButton.setDisable(true);
            unlockButton.setDefaultButton(false);
            showRestoreScreen();
        });

        Button cancelButton = new Button("Cancel");
        cancelButton.setOnAction(event -> {
            hide();
            closeHandlerOptional.ifPresent(closeHandler -> closeHandler.run());
        });

        HBox hBox = new HBox();
        hBox.setMinWidth(560);
        hBox.setSpacing(10);
        GridPane.setRowIndex(hBox, ++rowIndex);
        GridPane.setColumnIndex(hBox, 1);
        hBox.setAlignment(Pos.CENTER_LEFT);
        if (hideCloseButton)
<<<<<<< HEAD
            hBox.getChildren().addAll(unlockButton, forgotPasswordButton, spinner);
=======
            hBox.getChildren().addAll(unlockButton, forgotPasswordButton, busyAnimation, deriveStatusLabel);
>>>>>>> 0274edca
        else
            hBox.getChildren().addAll(unlockButton, cancelButton);
        gridPane.getChildren().add(hBox);


        ColumnConstraints columnConstraints1 = new ColumnConstraints();
        columnConstraints1.setHalignment(HPos.RIGHT);
        columnConstraints1.setHgrow(Priority.SOMETIMES);
        ColumnConstraints columnConstraints2 = new ColumnConstraints();
        columnConstraints2.setHgrow(Priority.ALWAYS);
        gridPane.getColumnConstraints().addAll(columnConstraints1, columnConstraints2);
    }

    private void showRestoreScreen() {
        Label headLine2Label = new Label(BSResources.get("Restore wallet from seed words"));
        headLine2Label.setId("popup-headline");
        headLine2Label.setMouseTransparent(true);
        GridPane.setHalignment(headLine2Label, HPos.LEFT);
        GridPane.setRowIndex(headLine2Label, ++rowIndex);
        GridPane.setColumnSpan(headLine2Label, 2);
        GridPane.setMargin(headLine2Label, new Insets(30, 0, 0, 0));
        gridPane.getChildren().add(headLine2Label);

        Separator separator = new Separator();
        separator.setMouseTransparent(true);
        separator.setOrientation(Orientation.HORIZONTAL);
        separator.setStyle("-fx-background: #ccc;");
        GridPane.setHalignment(separator, HPos.CENTER);
        GridPane.setRowIndex(separator, ++rowIndex);
        GridPane.setColumnSpan(separator, 2);

        gridPane.getChildren().add(separator);

        Tuple2<Label, TextArea> tuple = addLabelTextArea(gridPane, ++rowIndex, "Wallet seed words:", "", 5);
        restoreSeedWordsTextArea = tuple.second;
        restoreSeedWordsTextArea.setPrefHeight(60);
        restoreSeedWordsTextArea.setStyle("-fx-border-color: #ddd;");
        Tuple2<Label, DatePicker> labelDatePickerTuple2 = addLabelDatePicker(gridPane, ++rowIndex, "Creation Date:");
        restoreDatePicker = labelDatePickerTuple2.second;
        restoreButton = addButton(gridPane, ++rowIndex, "Restore wallet");
        restoreButton.setDefaultButton(true);
        stage.setHeight(340);

        DeterministicSeed keyChainSeed = walletService.getWallet().getKeyChainSeed();
        // wallet creation date is not encrypted
        walletCreationDate = Instant.ofEpochSecond(keyChainSeed.getCreationTimeSeconds()).atZone(ZoneId.systemDefault()).toLocalDate();


        restoreButton.disableProperty().bind(createBooleanBinding(() -> !seedWordsValid.get() || !dateValid.get() || !seedWordsEdited.get(),
                seedWordsValid, dateValid, seedWordsEdited));


        seedWordsValidChangeListener = (observable, oldValue, newValue) -> {
            if (newValue) {
                restoreSeedWordsTextArea.getStyleClass().remove("validation_error");
            } else {
                restoreSeedWordsTextArea.getStyleClass().add("validation_error");
            }
        };

        seedWordsTextAreaChangeListener = (observable, oldValue, newValue) -> {
            seedWordsEdited.set(true);
            try {
                MnemonicCode codec = new MnemonicCode();
                codec.check(Splitter.on(" ").splitToList(newValue));
                seedWordsValid.set(true);
            } catch (IOException | MnemonicException e) {
                seedWordsValid.set(false);
            }
        };


        datePickerChangeListener = (observable, oldValue, newValue) -> {
            if (newValue)
                restoreDatePicker.getStyleClass().remove("validation_error");
            else
                restoreDatePicker.getStyleClass().add("validation_error");
        };
        dateChangeListener = (observable, oldValue, newValue) -> {
            dateValid.set(walletCreationDate.equals(newValue));
        };

        seedWordsValid.addListener(seedWordsValidChangeListener);
        dateValid.addListener(datePickerChangeListener);
        restoreSeedWordsTextArea.textProperty().addListener(seedWordsTextAreaChangeListener);
        restoreDatePicker.valueProperty().addListener(dateChangeListener);
        restoreButton.disableProperty().bind(createBooleanBinding(() -> !seedWordsValid.get() || !dateValid.get() || !seedWordsEdited.get(),
                seedWordsValid, dateValid, seedWordsEdited));

        restoreButton.setOnAction(e -> onRestore());

        restoreSeedWordsTextArea.getStyleClass().remove("validation_error");
        restoreDatePicker.getStyleClass().remove("validation_error");

        layout();
    }

    private void onRestore() {
        Wallet wallet = walletService.getWallet();
        if (wallet.getBalance(Wallet.BalanceType.AVAILABLE).value > 0) {
            new Popup()
                    .warning("Your bitcoin wallet is not empty.\n\n" +
                            "You must empty this wallet before attempting to restore an older one, as mixing wallets " +
                            "together can lead to invalidated backups.\n\n" +
                            "Please finalize your trades, close all your open offers and go to the Funds section to withdraw your bitcoin.\n" +
                            "In case you cannot access your bitcoin you can use the emergency tool to empty the wallet.\n" +
                            "To open that emergency tool press \"cmd + e\".")
                    .actionButtonText("I want to restore anyway")
                    .onAction(this::checkIfEncrypted)
                    .closeButtonText("I will empty my wallet first")
                    .show();
        } else {
            checkIfEncrypted();
        }
    }

    private void checkIfEncrypted() {
        if (walletService.getWallet().isEncrypted()) {
            new Popup()
                    .information("Your bitcoin wallet is encrypted.\n\n" +
                            "After restore, the wallet will no longer be encrypted and you must set a new password.\n\n" +
                            "Do you want to proceed?")
                    .closeButtonText("No")
                    .actionButtonText("Yes")
                    .onAction(this::doRestore)
                    .show();
        } else {
            doRestore();
        }
    }

    private void doRestore() {
        log.info("Attempting wallet restore using seed '{}' from date {}", restoreSeedWordsTextArea.getText(), restoreDatePicker.getValue());
        long date = restoreDatePicker.getValue().atStartOfDay().toEpochSecond(ZoneOffset.UTC);
        DeterministicSeed seed = new DeterministicSeed(Splitter.on(" ").splitToList(restoreSeedWordsTextArea.getText()), null, "", date);
        walletService.restoreSeedWords(seed,
                () -> UserThread.execute(() -> {
                    log.debug("Wallet restored with seed words");

                    new Popup()
                            .feedback("Wallet restored successfully with the new seed words.\n\n" +
                                    "You need to shut down and restart the application.")
                            .closeButtonText("Shut down")
                            .onClose(BitsquareApp.shutDownHandler::run)
                            .show();
                }),
                throwable -> UserThread.execute(() -> {
                    log.error(throwable.getMessage());
                    new Popup()
                            .error("An error occurred when restoring the wallet with seed words.\n" +
                                    "Error message: " + throwable.getMessage())
                            .show();
                }));
    }
}<|MERGE_RESOLUTION|>--- conflicted
+++ resolved
@@ -25,7 +25,6 @@
 import io.bitsquare.crypto.ScryptUtil;
 import io.bitsquare.gui.components.BusyAnimation;
 import io.bitsquare.gui.components.PasswordTextField;
-import io.bitsquare.gui.components.indicator.StaticProgressIndicator;
 import io.bitsquare.gui.main.overlays.Overlay;
 import io.bitsquare.gui.main.overlays.popups.Popup;
 import io.bitsquare.gui.util.Transitions;
@@ -185,14 +184,8 @@
     }
 
     private void addButtons() {
-<<<<<<< HEAD
-        StaticProgressIndicator spinner = new StaticProgressIndicator();
-        spinner.setVisible(false);
-        spinner.setManaged(spinner.isVisible());
-=======
         BusyAnimation busyAnimation = new BusyAnimation(false);
         Label deriveStatusLabel = new Label();
->>>>>>> 0274edca
 
         unlockButton = new Button("Unlock");
         unlockButton.setDefaultButton(true);
@@ -203,13 +196,8 @@
             Wallet wallet = walletService.getWallet();
             KeyCrypterScrypt keyCrypterScrypt = (KeyCrypterScrypt) wallet.getKeyCrypter();
             if (keyCrypterScrypt != null) {
-<<<<<<< HEAD
-                spinner.setVisible(true);
-                spinner.setManaged(spinner.isVisible());
-=======
                 busyAnimation.play();
                 deriveStatusLabel.setText("Derive key from password");
->>>>>>> 0274edca
                 ScryptUtil.deriveKeyWithScrypt(keyCrypterScrypt, password, aesKey -> {
                     if (wallet.checkAESKey(aesKey)) {
                         if (aesKeyHandler != null)
@@ -217,13 +205,8 @@
 
                         hide();
                     } else {
-<<<<<<< HEAD
-                        spinner.setVisible(false);
-                        spinner.setManaged(spinner.isVisible());
-=======
                         busyAnimation.stop();
                         deriveStatusLabel.setText("");
->>>>>>> 0274edca
 
                         UserThread.runAfter(() -> new Popup()
                                 .warning("You entered the wrong password.\n\n" +
@@ -256,11 +239,7 @@
         GridPane.setColumnIndex(hBox, 1);
         hBox.setAlignment(Pos.CENTER_LEFT);
         if (hideCloseButton)
-<<<<<<< HEAD
-            hBox.getChildren().addAll(unlockButton, forgotPasswordButton, spinner);
-=======
             hBox.getChildren().addAll(unlockButton, forgotPasswordButton, busyAnimation, deriveStatusLabel);
->>>>>>> 0274edca
         else
             hBox.getChildren().addAll(unlockButton, cancelButton);
         gridPane.getChildren().add(hBox);
