/*
 * This file is part of Bitsquare.
 *
 * Bitsquare is free software: you can redistribute it and/or modify it
 * under the terms of the GNU Affero General Public License as published by
 * the Free Software Foundation, either version 3 of the License, or (at
 * your option) any later version.
 *
 * Bitsquare is distributed in the hope that it will be useful, but WITHOUT
 * ANY WARRANTY; without even the implied warranty of MERCHANTABILITY or
 * FITNESS FOR A PARTICULAR PURPOSE. See the GNU Affero General Public
 * License for more details.
 *
 * You should have received a copy of the GNU Affero General Public License
 * along with Bitsquare. If not, see <http://www.gnu.org/licenses/>.
 */

package io.bitsquare.app;

import ch.qos.logback.classic.Level;
import ch.qos.logback.classic.Logger;
import com.google.inject.Guice;
import com.google.inject.Injector;
import io.bitsquare.alert.AlertManager;
import io.bitsquare.arbitration.ArbitratorManager;
import io.bitsquare.btc.WalletService;
import io.bitsquare.common.OptionKeys;
import io.bitsquare.common.UserThread;
import io.bitsquare.common.handlers.ResultHandler;
import io.bitsquare.common.util.Utilities;
import io.bitsquare.filter.FilterManager;
import io.bitsquare.gui.SystemTray;
import io.bitsquare.gui.common.UITimer;
import io.bitsquare.gui.common.view.CachingViewLoader;
import io.bitsquare.gui.common.view.View;
import io.bitsquare.gui.common.view.ViewLoader;
import io.bitsquare.gui.common.view.guice.InjectorViewFactory;
import io.bitsquare.gui.main.MainView;
import io.bitsquare.gui.main.MainViewModel;
import io.bitsquare.gui.main.debug.DebugView;
import io.bitsquare.gui.main.overlays.popups.Popup;
import io.bitsquare.gui.main.overlays.windows.EmptyWalletWindow;
import io.bitsquare.gui.main.overlays.windows.FilterWindow;
import io.bitsquare.gui.main.overlays.windows.SendAlertMessageWindow;
import io.bitsquare.gui.util.ImageUtil;
import io.bitsquare.p2p.P2PService;
import io.bitsquare.storage.Storage;
import io.bitsquare.trade.offer.OpenOfferManager;
import javafx.application.Application;
import javafx.application.Platform;
import javafx.scene.Parent;
import javafx.scene.Scene;
import javafx.scene.control.Label;
import javafx.scene.image.Image;
import javafx.scene.input.KeyCode;
import javafx.scene.input.KeyCodeCombination;
import javafx.scene.input.KeyCombination;
import javafx.scene.input.KeyEvent;
import javafx.scene.layout.Pane;
import javafx.scene.layout.StackPane;
import javafx.scene.text.Font;
import javafx.stage.Modality;
import javafx.stage.Stage;
import javafx.stage.StageStyle;
import org.apache.commons.lang3.exception.ExceptionUtils;
import org.bitcoinj.store.BlockStoreException;
import org.bouncycastle.jce.provider.BouncyCastleProvider;
import org.controlsfx.dialog.Dialogs;
import org.reactfx.EventStreams;
import org.slf4j.LoggerFactory;
import org.springframework.core.env.Environment;

import java.io.IOException;
import java.nio.file.Paths;
import java.security.Security;
import java.util.ArrayList;
import java.util.List;

import static io.bitsquare.app.BitsquareEnvironment.APP_NAME_KEY;
import static io.bitsquare.app.BitsquareEnvironment.LOG_LEVEL_KEY;

public class BitsquareApp extends Application {
    private static final Logger log = (ch.qos.logback.classic.Logger) LoggerFactory.getLogger(BitsquareApp.class);

    private static Environment env;

    private BitsquareAppModule bitsquareAppModule;
    private Injector injector;
    private boolean popupOpened;

    private static Stage primaryStage;
    private Scene scene;
    private final List<String> corruptedDatabaseFiles = new ArrayList<>();
    private MainView mainView;

    public static Runnable shutDownHandler;
    private boolean shutDownRequested;

    public static void setEnvironment(Environment env) {
        BitsquareApp.env = env;
    }

    @Override
    public void start(Stage stage) throws IOException {
        BitsquareApp.primaryStage = stage;

        String logPath = Paths.get(env.getProperty(BitsquareEnvironment.APP_DATA_DIR_KEY), "bitsquare").toString();
        Log.setup(logPath);
        log.info("Log files under: " + logPath);
        Version.printVersion();
        Utilities.printSysInfo();
<<<<<<< HEAD
        Log.setLevel(Level.toLevel(env.getRequiredProperty(LOG_LEVEL_KEY)));
=======
        Log.setLevel(Level.toLevel(env.getRequiredProperty(OptionKeys.LOG_LEVEL_KEY)));
>>>>>>> 0274edca

        UserThread.setExecutor(Platform::runLater);
        UserThread.setTimerClass(UITimer.class);

        // setup UncaughtExceptionHandler
        Thread.UncaughtExceptionHandler handler = (thread, throwable) -> {
            // Might come from another thread 
            if (throwable.getCause() != null && throwable.getCause().getCause() != null &&
                    throwable.getCause().getCause() instanceof BlockStoreException) {
                log.error(throwable.getMessage());
            } else {
                log.error("Uncaught Exception from thread " + Thread.currentThread().getName());
                log.error("throwableMessage= " + throwable.getMessage());
                log.error("throwableClass= " + throwable.getClass());
                log.error("Stack trace:\n" + ExceptionUtils.getStackTrace(throwable));
                throwable.printStackTrace();
                UserThread.execute(() -> showErrorPopup(throwable, false));
            }
        };
        Thread.setDefaultUncaughtExceptionHandler(handler);
        Thread.currentThread().setUncaughtExceptionHandler(handler);

        if (Utilities.isRestrictedCryptography())
            Utilities.removeCryptographyRestrictions();
        Security.addProvider(new BouncyCastleProvider());

        shutDownHandler = this::stop;

        try {
            // Guice
            bitsquareAppModule = new BitsquareAppModule(env, primaryStage);
            injector = Guice.createInjector(bitsquareAppModule);
            injector.getInstance(InjectorViewFactory.class).setInjector(injector);

            Version.setBtcNetworkId(injector.getInstance(BitsquareEnvironment.class).getBitcoinNetwork().ordinal());

            if (Utilities.isLinux())
                System.setProperty("prism.lcdtext", "false");

            Storage.setDatabaseCorruptionHandler((String fileName) -> {
                corruptedDatabaseFiles.add(fileName);
                if (mainView != null)
                    mainView.setPersistedFilesCorrupted(corruptedDatabaseFiles);
            });

            // load the main view and create the main scene
            CachingViewLoader viewLoader = injector.getInstance(CachingViewLoader.class);
            mainView = (MainView) viewLoader.load(MainView.class);
            mainView.setPersistedFilesCorrupted(corruptedDatabaseFiles);

           /* Storage.setDatabaseCorruptionHandler((String fileName) -> {
                corruptedDatabaseFiles.add(fileName);
                if (mainView != null)
                    mainView.setPersistedFilesCorrupted(corruptedDatabaseFiles);
            });*/

<<<<<<< HEAD
            scene = new Scene(mainView.getRoot(), 1190, 740);
=======
            scene = new Scene(mainView.getRoot(), 1200, 740);
>>>>>>> 0274edca

            Font.loadFont(getClass().getResource("/fonts/Verdana.ttf").toExternalForm(), 13);
            Font.loadFont(getClass().getResource("/fonts/VerdanaBold.ttf").toExternalForm(), 13);
            Font.loadFont(getClass().getResource("/fonts/VerdanaItalic.ttf").toExternalForm(), 13);
            Font.loadFont(getClass().getResource("/fonts/VerdanaBoldItalic.ttf").toExternalForm(), 13);
            scene.getStylesheets().setAll(
                    "/io/bitsquare/gui/bitsquare.css",
                    "/io/bitsquare/gui/images.css");

            // configure the system tray
            SystemTray.create(primaryStage, shutDownHandler);

            primaryStage.setOnCloseRequest(event -> {
                event.consume();
                stop();
            });
            scene.addEventHandler(KeyEvent.KEY_RELEASED, keyEvent -> {
                if (new KeyCodeCombination(KeyCode.W, KeyCombination.SHORTCUT_DOWN).match(keyEvent)) {
                    stop();
                } else if (new KeyCodeCombination(KeyCode.Q, KeyCombination.SHORTCUT_DOWN).match(keyEvent)) {
                    stop();
                } else if (new KeyCodeCombination(KeyCode.E, KeyCombination.SHORTCUT_DOWN).match(keyEvent)) {
                    showEmptyWalletPopup();
                } else if (new KeyCodeCombination(KeyCode.M, KeyCombination.SHORTCUT_DOWN).match(keyEvent)) {
                    showSendAlertMessagePopup();
                } else if (new KeyCodeCombination(KeyCode.F, KeyCombination.SHORTCUT_DOWN).match(keyEvent)) {
                    showFilterPopup();
                } else if (new KeyCodeCombination(KeyCode.F, KeyCombination.SHORTCUT_DOWN).match(keyEvent))
                    showFPSWindow();
                else if (DevFlags.DEV_MODE) {
                    if (new KeyCodeCombination(KeyCode.D, KeyCombination.SHORTCUT_DOWN).match(keyEvent))
                        showDebugWindow();
                }
            });

            // configure the primary stage
            primaryStage.setTitle(env.getRequiredProperty(APP_NAME_KEY));
            primaryStage.setScene(scene);
            primaryStage.setMinWidth(1190);
            primaryStage.setMinHeight(620);

            // on windows the title icon is also used as task bar icon in a larger size
            // on Linux no title icon is supported but also a large task bar icon is derived form that title icon
            String iconPath;
            if (Utilities.isOSX())
                iconPath = ImageUtil.isRetina() ? "/images/window_icon@2x.png" : "/images/window_icon.png";
            else if (Utilities.isWindows())
                iconPath = "/images/task_bar_icon_windows.png";
            else
                iconPath = "/images/task_bar_icon_linux.png";

            primaryStage.getIcons().add(new Image(getClass().getResourceAsStream(iconPath)));

            // make the UI visible
            primaryStage.show();


            if (!Utilities.isCorrectOSArchitecture()) {
                String osArchitecture = Utilities.getOSArchitecture();
                // We don't force a shutdown as the osArchitecture might in strange cases return a wrong value.
                // Needs at least more testing on different machines...
                new Popup<>().warning("You have probably the wrong version installed for the architecture of your computer.\n" +
                        "Your computers architecture is: " + osArchitecture + ".\n" +
                        "The Bitsquare binary you installed is: " + Utilities.getJVMArchitecture() + ".\n" +
                        "Please shut down and re-install the correct version (" + osArchitecture + ").")
                        .show();
            }

        } catch (Throwable throwable) {
            showErrorPopup(throwable, false);
        }
    }

    private void showSendAlertMessagePopup() {
        AlertManager alertManager = injector.getInstance(AlertManager.class);
        new SendAlertMessageWindow()
                .onAddAlertMessage(alertManager::addAlertMessageIfKeyIsValid)
                .onRemoveAlertMessage(alertManager::removeAlertMessageIfKeyIsValid)
                .show();
    }

    private void showFilterPopup() {
        FilterManager filterManager = injector.getInstance(FilterManager.class);
        new FilterWindow(filterManager)
                .onAddFilter(filterManager::addFilterMessageIfKeyIsValid)
                .onRemoveFilter(filterManager::removeFilterMessageIfKeyIsValid)
                .show();
    }

    private void showEmptyWalletPopup() {
        injector.getInstance(EmptyWalletWindow.class).show();
    }

    private void showErrorPopup(Throwable throwable, boolean doShutDown) {
        if (!shutDownRequested) {
            if (scene == null) {
                log.warn("Scene not available yet, we create a new scene. The bug might be caused by a guice circular dependency.");
                scene = new Scene(new StackPane(), 1000, 650);
                scene.getStylesheets().setAll(
                        "/io/bitsquare/gui/bitsquare.css",
                        "/io/bitsquare/gui/images.css");
                primaryStage.setScene(scene);
                primaryStage.show();
            }
            try {
                try {
                    if (!popupOpened) {
                        String message = throwable.getMessage();
                        popupOpened = true;
                        if (message != null)
                            new Popup().error(message).onClose(() -> popupOpened = false).show();
                        else
                            new Popup().error(throwable.toString()).onClose(() -> popupOpened = false).show();
                    }
                } catch (Throwable throwable3) {
                    log.error("Error at displaying Throwable.");
                    throwable3.printStackTrace();
                }
                if (doShutDown)
                    stop();
            } catch (Throwable throwable2) {
                // If printStackTrace cause a further exception we don't pass the throwable to the Popup.
                Dialogs.create()
                        .owner(primaryStage)
                        .title("Error")
                        .message(throwable.toString())
                        .masthead("A fatal exception occurred at startup.")
                        .showError();
                if (doShutDown)
                    stop();
            }
        }
    }

    // Used for debugging trade process
    private void showDebugWindow() {
        ViewLoader viewLoader = injector.getInstance(ViewLoader.class);
        View debugView = viewLoader.load(DebugView.class);
        Parent parent = (Parent) debugView.getRoot();
        Stage stage = new Stage();
        stage.setScene(new Scene(parent));
        stage.setTitle("Debug window");
        stage.initModality(Modality.NONE);
        stage.initStyle(StageStyle.UTILITY);
        stage.initOwner(scene.getWindow());
        stage.setX(primaryStage.getX() + primaryStage.getWidth() + 10);
        stage.setY(primaryStage.getY());
        stage.show();
    }


    private void showFPSWindow() {
        Label label = new Label();
        EventStreams.animationTicks()
                .latestN(100)
                .map(ticks -> {
                    int n = ticks.size() - 1;
                    return n * 1_000_000_000.0 / (ticks.get(n) - ticks.get(0));
                })
                .map(d -> String.format("FPS: %.3f", d))
                .feedTo(label.textProperty());

        Pane root = new StackPane();
        root.getChildren().add(label);
        Stage stage = new Stage();
        stage.setScene(new Scene(root));
        stage.setTitle("FPS");
        stage.initModality(Modality.NONE);
        stage.initStyle(StageStyle.UTILITY);
        stage.initOwner(scene.getWindow());
        stage.setX(primaryStage.getX() + primaryStage.getWidth() + 10);
        stage.setY(primaryStage.getY());
        stage.setWidth(200);
        stage.setHeight(100);
        stage.show();
    }

    @Override
    public void stop() {
        shutDownRequested = true;
        gracefulShutDown(() -> {
            log.info("App shutdown complete");
            System.exit(0);
        });
    }

    private void gracefulShutDown(ResultHandler resultHandler) {
        log.debug("gracefulShutDown");
        new Popup().headLine("Shut down in progress")
                .backgroundInfo("Shutting down application can take a few seconds.\n" +
                        "Please don't interrupt that process.")
                .hideCloseButton()
                .useAnimation(false)
                .show();
        try {
            if (injector != null) {
                injector.getInstance(ArbitratorManager.class).shutDown();
                injector.getInstance(MainViewModel.class).shutDown();
                injector.getInstance(OpenOfferManager.class).shutDown(() -> {
                    injector.getInstance(P2PService.class).shutDown(() -> {
                        injector.getInstance(WalletService.class).shutDownDone.addListener((ov, o, n) -> {
                            bitsquareAppModule.close(injector);
                            log.info("Graceful shutdown completed");
                            resultHandler.handleResult();
                        });
                        injector.getInstance(WalletService.class).shutDown();
                    });
                });
                // we wait max 5 sec.
                UserThread.runAfter(resultHandler::handleResult, 5);
            } else {
                UserThread.runAfter(resultHandler::handleResult, 1);
            }
        } catch (Throwable t) {
            log.info("App shutdown failed with exception");
            t.printStackTrace();
            System.exit(1);
        }
    }
}<|MERGE_RESOLUTION|>--- conflicted
+++ resolved
@@ -77,7 +77,6 @@
 import java.util.List;
 
 import static io.bitsquare.app.BitsquareEnvironment.APP_NAME_KEY;
-import static io.bitsquare.app.BitsquareEnvironment.LOG_LEVEL_KEY;
 
 public class BitsquareApp extends Application {
     private static final Logger log = (ch.qos.logback.classic.Logger) LoggerFactory.getLogger(BitsquareApp.class);
@@ -109,11 +108,7 @@
         log.info("Log files under: " + logPath);
         Version.printVersion();
         Utilities.printSysInfo();
-<<<<<<< HEAD
-        Log.setLevel(Level.toLevel(env.getRequiredProperty(LOG_LEVEL_KEY)));
-=======
         Log.setLevel(Level.toLevel(env.getRequiredProperty(OptionKeys.LOG_LEVEL_KEY)));
->>>>>>> 0274edca
 
         UserThread.setExecutor(Platform::runLater);
         UserThread.setTimerClass(UITimer.class);
@@ -170,11 +165,7 @@
                     mainView.setPersistedFilesCorrupted(corruptedDatabaseFiles);
             });*/
 
-<<<<<<< HEAD
-            scene = new Scene(mainView.getRoot(), 1190, 740);
-=======
             scene = new Scene(mainView.getRoot(), 1200, 740);
->>>>>>> 0274edca
 
             Font.loadFont(getClass().getResource("/fonts/Verdana.ttf").toExternalForm(), 13);
             Font.loadFont(getClass().getResource("/fonts/VerdanaBold.ttf").toExternalForm(), 13);
